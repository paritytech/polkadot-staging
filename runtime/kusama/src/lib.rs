--- conflicted
+++ resolved
@@ -32,18 +32,10 @@
 	InboundDownwardMessage, InboundHrmpMessage,
 };
 use runtime_common::{
-<<<<<<< HEAD
-	claims, SlowAdjustingFeeUpdate,
-	impls::{CurrencyToVoteHandler, ToAuthor},
-	NegativeImbalance, BlockHashCount, RocksDbWeight, BlockWeights, BlockLength,
-	ParachainSessionKeyPlaceholder,
-=======
 	claims, SlowAdjustingFeeUpdate, CurrencyToVote,
 	impls::DealWithFees,
-	BlockHashCount, MaximumBlockWeight, AvailableBlockRatio,
-	MaximumBlockLength, BlockExecutionWeight, ExtrinsicBaseWeight, RocksDbWeight,
-	MaximumExtrinsicWeight, ParachainSessionKeyPlaceholder,
->>>>>>> 48849be5
+	BlockHashCount, RocksDbWeight, BlockWeights, BlockLength,
+	ParachainSessionKeyPlaceholder,
 };
 use sp_runtime::{
 	create_runtime_str, generic, impl_opaque_keys, ModuleId,
@@ -897,38 +889,7 @@
 pub struct CustomOnRuntimeUpgrade;
 impl frame_support::traits::OnRuntimeUpgrade for CustomOnRuntimeUpgrade {
 	fn on_runtime_upgrade() -> frame_support::weights::Weight {
-<<<<<<< HEAD
-		// Update scheduler origin usage
-		#[derive(Encode, Decode)]
-		#[allow(non_camel_case_types)]
-		pub enum OldOriginCaller {
-			system(frame_system::Origin<Runtime>),
-			pallet_collective_Instance1(
-				pallet_collective::Origin<Runtime, pallet_collective::Instance1>
-			),
-			pallet_collective_Instance2(
-				pallet_collective::Origin<Runtime, pallet_collective::Instance2>
-			),
-		}
-
-		impl Into<OriginCaller> for OldOriginCaller {
-			fn into(self) -> OriginCaller {
-				match self {
-					OldOriginCaller::system(o) => OriginCaller::system(o),
-					OldOriginCaller::pallet_collective_Instance1(o) =>
-						OriginCaller::pallet_collective_Instance1(o),
-					OldOriginCaller::pallet_collective_Instance2(o) =>
-						OriginCaller::pallet_collective_Instance2(o),
-				}
-			}
-		}
-
-		pallet_scheduler::Module::<Runtime>::migrate_origin::<OldOriginCaller>();
-
-		<Runtime as frame_system::Trait>::BlockWeights::get().max_block
-=======
 		0
->>>>>>> 48849be5
 	}
 }
 
