--- conflicted
+++ resolved
@@ -299,25 +299,6 @@
 
 		Ok(())
 	}
-
-	pub fn new_testing(
-		rx: mpsc::Receiver<FromOverseer<M>>,
-	) -> (Self, impl futures::Stream<Item = AllMessages>) {
-		let (tx, sender) = mpsc::channel(64);
-
-		(
-			Self {
-				rx,
-				tx,
-			},
-			sender.filter_map(|x| async move {
-				match x {
-					ToOverseer::SubsystemMessage(msg) => Some(msg),
-					_ => None,
-				}
-			}),
-		)
-	}
 }
 
 /// A subsystem compatible with the overseer - one which can be run in the context of the
@@ -658,18 +639,12 @@
 					let _ = s.tx.send(FromOverseer::Communication { msg }).await;
 				}
 			}
-<<<<<<< HEAD
-			AllMessages::RuntimeApi(_) => unimplemented!(),
-			AllMessages::AvailabilityStore(_) => unimplemented!(),
-			AllMessages::StatementDistribution(_) => unimplemented!(),
-=======
 			_ => {
 				// TODO: temporary catch-all until all subsystems are integrated with overseer.
 				// The overseer is not complete until this is an exhaustive match with all
 				// messages targeting an included subsystem.
 				// https://github.com/paritytech/polkadot/issues/1317
 			}
->>>>>>> 90d5dbe5
 		}
 	}
 
