// Copyright 2017 Parity Technologies (UK) Ltd.
// This file is part of Polkadot.

// Polkadot is free software: you can redistribute it and/or modify
// it under the terms of the GNU General Public License as published by
// the Free Software Foundation, either version 3 of the License, or
// (at your option) any later version.

// Polkadot is distributed in the hope that it will be useful,
// but WITHOUT ANY WARRANTY; without even the implied warranty of
// MERCHANTABILITY or FITNESS FOR A PARTICULAR PURPOSE.  See the
// GNU General Public License for more details.

// You should have received a copy of the GNU General Public License
// along with Polkadot.  If not, see <http://www.gnu.org/licenses/>.

//! Collation node logic.
//!
//! A collator node lives on a distinct parachain and submits a proposal for
//! a state transition, along with a proof for its validity
//! (what we might call a witness or block data).
//!
//! One of collators' other roles is to route messages between chains.
//! Each parachain produces a list of "egress" posts of messages for each other
//! parachain on each block, for a total of N^2 lists all together.
//!
//! We will refer to the egress list at relay chain block X of parachain A with
//! destination B as egress(X)[A -> B]
//!
//! On every block, each parachain will be intended to route messages from some
//! subset of all the other parachains. (NOTE: in practice this is not done until PoC-3)
//!
//! Since the egress information is unique to every block, when routing from a
//! parachain a collator must gather all egress posts from that parachain
//! up to the last point in history that messages were successfully routed
//! from that parachain, accounting for relay chain blocks where no candidate
//! from the collator's parachain was produced.
//!
//! In the case that all parachains route to each other and a candidate for the
//! collator's parachain was included in the last relay chain block, the collator
//! only has to gather egress posts from other parachains one block back in relay
//! chain history.
//!
//! This crate defines traits which provide context necessary for collation logic
//! to be performed, as the collation logic itself.

extern crate futures;
extern crate substrate_client as client;
extern crate parity_codec as codec;
extern crate substrate_primitives as primitives;
extern crate tokio;

extern crate polkadot_cli;
extern crate polkadot_runtime;
extern crate polkadot_primitives;
extern crate polkadot_network;
extern crate polkadot_validation;

#[macro_use]
extern crate log;

#[cfg(test)]
extern crate substrate_keyring as keyring;

use std::collections::HashSet;
use std::fmt;
use std::sync::Arc;
use std::time::Duration;

use futures::{future, Stream, Future, IntoFuture};
use client::BlockchainEvents;
<<<<<<< HEAD
use primitives::ed25519;
use polkadot_primitives::{AccountId, Block, BlockId, Hash, SessionKey};
use polkadot_primitives::parachain::{self, BlockData, DutyRoster, HeadData, ConsolidatedIngress, Message, Id as ParaId, Extrinsic};
=======
use primitives::{ed25519, Pair};
use polkadot_primitives::{BlockId, SessionKey};
use polkadot_primitives::parachain::{self, BlockData, DutyRoster, HeadData, ConsolidatedIngress, Message, Id as ParaId};
>>>>>>> c12969e1
use polkadot_cli::{PolkadotService, CustomConfiguration, CoreApi, ParachainHost};
use polkadot_cli::{Worker, IntoExit, ProvideRuntimeApi, TaskExecutor};
use polkadot_network::validation::{ValidationNetwork, SessionParams};
use polkadot_network::NetworkService;
use tokio::timer::Timeout;

pub use polkadot_cli::VersionInfo;
pub use polkadot_network::validation::Incoming;

const COLLATION_TIMEOUT: Duration = Duration::from_secs(30);

/// Error to return when the head data was invalid.
#[derive(Clone, Copy, Debug)]
pub struct InvalidHead;

/// Collation errors.
#[derive(Debug)]
pub enum Error<R> {
	/// Error on the relay-chain side of things.
	Polkadot(R),
	/// Error on the collator side of things.
	Collator(InvalidHead),
}

impl<R: fmt::Display> fmt::Display for Error<R> {
	fn fmt(&self, f: &mut fmt::Formatter) -> fmt::Result {
		match *self {
			Error::Polkadot(ref err) => write!(f, "Polkadot node error: {}", err),
			Error::Collator(_) => write!(f, "Collator node error: Invalid head data"),
		}
	}
}

/// Parachain context needed for collation.
///
/// This can be implemented through an externally attached service or a stub.
/// This is expected to be a lightweight, shared type like an Arc.
pub trait ParachainContext: Clone {
	/// Produce a candidate, given the latest ingress queue information and the last parachain head.
	fn produce_candidate<I: IntoIterator<Item=(ParaId, Message)>>(
		&self,
		last_head: HeadData,
		ingress: I,
	) -> Result<(BlockData, HeadData, Extrinsic), InvalidHead>;
}

/// Relay chain context needed to collate.
/// This encapsulates a network and local database which may store
/// some of the input.
pub trait RelayChainContext {
	type Error: ::std::fmt::Debug;

	/// Future that resolves to the un-routed egress queues of a parachain.
	/// The first item is the oldest.
	type FutureEgress: IntoFuture<Item=ConsolidatedIngress, Error=Self::Error>;

	/// Get un-routed egress queues from a parachain to the local parachain.
	fn unrouted_egress(&self, id: ParaId) -> Self::FutureEgress;
}

<<<<<<< HEAD
fn key_to_account_id(key: &ed25519::Pair) -> AccountId {
	let pubkey_bytes: [u8; 32] = key.public().into();
	pubkey_bytes.into()
=======
/// Collate the necessary ingress queue using the given context.
pub fn collate_ingress<'a, R>(relay_context: R)
	-> impl Future<Item=ConsolidatedIngress, Error=R::Error> + 'a
	where
		R: RelayChainContext,
		R::Error: 'a,
		R::FutureEgress: 'a,
{
	let mut egress_fetch = Vec::new();

	for routing_parachain in relay_context.routing_parachains() {
		let fetch = relay_context
			.unrouted_egress(routing_parachain)
			.into_future()
			.map(move |egresses| (routing_parachain, egresses));

		egress_fetch.push(fetch);
	}

	// create a map ordered first by the depth of the egress queue
	// and then by the parachain ID.
	//
	// then transform that into the consolidated egress queue.
	stream::futures_unordered(egress_fetch)
		.fold(BTreeMap::new(), |mut map, (routing_id, egresses)| {
			for (depth, egress) in egresses.into_iter().rev().enumerate() {
				let depth = -(depth as i64);
				map.insert((depth, routing_id), egress);
			}

			Ok(map)
		})
		.map(|ordered| ordered.into_iter().map(|((_, id), egress)| (id, egress)))
		.map(|i| i.collect::<Vec<_>>())
		.map(ConsolidatedIngress)
>>>>>>> c12969e1
}

/// Produce a candidate for the parachain, with given contexts, parent head, and signing key.
pub fn collate<'a, R, P>(
	local_id: ParaId,
	last_head: HeadData,
	relay_context: R,
	para_context: P,
	key: Arc<ed25519::Pair>,
)
	-> impl Future<Item=parachain::Collation, Error=Error<R::Error>> + 'a
	where
		R: RelayChainContext,
		R::Error: 'a,
		R::FutureEgress: 'a,
		P: ParachainContext + 'a,
{
	let ingress = relay_context.unrouted_egress(local_id).into_future().map_err(Error::Polkadot);
	ingress.and_then(move |ConsolidatedIngress(ingress)| {
		let (block_data, head_data, mut extrinsic) = para_context.produce_candidate(
			last_head,
			ingress.iter().flat_map(|&(id, ref msgs)| msgs.iter().cloned().map(move |msg| (id, msg)))
		).map_err(Error::Collator)?;

		let block_data_hash = block_data.hash();
		let signature = key.sign(block_data_hash.as_ref()).into();
		let egress_queue_roots =
			::polkadot_validation::egress_roots(&mut extrinsic.outgoing_messages);

		let receipt = parachain::CandidateReceipt {
			parachain_index: local_id,
			collator: key.public(),
			signature,
			head_data,
			balance_uploads: Vec::new(),
			egress_queue_roots,
			fees: 0,
			block_data_hash,
		};

		// not necessary to send extrinsic because it is recomputed from execution.
		Ok(parachain::Collation {
			receipt,
			block_data,
		})
	})
}

/// Polkadot-api context.
struct ApiContext<P, E> {
	network: ValidationNetwork<P, E, NetworkService, TaskExecutor>,
	parent_hash: Hash,
	authorities: Vec<SessionKey>,
}

impl<P: 'static, E: 'static> RelayChainContext for ApiContext<P, E> where
	P: ProvideRuntimeApi + Send + Sync,
	P::Api: ParachainHost<Block>,
	E: Future<Item=(),Error=()> + Clone + Send + Sync + 'static,
{
	type Error = String;
	type FutureEgress = Box<Future<Item=ConsolidatedIngress, Error=String> + Send>;

	fn unrouted_egress(&self, id: ParaId) -> Self::FutureEgress {
		let session = self.network.instantiate_session(SessionParams {
			local_session_key: None,
			parent_hash: self.parent_hash,
			authorities: self.authorities.clone(),
		}).map_err(|e| format!("unable to instantiate validation session: {:?}", e));

		let fetch_incoming = session
			.and_then(move |session| session.fetch_incoming(id).map_err(|e|
				format!("unable to fetch incoming data: {:?}", e)
			))
			.map(ConsolidatedIngress);

		Box::new(fetch_incoming)
	}
}

struct CollationNode<P, E> {
	parachain_context: P,
	exit: E,
	para_id: ParaId,
	key: Arc<ed25519::Pair>,
}

impl<P, E> IntoExit for CollationNode<P, E> where
	P: ParachainContext + Send + 'static,
	E: Future<Item=(),Error=()> + Send + 'static
{
	type Exit = E;
	fn into_exit(self) -> Self::Exit {
		self.exit
	}
}

impl<P, E> Worker for CollationNode<P, E> where
	P: ParachainContext + Send + 'static,
	E: Future<Item=(),Error=()> + Clone + Send + Sync + 'static
{
	type Work = Box<Future<Item=(),Error=()> + Send>;

	fn configuration(&self) -> CustomConfiguration {
		let mut config = CustomConfiguration::default();
		config.collating_for = Some((
			self.key.public(),
			self.para_id.clone(),
		));
		config
	}

	fn work<S>(self, service: &S, task_executor: TaskExecutor) -> Self::Work
		where S: PolkadotService,
	{
		let CollationNode { parachain_context, exit, para_id, key } = self;
		let client = service.client();
		let network = service.network();
		let known_oracle = client.clone();

		let message_validator = polkadot_network::gossip::register_validator(
			&*network,
			move |block_hash: &Hash| {
				use client::{BlockStatus, ChainHead};
				use polkadot_network::gossip::Known;

				match known_oracle.block_status(&BlockId::hash(*block_hash)) {
					Err(_) | Ok(BlockStatus::Unknown) | Ok(BlockStatus::Queued) => None,
					Ok(BlockStatus::KnownBad) => Some(Known::Bad),
					Ok(BlockStatus::InChain) => match known_oracle.leaves() {
						Err(_) => None,
						Ok(leaves) => if leaves.contains(block_hash) {
							Some(Known::Leaf)
						} else {
							Some(Known::Old)
						},
					}
				}
			},
		);

		let validation_network = ValidationNetwork::new(
			network.clone(),
			exit.clone(),
			message_validator,
			client.clone(),
			task_executor,
		);

		let inner_exit = exit.clone();
		let work = client.import_notification_stream()
			.for_each(move |notification| {
				macro_rules! try_fr {
					($e:expr) => {
						match $e {
							Ok(x) => x,
							Err(e) => return future::Either::A(future::err(Error::Polkadot(
								format!("{:?}", e)
							))),
						}
					}
				}

				let relay_parent = notification.hash;
				let id = BlockId::hash(relay_parent);

				let network = network.clone();
				let client = client.clone();
				let key = key.clone();
				let parachain_context = parachain_context.clone();
				let validation_network = validation_network.clone();

				let work = future::lazy(move || {
					let api = client.runtime_api();
					let last_head = match try_fr!(api.parachain_head(&id, para_id)) {
						Some(last_head) => last_head,
						None => return future::Either::A(future::ok(())),
					};

					let authorities = try_fr!(api.authorities(&id));

					let targets = compute_targets(
						para_id,
						authorities.as_slice(),
						try_fr!(api.duty_roster(&id)),
					);

					let context = ApiContext {
						network: validation_network,
						parent_hash: relay_parent,
						authorities,
					};

					let collation_work = collate(
						para_id,
						HeadData(last_head),
						context,
						parachain_context,
						key,
					).map(move |collation| {
						network.with_spec(move |spec, ctx| spec.add_local_collation(
							ctx,
							relay_parent,
							targets,
							collation,
						));
					});

					future::Either::B(collation_work)
				});
				let deadlined = Timeout::new(work, COLLATION_TIMEOUT);
				let silenced = deadlined.then(|res| match res {
					Ok(()) => Ok(()),
					Err(_) => {
						warn!("Collation failure: timeout");
						Ok(())
					}
				});

				tokio::spawn(silenced.select(inner_exit.clone()).then(|_| Ok(())));
				Ok(())
			});

		let work_and_exit = work.select(exit).then(|_| Ok(()));
		Box::new(work_and_exit) as Box<_>
	}
}

fn compute_targets(para_id: ParaId, session_keys: &[SessionKey], roster: DutyRoster) -> HashSet<SessionKey> {
	use polkadot_primitives::parachain::Chain;

	roster.validator_duty.iter().enumerate()
		.filter(|&(_, c)| c == &Chain::Parachain(para_id))
		.filter_map(|(i, _)| session_keys.get(i))
		.cloned()
		.collect()
}

/// Run a collator node with the given `RelayChainContext` and `ParachainContext` and
/// arguments to the underlying polkadot node.
///
/// Provide a future which resolves when the node should exit.
/// This function blocks until done.
pub fn run_collator<P, E, I, ArgT>(
	parachain_context: P,
	para_id: ParaId,
	exit: E,
	key: Arc<ed25519::Pair>,
	args: I,
	version: VersionInfo,
) -> polkadot_cli::error::Result<()> where
	P: ParachainContext + Send + 'static,
	E: IntoFuture<Item=(),Error=()>,
	E::Future: Send + Clone + Sync + 'static,
	I: IntoIterator<Item=ArgT>,
	ArgT: Into<std::ffi::OsString> + Clone,
{
	let node_logic = CollationNode { parachain_context, exit: exit.into_future(), para_id, key };
	polkadot_cli::run(args, node_logic, version)
}

#[cfg(test)]
mod tests {
	use std::collections::HashMap;
	use polkadot_primitives::parachain::OutgoingMessage;
	use keyring::Keyring;
	use super::*;

	#[derive(Default, Clone)]
	struct DummyRelayChainContext {
		ingress: HashMap<ParaId, ConsolidatedIngress>
	}

	impl RelayChainContext for DummyRelayChainContext {
		type Error = ();
		type FutureEgress = Box<Future<Item=ConsolidatedIngress,Error=()>>;

		fn unrouted_egress(&self, para_id: ParaId) -> Self::FutureEgress {
			match self.ingress.get(&para_id) {
				Some(ingress) => Box::new(future::ok(ingress.clone())),
				None => Box::new(future::empty()),
			}
		}
	}

	#[derive(Clone)]
	struct DummyParachainContext;

	impl ParachainContext for DummyParachainContext {
		fn produce_candidate<I: IntoIterator<Item=(ParaId, Message)>>(
			&self,
			_last_head: HeadData,
			ingress: I,
		) -> Result<(BlockData, HeadData, Extrinsic), InvalidHead> {
			// send messages right back.
			Ok((
				BlockData(vec![1, 2, 3, 4, 5,]),
				HeadData(vec![9, 9, 9]),
				Extrinsic {
					outgoing_messages: ingress.into_iter().map(|(id, msg)| OutgoingMessage {
						target: id,
						data: msg.0,
					}).collect(),
				}
			))
		}
	}

	#[test]
	fn collates_correct_queue_roots() {
		let mut context = DummyRelayChainContext::default();

		let id = ParaId::from(100);

		let a = ParaId::from(123);
		let b = ParaId::from(456);

		let messages_from_a = vec![
			Message(vec![1, 1, 1]),
			Message(b"helloworld".to_vec()),
		];
		let messages_from_b = vec![
			Message(b"dogglesworth".to_vec()),
			Message(b"buy_1_chili_con_carne_here_is_my_cash".to_vec()),
		];

		let root_a = ::polkadot_validation::message_queue_root(
			messages_from_a.iter().map(|msg| &msg.0)
		);

		let root_b = ::polkadot_validation::message_queue_root(
			messages_from_b.iter().map(|msg| &msg.0)
		);

		context.ingress.insert(id, ConsolidatedIngress(vec![
			(b, messages_from_b),
			(a, messages_from_a),
		]));

		let collation = collate(
			id,
			HeadData(vec![5]),
			context.clone(),
			DummyParachainContext,
			Keyring::Alice.pair().into(),
		).wait().unwrap();

		// ascending order by root.
		assert_eq!(collation.receipt.egress_queue_roots, vec![(a, root_a), (b, root_b)]);
	}
}<|MERGE_RESOLUTION|>--- conflicted
+++ resolved
@@ -69,15 +69,9 @@
 
 use futures::{future, Stream, Future, IntoFuture};
 use client::BlockchainEvents;
-<<<<<<< HEAD
-use primitives::ed25519;
-use polkadot_primitives::{AccountId, Block, BlockId, Hash, SessionKey};
+use primitives::{ed25519, Pair};
+use polkadot_primitives::{BlockId, SessionKey, Hash, Block};
 use polkadot_primitives::parachain::{self, BlockData, DutyRoster, HeadData, ConsolidatedIngress, Message, Id as ParaId, Extrinsic};
-=======
-use primitives::{ed25519, Pair};
-use polkadot_primitives::{BlockId, SessionKey};
-use polkadot_primitives::parachain::{self, BlockData, DutyRoster, HeadData, ConsolidatedIngress, Message, Id as ParaId};
->>>>>>> c12969e1
 use polkadot_cli::{PolkadotService, CustomConfiguration, CoreApi, ParachainHost};
 use polkadot_cli::{Worker, IntoExit, ProvideRuntimeApi, TaskExecutor};
 use polkadot_network::validation::{ValidationNetwork, SessionParams};
@@ -136,49 +130,6 @@
 
 	/// Get un-routed egress queues from a parachain to the local parachain.
 	fn unrouted_egress(&self, id: ParaId) -> Self::FutureEgress;
-}
-
-<<<<<<< HEAD
-fn key_to_account_id(key: &ed25519::Pair) -> AccountId {
-	let pubkey_bytes: [u8; 32] = key.public().into();
-	pubkey_bytes.into()
-=======
-/// Collate the necessary ingress queue using the given context.
-pub fn collate_ingress<'a, R>(relay_context: R)
-	-> impl Future<Item=ConsolidatedIngress, Error=R::Error> + 'a
-	where
-		R: RelayChainContext,
-		R::Error: 'a,
-		R::FutureEgress: 'a,
-{
-	let mut egress_fetch = Vec::new();
-
-	for routing_parachain in relay_context.routing_parachains() {
-		let fetch = relay_context
-			.unrouted_egress(routing_parachain)
-			.into_future()
-			.map(move |egresses| (routing_parachain, egresses));
-
-		egress_fetch.push(fetch);
-	}
-
-	// create a map ordered first by the depth of the egress queue
-	// and then by the parachain ID.
-	//
-	// then transform that into the consolidated egress queue.
-	stream::futures_unordered(egress_fetch)
-		.fold(BTreeMap::new(), |mut map, (routing_id, egresses)| {
-			for (depth, egress) in egresses.into_iter().rev().enumerate() {
-				let depth = -(depth as i64);
-				map.insert((depth, routing_id), egress);
-			}
-
-			Ok(map)
-		})
-		.map(|ordered| ordered.into_iter().map(|((_, id), egress)| (id, egress)))
-		.map(|i| i.collect::<Vec<_>>())
-		.map(ConsolidatedIngress)
->>>>>>> c12969e1
 }
 
 /// Produce a candidate for the parachain, with given contexts, parent head, and signing key.
@@ -444,7 +395,7 @@
 mod tests {
 	use std::collections::HashMap;
 	use polkadot_primitives::parachain::OutgoingMessage;
-	use keyring::Keyring;
+	use keyring::AuthorityKeyring;
 	use super::*;
 
 	#[derive(Default, Clone)]
@@ -523,7 +474,7 @@
 			HeadData(vec![5]),
 			context.clone(),
 			DummyParachainContext,
-			Keyring::Alice.pair().into(),
+			AuthorityKeyring::Alice.pair().into(),
 		).wait().unwrap();
 
 		// ascending order by root.
