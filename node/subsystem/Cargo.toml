--- conflicted
+++ resolved
@@ -21,11 +21,8 @@
 sc-network = { git = "https://github.com/paritytech/substrate", branch = "master" }
 smallvec = "1.4.1"
 sp-core = { git = "https://github.com/paritytech/substrate", branch = "master" }
-<<<<<<< HEAD
 substrate-prometheus-endpoint = { git = "https://github.com/paritytech/substrate", branch = "master" }
-=======
 thiserror = "1.0.21"
->>>>>>> fec0e492
 
 [dev-dependencies]
 assert_matches = "1.3.0"
