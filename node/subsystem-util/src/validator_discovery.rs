// Copyright 2020 Parity Technologies (UK) Ltd.
// This file is part of Polkadot.

// Polkadot is free software: you can redistribute it and/or modify
// it under the terms of the GNU General Public License as published by
// the Free Software Foundation, either version 3 of the License, or
// (at your option) any later version.

// Polkadot is distributed in the hope that it will be useful,
// but WITHOUT ANY WARRANTY; without even the implied warranty of
// MERCHANTABILITY or FITNESS FOR A PARTICULAR PURPOSE.  See the
// GNU General Public License for more details.

// You should have received a copy of the GNU General Public License
// along with Polkadot.  If not, see <http://www.gnu.org/licenses/>.

//! Utility function to make it easier to connect to validators.

use std::collections::HashMap;
use std::pin::Pin;

use futures::{
	channel::{mpsc, oneshot},
	task::{Poll, self},
	stream,
};
use streamunordered::{StreamUnordered, StreamYield};
use thiserror::Error;

use polkadot_node_subsystem::{
	errors::RuntimeApiError, SubsystemError,
	messages::{AllMessages, RuntimeApiMessage, RuntimeApiRequest, NetworkBridgeMessage},
	SubsystemContext,
};
use polkadot_primitives::v1::{Hash, ValidatorId, AuthorityDiscoveryId};
use sc_network::PeerId;

/// Error when making a request to connect to validators.
#[derive(Debug, Error)]
pub enum Error {
	/// Attempted to send or receive on a oneshot channel which had been canceled
	#[error(transparent)]
	Oneshot(#[from] oneshot::Canceled),
	/// A subsystem error.
	#[error(transparent)]
	Subsystem(#[from] SubsystemError),
	/// An error in the Runtime API.
	#[error(transparent)]
	RuntimeApi(#[from] RuntimeApiError),
}

/// Utility function to make it easier to connect to validators.
pub async fn connect_to_validators<Context: SubsystemContext>(
	ctx: &mut Context,
	relay_parent: Hash,
	validators: Vec<ValidatorId>,
) -> Result<ConnectionRequest, Error> {
	// ValidatorId -> AuthorityDiscoveryId
	let (tx, rx) = oneshot::channel();

	ctx.send_message(AllMessages::RuntimeApi(
		RuntimeApiMessage::Request(
			relay_parent,
			RuntimeApiRequest::ValidatorDiscovery(validators.clone(), tx),
		)
	)).await?;

	let maybe_authorities = rx.await??;
	let authorities: Vec<_> = maybe_authorities.iter()
		.cloned()
		.filter_map(|id| id)
		.collect();

	let validator_map = validators.into_iter()
		.zip(maybe_authorities.into_iter())
		.filter_map(|(k, v)| v.map(|v| (v, k)))
		.collect::<HashMap<AuthorityDiscoveryId, ValidatorId>>();

	let connections = connect_to_authorities(ctx, authorities).await?;

	Ok(ConnectionRequest {
		validator_map,
		connections,
	})
}

async fn connect_to_authorities<Context: SubsystemContext>(
	ctx: &mut Context,
	validator_ids: Vec<AuthorityDiscoveryId>,
) -> Result<mpsc::Receiver<(AuthorityDiscoveryId, PeerId)>, Error> {
	const PEERS_CAPACITY: usize = 8;

	let (connected, connected_rx) = mpsc::channel(PEERS_CAPACITY);

	ctx.send_message(AllMessages::NetworkBridge(
		NetworkBridgeMessage::ConnectToValidators {
			validator_ids,
			connected,
		}
	)).await?;

	Ok(connected_rx)
}

/// A struct that assists performing multiple concurrent connection requests.
///
/// This allows concurrent connections to validator sets at different `relay_parents`
/// and multiplexes their results into a single `Stream`.
#[derive(Default)]
pub struct ConnectionRequests {
	// added connection requests relay_parent -> StreamUnordered token
	id_map: HashMap<Hash, usize>,

	// Connection requests themselves.
	requests: StreamUnordered<ConnectionRequest>,
}

impl ConnectionRequests {
	/// Insert a new connection request.
	///
	/// If a `ConnectionRequest` under a given `relay_parent` already exists it will
	/// be revoked and substituted with a new one.
	pub fn put(&mut self, relay_parent: Hash, request: ConnectionRequest) {
		self.remove(&relay_parent);
		let token = self.requests.push(request);

		self.id_map.insert(relay_parent, token);
	}

	/// Remove a connection request by a given `relay_parent`.
	pub fn remove(&mut self, relay_parent: &Hash) {
		if let Some(token) = self.id_map.remove(relay_parent) {
			Pin::new(&mut self.requests).remove(token);
		}
	}
}

impl stream::Stream for ConnectionRequests {
	/// (relay_parent, validator_id, peer_id).
	type Item = (Hash, ValidatorId, PeerId);

	fn poll_next(mut self: Pin<&mut Self>, cx: &mut task::Context) -> Poll<Option<Self::Item>> {
		// If there are currently no requests going on, pend instead of
		// polling `StreamUnordered` which would lead to it terminating
		// and returning `Poll::Ready(None)`.
		if self.requests.is_empty() {
			return Poll::Pending;
		}

		match Pin::new(&mut self.requests).poll_next(cx) {
			Poll::Ready(Some((yielded, token))) => {
				match yielded {
					StreamYield::Item(item) => {
						if let Some((relay_parent, _)) = self.id_map.iter()
							.find(|(_, &val)| val == token)
						{
							return Poll::Ready(Some((*relay_parent, item.0, item.1)));
						}
					}
					StreamYield::Finished(_) => {
						// `ConnectionRequest` is fullfilled, but not revoked
					}
				}
			},
			_ => {},
		}

		Poll::Pending
	}
}

/// A pending connection request to validators.
/// This struct implements `Stream` to allow for asynchronous
/// discovery of validator addresses.
///
/// NOTE: the request will be revoked on drop.
#[must_use = "dropping a request will result in its immediate revokation"]
pub struct ConnectionRequest {
	validator_map: HashMap<AuthorityDiscoveryId, ValidatorId>,
	#[must_use = "streams do nothing unless polled"]
	connections: mpsc::Receiver<(AuthorityDiscoveryId, PeerId)>,
}

impl stream::Stream for ConnectionRequest {
	type Item = (ValidatorId, PeerId);

	fn poll_next(mut self: Pin<&mut Self>, cx: &mut task::Context) -> Poll<Option<Self::Item>> {
		if self.validator_map.is_empty() {
			return Poll::Ready(None);
		}
		match Pin::new(&mut self.connections).poll_next(cx) {
			Poll::Ready(Some((id, peer_id))) => {
				if let Some(validator_id) = self.validator_map.remove(&id) {
					return Poll::Ready(Some((validator_id, peer_id)));
				} else {
					// unknown authority_id
					// should be unreachable
				}
			}
			_ => {},
		}
		Poll::Pending
	}
}

<<<<<<< HEAD
impl ConnectionRequest {
	/// By revoking the request the caller allows the network to
	/// free some peer slots thus freeing the resources.
	/// It doesn't necessarily lead to peers disconnection though.
	/// The revokation is enacted on in the next connection request.
	///
	/// This can be done either by calling this function or dropping the request.
	pub fn revoke(self) {
		if self.revoke.send(()).is_err() {
			tracing::warn!(
				"Failed to revoke a validator connection request",
			);
		}
	}
}

=======
>>>>>>> 4a94b71e
#[cfg(test)]
mod tests {
	use super::*;
	use polkadot_primitives::v1::ValidatorPair;
	use sp_core::{Pair, Public};

	use futures::{executor, poll, StreamExt, SinkExt};

	#[test]
	fn adding_a_connection_request_works() {
		let mut connection_requests = ConnectionRequests::default();

		executor::block_on(async move {
			assert_eq!(poll!(Pin::new(&mut connection_requests).next()), Poll::Pending);

			let validator_1 = ValidatorPair::generate().0.public();
			let validator_2 = ValidatorPair::generate().0.public();

			let auth_1 = AuthorityDiscoveryId::from_slice(&[1; 32]);
			let auth_2 = AuthorityDiscoveryId::from_slice(&[2; 32]);

			let mut validator_map = HashMap::new();
			validator_map.insert(auth_1.clone(), validator_1.clone());
			validator_map.insert(auth_2.clone(), validator_2.clone());

			let (mut rq1_tx, rq1_rx) = mpsc::channel(8);

			let peer_id_1 = PeerId::random();
			let peer_id_2 = PeerId::random();

			let connection_request_1 = ConnectionRequest {
				validator_map,
				connections: rq1_rx,
			};

			let relay_parent_1 = Hash::repeat_byte(1);

			connection_requests.put(relay_parent_1.clone(), connection_request_1);

			rq1_tx.send((auth_1, peer_id_1.clone())).await.unwrap();
			rq1_tx.send((auth_2, peer_id_2.clone())).await.unwrap();

			let res = Pin::new(&mut connection_requests).next().await.unwrap();
			assert_eq!(res, (relay_parent_1, validator_1, peer_id_1));

			let res = Pin::new(&mut connection_requests).next().await.unwrap();
			assert_eq!(res, (relay_parent_1, validator_2, peer_id_2));

			assert_eq!(
				poll!(Pin::new(&mut connection_requests).next()),
				Poll::Pending,
			);
		});
	}

	#[test]
	fn adding_two_connection_requests_works() {
		let mut connection_requests = ConnectionRequests::default();

		executor::block_on(async move {
			assert_eq!(poll!(Pin::new(&mut connection_requests).next()), Poll::Pending);

			let validator_1 = ValidatorPair::generate().0.public();
			let validator_2 = ValidatorPair::generate().0.public();

			let auth_1 = AuthorityDiscoveryId::from_slice(&[1; 32]);
			let auth_2 = AuthorityDiscoveryId::from_slice(&[2; 32]);

			let mut validator_map_1 = HashMap::new();
			let mut validator_map_2 = HashMap::new();

			validator_map_1.insert(auth_1.clone(), validator_1.clone());
			validator_map_2.insert(auth_2.clone(), validator_2.clone());

			let (mut rq1_tx, rq1_rx) = mpsc::channel(8);

			let (mut rq2_tx, rq2_rx) = mpsc::channel(8);

			let peer_id_1 = PeerId::random();
			let peer_id_2 = PeerId::random();

			let connection_request_1 = ConnectionRequest {
				validator_map: validator_map_1,
				connections: rq1_rx,
			};

			let connection_request_2 = ConnectionRequest {
				validator_map: validator_map_2,
				connections: rq2_rx,
			};

			let relay_parent_1 = Hash::repeat_byte(1);
			let relay_parent_2 = Hash::repeat_byte(2);

			connection_requests.put(relay_parent_1.clone(), connection_request_1);
			connection_requests.put(relay_parent_2.clone(), connection_request_2);

			rq1_tx.send((auth_1, peer_id_1.clone())).await.unwrap();
			rq2_tx.send((auth_2, peer_id_2.clone())).await.unwrap();

			let res = Pin::new(&mut connection_requests).next().await.unwrap();
			assert_eq!(res, (relay_parent_1, validator_1, peer_id_1));

			let res = Pin::new(&mut connection_requests).next().await.unwrap();
			assert_eq!(res, (relay_parent_2, validator_2, peer_id_2));

			assert_eq!(
				poll!(Pin::new(&mut connection_requests).next()),
				Poll::Pending,
			);
		});
	}

	#[test]
	fn replacing_a_connection_request_works() {
		let mut connection_requests = ConnectionRequests::default();

		executor::block_on(async move {
			assert_eq!(poll!(Pin::new(&mut connection_requests).next()), Poll::Pending);

			let validator_1 = ValidatorPair::generate().0.public();
			let validator_2 = ValidatorPair::generate().0.public();

			let auth_1 = AuthorityDiscoveryId::from_slice(&[1; 32]);
			let auth_2 = AuthorityDiscoveryId::from_slice(&[2; 32]);

			let mut validator_map_1 = HashMap::new();
			let mut validator_map_2 = HashMap::new();

			validator_map_1.insert(auth_1.clone(), validator_1.clone());
			validator_map_2.insert(auth_2.clone(), validator_2.clone());

			let (mut rq1_tx, rq1_rx) = mpsc::channel(8);

			let (mut rq2_tx, rq2_rx) = mpsc::channel(8);

			let peer_id_1 = PeerId::random();
			let peer_id_2 = PeerId::random();

			let connection_request_1 = ConnectionRequest {
				validator_map: validator_map_1,
				connections: rq1_rx,
			};

			let connection_request_2 = ConnectionRequest {
				validator_map: validator_map_2,
				connections: rq2_rx,
			};

			let relay_parent = Hash::repeat_byte(3);

			connection_requests.put(relay_parent.clone(), connection_request_1);

			rq1_tx.send((auth_1.clone(), peer_id_1.clone())).await.unwrap();

			let res = Pin::new(&mut connection_requests).next().await.unwrap();
			assert_eq!(res, (relay_parent, validator_1, peer_id_1.clone()));

			connection_requests.put(relay_parent.clone(), connection_request_2);

			assert!(rq1_tx.send((auth_1, peer_id_1.clone())).await.is_err());

			rq2_tx.send((auth_2, peer_id_2.clone())).await.unwrap();

			let res = Pin::new(&mut connection_requests).next().await.unwrap();
			assert_eq!(res, (relay_parent, validator_2, peer_id_2));

			assert_eq!(
				poll!(Pin::new(&mut connection_requests).next()),
				Poll::Pending,
			);
		});
	}
}<|MERGE_RESOLUTION|>--- conflicted
+++ resolved
@@ -203,25 +203,6 @@
 	}
 }
 
-<<<<<<< HEAD
-impl ConnectionRequest {
-	/// By revoking the request the caller allows the network to
-	/// free some peer slots thus freeing the resources.
-	/// It doesn't necessarily lead to peers disconnection though.
-	/// The revokation is enacted on in the next connection request.
-	///
-	/// This can be done either by calling this function or dropping the request.
-	pub fn revoke(self) {
-		if self.revoke.send(()).is_err() {
-			tracing::warn!(
-				"Failed to revoke a validator connection request",
-			);
-		}
-	}
-}
-
-=======
->>>>>>> 4a94b71e
 #[cfg(test)]
 mod tests {
 	use super::*;
