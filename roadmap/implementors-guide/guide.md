--- conflicted
+++ resolved
@@ -263,100 +263,7 @@
 
 ---
 
-<<<<<<< HEAD
-### Architecture: Node-side
-
-**Design Goals**
-
-* Modularity: Components of the system should be as self-contained as possible. Communication boundaries between components should be well-defined and mockable. This is key to creating testable, easily reviewable code.
-* Minimizing side effects: Components of the system should aim to minimize side effects and to communicate with other components via message-passing.
-* Operational Safety: The software will be managing signing keys where conflicting messages can lead to large amounts of value to be slashed. Care should be taken to ensure that no messages are signed incorrectly or in conflict with each other.
-
-The architecture of the node-side behavior aims to embody the Rust principles of ownership and message-passing to create clean, isolatable code. Each resource should have a single owner, with minimal sharing where unavoidable.
-
-Many operations that need to be carried out involve the network, which is asynchronous. This asynchrony affects all core subsystems that rely on the network as well. The approach of hierarchical state machines is well-suited to this kind of environment.
-
-We introduce a hierarchy of state machines consisting of an overseer supervising subsystems, where Subsystems can contain their own internal hierarchy of jobs. This is elaborated on in the [Subsystems](#Subsystems) section.
-
----
-
-### Architecture: Runtime
-
-(TODO: The best architecture at this time is unclear. This is a start by setting down the requirements of the runtime and then trying to come up with an architecture that encompasses all of them. Pretty messy right now and will be cleaned up as the architecture emerges).
-
-There are three key points during the execution of a block that we are generally interested in:
-  * initialization: beginning the block and doing set up works. Runtime APIs draw information from the state directly after initialization.
-  * during the block; most importantly inclusion of new parachain information
-  * finalization: final checks and clean-up work before completing the block.
-
-In order to import parachains, handle misbehavior reports, and keep data accessible, we need to keep this data in the storage/state:
-  * All currently registered parachains.
-  * All currently registered parathreads.
-  * The head of each registered parachain or parathread.
-  * The validation code of each registered parachain or parathread.
-  * Historical validation code for each registered parachain or parathread.
-  * Historical, but not yet expired validation code for paras that were previously registered but are now not. (old code must remain available so secondary checkers can check after-the-fact yadda yadda in this case we do that by keeping it in the runtime state.)
-  * Configuration: number of parathread cores, number of parachain slots. Length of scheduled parathread "lookahead". Length of parachain slashing period. How long to keep old validation code for. etc.
-  * Historical data for validators sets at least [TODO: how many?] blocks into the past. Used when reporting equivocations to prove that the validator at question actually belonged to the validator set at the time the equivocation was commited.
-
-This information should not change at any point between block initialization and inclusion of new parachain information. The reason for that is that the inclusion of new parachain information will be checked against these values in the storage, but the new parachain information is produced by Node-side subsystems which draw information from Runtime APIs. Runtime APIs execute on top of the state directly after the initialization, so a divergence from that state would lead to validators producing unacceptable inputs.
-
-In the Substrate implementation, we may also have to worry about state changing due to other modules invoking `Call`s that change storage during initialization, but after the point at which parachain-specific modules run their initialization procedures. This could cause problems: parachain-specific modules could compute scheduling, parachain assignments, etc. during its initialization procedure, which would then become inconsistent afterwards. Other modules that might realistically cause such race conditions are Governance modules (which execute arbitrary `Call`s, or the `Scheduler` module). This implies that the runtime design should ensure that no racy entry points can affect storage that is used during parachain-specific module initialization. One way to accomplish this is to separate active storage items from pending storage updates. Other modules can add pending updates, but only the initialization or finalization logic can apply those to the active state. (of course, governance can reach in and break anything by mangling storage, but this is more about exposing a preventative API than a bulletproof one). One alternative is to ensure that all configuration is presented only as constants, which requires a full runtime upgrade to alter and as such does not suffer from these race conditions.
-
-Here is an attempted-exhaustive list of tasks the runtime is expected to carry out in each phase.
-
-initialization:
-  * accept new registrations of parachains and parathreads. Probably best to do this only once a session to avoid bitfield schemas shifting often (see details on availability bitfields below)
-  * determine scheduled parachains and parathreads for the upcoming block or blocks.
-  * determine validator assignments to scheduled paras for the upcoming block or blocks.
-  * remove blocks which have been pending availability for too long. this is tightly coupled with scheduling.
-  * handle the start of a new session - discard all candidates pending availability and note the upcoming validator set.
-  * apply calls from upward messages - messages from parachains to the relay chain.
-
-during the block:
-  * Receive availability bitfields and move candidates from a pending availability to included state. See subsection below
-  * Receive new backed candidates to target for availability. See subsection below.
-  * Receive updates to configuration.
-
-process availability bitfields:
-  * We will accept an optional signed bitfield from each validator in each block.
-  * We need to check the signature and length of the bitfield for validity.
-  * We will keep the most recent bitfield for each validator in the session. Each bit corresponds to a particular parachain candidate pending availability. Parachains are scheduled on every block, so we can assign a bit to each one of those. Parathreads are not scheduled on every block, and there may be a lot of them, so we probably don't want a dedicated bit in the bitfield for those. Since we want an upper bound on the number of parathreads we have scheduled or pending availability, a concept of "execution cores" used in scheduling (TODO) should be reusable here - have a dedicated bit in the bitfield for each core, and each core will be assigned to a different parathread over time.
-  * Bits that are set to `true` denote candidate pending availability which are believed by this validator to be available.
-  * Candidates that are pending availability and have the corresponding bit set in 2/3 of validators' bitfields (only counting those submitted after the candidate was included, since some validators may not have submitted bitfields in some time) are considered available and are then moved into the "pending approval" state.
-  * Candidates that have just become available should apply any pending code upgrades based on the relay-parent they are targeting and should schedule any upcoming pending code upgrades.
-
-candidates entering the "pending approval" state:
-  * Apply fees (TODO: not sure if fees are actually used, we don't seem to need 'em for XCMP)
-  * Apply pending code upgrade, if any.
-  * Schedule a new pending code upgrade if the candidate specifies any. (there is a race condition here: part of the configuration is "how long should it take before pending code changes are applied". This value is computed based on the relay-parent that was used at the point when the candidate was about to be included in the relay chain. This is potentially a few blocks later than that, as it can take some time for a candidate to become fully available. We need to ensure that the code upgrade is scheduled with the same delay as was expected when the code upgrade was signaled. The easiest thing to do is to make sure the `pending_code_delay` is passed through the entire availability pipeline).
-  * Schedule Upwards messages - messages from the parachain to the relay chain.
-
-process new backed candidates:
-  * ensure that only one candidate is backed for each parachain or parathread
-  * ensure that the parachain or parathread of the candidate was scheduled and does not currently have a block pending availability.
-  * check the backing of the candidate.
-  * move to "pending approval" state. (pass along any configuration information that is liable to change)
-
-misbehavior reports and secondary checks:
-  * Secondary checks will also be submitted within the block. This may lead to slashing as a secondary check period ends. We want to catch and punish for the cases of misbehavior that violate the protocol and put its security at risk. One of such cases is submitting conflicting votes on the same `CandidateReceipt`.Other examples include violations to AnV protocol or equivocations in finality. Misbehavior handling is implemented in
-    * Runtime as an entry point.
-    * Code in the Node that assists submitting misbehavior reports.
-
-finalization: (not finality)
-  * ensure that required updates (bitfields and backed candidates) occurred within the block.
-  * update scheduling metadata based on parachains that had blocks included or not. for instance, parathreads where the auction-winning collator didn't get a chance to include its block should be allowed to retry a couple of times.
-
-Availability bitfields must go in before parachain candidates, otherwise there would be a minimum of 1 relay chain block between blocks of the same parachain. As such, it's best for them to go into the same extrinsic.
-
-Parachains and Parathreads behave exactly the same except with respect to how they are scheduled. Parathreads are scheduled dynamically in a pay-as-you-go sense, with auctions. The winner of the auction (a collator) gets multiple opportunities to include its block. Parachains are scheduled on every block.
-
------
-
-## Runtime Architecture: A Proposal
-=======
 ## Architecture: Runtime
->>>>>>> 0ceb54e5
 
 ### Broad Strokes
 
@@ -624,17 +531,10 @@
 
 The Scheduler manages resource allocation using the concept of "Availability Cores". There will be one availability core for each parachain, and a fixed number of cores used for multiplexing parathreads. Validators will be partitioned into groups, with the same number of groups as availability cores. Validator groups will be assigned to different availability cores over time.
 
-<<<<<<< HEAD
-An execution core can exist in either one of two states at the beginning or end of a block: free or occupied. A free execution core can have a parachain or parathread assigned to it for the potential to have a backed candidate included. After inclusion, the core enters the occupied state as the backed candidate is pending availability. There is an important distinction: a core is not considered occupied until it is in charge of a block pending availability, although the implementation may treat scheduled cores the same as occupied ones for brevity. A core exits the occupied state when the candidate is no longer pending availability - either on timeout or on availability. A core starting in the occupied state can move to the free state and back to occupied all within a single block, as availability bitfields are processed before backed candidates. At the end of the block, there is a possible timeout on availability which can move the core back to the free state if occupied.
-
-```
-Execution Core State Machine
-=======
 An availability core can exist in either one of two states at the beginning or end of a block: free or occupied. A free availability core can have a parachain or parathread assigned to it for the potential to have a backed candidate included. After inclusion, the core enters the occupied state as the backed candidate is pending availability. There is an important distinction: a core is not considered occupied until it is in charge of a block pending availability, although the implementation may treat scheduled cores the same as occupied ones for brevity. A core exits the occupied state when the candidate is no longer pending availability - either on timeout or on availability. A core starting in the occupied state can move to the free state and back to occupied all within a single block, as availability bitfields are processed before backed candidates. At the end of the block, there is a possible timeout on availability which can move the core back to the free state if occupied.
 
 ```
 Availability Core State Machine
->>>>>>> 0ceb54e5
 
               Assignment &
               Backing
@@ -648,11 +548,7 @@
 ```
 
 ```
-<<<<<<< HEAD
-Execution Core Transitions within Block
-=======
 Availability Core Transitions within Block
->>>>>>> 0ceb54e5
 
               +-----------+                |                    +-----------+
               |           |                |                    |           |
@@ -693,17 +589,6 @@
 
 Cores are treated as an ordered list of cores and are typically referred to by their index in that list.
 
-<<<<<<< HEAD
-[
-
-  TODO: Validator assignment. We want to assign validators to chains, not to cores. Assigning to cores means that for parathread cores, the parathread is unclear until late in the process so that would have bad implications for networking.
-
-  We can prepare a set of chains by assigning all unassigned cores, optimistically assigning all previously assigned cores, and then taking the union of those sets. However, this means that validator assignment is not possible to know until the beginning of the block. Ideally, we'd always know about at least a couple of blocks in advance, which makes networking discovery easier. However, optimistic assignment seems incompatible with this goal.
-
-]
-
-=======
->>>>>>> 0ceb54e5
 #### Storage
 
 Utility structs:
@@ -863,11 +748,7 @@
     1. check that the number of bitfields and bits in each bitfield is correct.
     1. check that there are no duplicates
     1. check all validator signatures.
-<<<<<<< HEAD
-    1. apply each bit of bitfield to the corresponding pending candidate. looking up parathread cores using the `Scheduler` module. Disregard bitfields that have a `1` bit for any free cores.
-=======
     1. apply each bit of bitfield to the corresponding pending candidate. looking up parathread cores using the `core_lookup`. Disregard bitfields that have a `1` bit for any free cores.
->>>>>>> 0ceb54e5
     1. For each applied bit of each availability-bitfield, set the bit for the validator in the `CandidatePendingAvailability`'s `availability_votes` bitfield. Track all candidates that now have >2/3 of bits set in their `availability_votes`. These candidates are now available and can be enacted.
     1. For all now-available candidates, invoke the `enact_candidate` routine with the candidate and relay-parent number.
     1. [TODO] pass it onwards to `Validity` module.
@@ -1066,11 +947,7 @@
 
 The Candidate Backing Job represents the work a node does for backing candidates with respect to a particular relay-parent.
 
-<<<<<<< HEAD
-The goal of a Candidate Backing Job is to produce as many accurate [Statements](#Statement-type) about candidates as possible. If a candidate receives a majority of supporting Statements from the Parachain Validators currently assigned, then that candidate is considered backed.
-=======
 The goal of a Candidate Backing Job is to produce as many backable candidates as possible. This is done via signed [Statements](#Statement-type) by validators. If a candidate receives a majority of supporting Statements from the Parachain Validators currently assigned, then that candidate is considered backable.
->>>>>>> 0ceb54e5
 
 *on startup*
 * Fetch current validator set, validator -> parachain assignments from runtime API.
@@ -1240,11 +1117,7 @@
   /// Registers a stream listener for updates to the set of backable candidates that could be backed
   /// in a child of the given relay-parent, referenced by its hash.
   RegisterBackingWatcher(Hash, TODO),
-<<<<<<< HEAD
-  /// The Candidate Backing subsystem should second the given candidate in the context of the
-=======
   /// Note that the Candidate Backing subsystem should second the given candidate in the context of the
->>>>>>> 0ceb54e5
   /// given relay-parent (ref. by hash). This candidate must be validated.
   Second(Hash, CandidateReceipt),
   /// The only difference between the `Validate` and `Second` variants is which `Statement` variant
