// Copyright 2017-2020 Parity Technologies (UK) Ltd.
// This file is part of Polkadot.

// Polkadot is free software: you can redistribute it and/or modify
// it under the terms of the GNU General Public License as published by
// the Free Software Foundation, either version 3 of the License, or
// (at your option) any later version.

// Polkadot is distributed in the hope that it will be useful,
// but WITHOUT ANY WARRANTY; without even the implied warranty of
// MERCHANTABILITY or FITNESS FOR A PARTICULAR PURPOSE.  See the
// GNU General Public License for more details.

// You should have received a copy of the GNU General Public License
// along with Polkadot.  If not, see <http://www.gnu.org/licenses/>.

//! The Polkadot runtime. This can be compiled with `#[no_std]`, ready for Wasm.

#![cfg_attr(not(feature = "std"), no_std)]
// `construct_runtime!` does a lot of recursion and requires us to increase the limit to 256.
#![recursion_limit="256"]

use sp_std::prelude::*;
use sp_core::u32_trait::{_1, _2, _3, _4, _5};
use codec::{Encode, Decode};
use primitives::{
	AccountId, AccountIndex, Balance, BlockNumber, Hash, Nonce, Signature, Moment,
	parachain::{self, ActiveParas, AbridgedCandidateReceipt}, ValidityError,
};
use runtime_common::{attestations, claims, parachains, registrar, slots,
	impls::{CurrencyToVoteHandler, TargetedFeeAdjustment, ToAuthor},
	NegativeImbalance, BlockHashCount, MaximumBlockWeight, AvailableBlockRatio,
	MaximumBlockLength,
};
use sp_runtime::{
	create_runtime_str, generic, impl_opaque_keys,
	ApplyExtrinsicResult, KeyTypeId, Percent, Permill, Perbill, RuntimeDebug,
	transaction_validity::{TransactionValidity, InvalidTransaction, TransactionValidityError},
	curve::PiecewiseLinear,
	traits::{BlakeTwo256, Block as BlockT, SignedExtension, OpaqueKeys, ConvertInto, IdentityLookup},
};
#[cfg(feature = "runtime-benchmarks")]
use sp_runtime::RuntimeString;
use version::RuntimeVersion;
use grandpa::{AuthorityId as GrandpaId, fg_primitives};
#[cfg(any(feature = "std", test))]
use version::NativeVersion;
use sp_core::OpaqueMetadata;
use sp_staking::SessionIndex;
use frame_support::{
	parameter_types, construct_runtime, traits::{KeyOwnerProofSystem, SplitTwoWays, Randomness},
	weights::DispatchInfo,
};
use im_online::sr25519::AuthorityId as ImOnlineId;
use authority_discovery_primitives::AuthorityId as AuthorityDiscoveryId;
use system::offchain::TransactionSubmitter;
use pallet_transaction_payment_rpc_runtime_api::RuntimeDispatchInfo;
use session::{historical as session_historical};

#[cfg(feature = "std")]
pub use staking::StakerStatus;
#[cfg(any(feature = "std", test))]
pub use sp_runtime::BuildStorage;
pub use timestamp::Call as TimestampCall;
pub use balances::Call as BalancesCall;
pub use attestations::{Call as AttestationsCall, MORE_ATTESTATIONS_IDENTIFIER};
pub use parachains::Call as ParachainsCall;

/// Constant values used within the runtime.
pub mod constants;
use constants::{time::*, currency::*, fee::*};

// Make the WASM binary available.
#[cfg(feature = "std")]
include!(concat!(env!("OUT_DIR"), "/wasm_binary.rs"));

/// Runtime version (Kusama).
pub const VERSION: RuntimeVersion = RuntimeVersion {
	spec_name: create_runtime_str!("kusama"),
	impl_name: create_runtime_str!("parity-kusama"),
	authoring_version: 2,
	spec_version: 1055,
<<<<<<< HEAD
	impl_version: 0,
=======
	impl_version: 1,
>>>>>>> 8b9791dc
	apis: RUNTIME_API_VERSIONS,
};

/// Native version.
#[cfg(any(feature = "std", test))]
pub fn native_version() -> NativeVersion {
	NativeVersion {
		runtime_version: VERSION,
		can_author_with: Default::default(),
	}
}

/// Avoid processing transactions from slots and parachain registrar.
#[derive(Default, Encode, Decode, Clone, Eq, PartialEq, RuntimeDebug)]
pub struct RestrictFunctionality;
impl SignedExtension for RestrictFunctionality {
	const IDENTIFIER: &'static str = "RestrictFunctionality";
	type AccountId = AccountId;
	type Call = Call;
	type AdditionalSigned = ();
	type Pre = ();
	type DispatchInfo = DispatchInfo;

	fn additional_signed(&self) -> sp_std::result::Result<(), TransactionValidityError> { Ok(()) }

	fn validate(&self, _: &Self::AccountId, call: &Self::Call, _: DispatchInfo, _: usize)
		-> TransactionValidity
	{
		match call {
			Call::Slots(_) | Call::Registrar(_)
				=> Err(InvalidTransaction::Custom(ValidityError::NoPermission.into()).into()),
			_ => Ok(Default::default()),
		}
	}
}

parameter_types! {
	pub const Version: RuntimeVersion = VERSION;
}

impl system::Trait for Runtime {
	type Origin = Origin;
	type Call = Call;
	type Index = Nonce;
	type BlockNumber = BlockNumber;
	type Hash = Hash;
	type Hashing = BlakeTwo256;
	type AccountId = AccountId;
	type Lookup = IdentityLookup<Self::AccountId>;
	type Header = generic::Header<BlockNumber, BlakeTwo256>;
	type Event = Event;
	type BlockHashCount = BlockHashCount;
	type MaximumBlockWeight = MaximumBlockWeight;
	type MaximumBlockLength = MaximumBlockLength;
	type AvailableBlockRatio = AvailableBlockRatio;
	type Version = Version;
	type ModuleToIndex = ModuleToIndex;
	type AccountData = balances::AccountData<Balance>;
	type OnNewAccount = ();
	type OnKilledAccount = ();
}

parameter_types! {
	pub const EpochDuration: u64 = EPOCH_DURATION_IN_BLOCKS as u64;
	pub const ExpectedBlockTime: Moment = MILLISECS_PER_BLOCK;
}

impl babe::Trait for Runtime {
	type EpochDuration = EpochDuration;
	type ExpectedBlockTime = ExpectedBlockTime;

	// session module is the trigger
	type EpochChangeTrigger = babe::ExternalTrigger;
}

parameter_types! {
	pub const IndexDeposit: Balance = 1 * DOLLARS;
}

impl indices::Trait for Runtime {
	type AccountIndex = AccountIndex;
	type Currency = Balances;
	type Deposit = IndexDeposit;
	type Event = Event;
}

parameter_types! {
	pub const ExistentialDeposit: Balance = 1 * CENTS;
}

/// Splits fees 80/20 between treasury and block author.
pub type DealWithFees = SplitTwoWays<
	Balance,
	NegativeImbalance<Runtime>,
	_4, Treasury,   // 4 parts (80%) goes to the treasury.
	_1, ToAuthor<Runtime>,   // 1 part (20%) goes to the block author.
>;

impl balances::Trait for Runtime {
	type Balance = Balance;
	type DustRemoval = ();
	type Event = Event;
	type ExistentialDeposit = ExistentialDeposit;
	type AccountStore = System;
}

parameter_types! {
	pub const TransactionBaseFee: Balance = 1 * CENTS;
	pub const TransactionByteFee: Balance = 10 * MILLICENTS;
	// for a sane configuration, this should always be less than `AvailableBlockRatio`.
	pub const TargetBlockFullness: Perbill = Perbill::from_percent(25);
}

impl transaction_payment::Trait for Runtime {
	type Currency = Balances;
	type OnTransactionPayment = DealWithFees;
	type TransactionBaseFee = TransactionBaseFee;
	type TransactionByteFee = TransactionByteFee;
	type WeightToFee = WeightToFee;
	type FeeMultiplierUpdate = TargetedFeeAdjustment<TargetBlockFullness, Self>;
}

parameter_types! {
	pub const MinimumPeriod: u64 = SLOT_DURATION / 2;
}
impl timestamp::Trait for Runtime {
	type Moment = u64;
	type OnTimestampSet = Babe;
	type MinimumPeriod = MinimumPeriod;
}

parameter_types! {
	pub const UncleGenerations: u32 = 0;
}

// TODO: substrate#2986 implement this properly
impl authorship::Trait for Runtime {
	type FindAuthor = session::FindAccountFromAuthorIndex<Self, Babe>;
	type UncleGenerations = UncleGenerations;
	type FilterUncle = ();
	type EventHandler = (Staking, ImOnline);
}

parameter_types! {
	pub const Period: BlockNumber = 10 * MINUTES;
	pub const Offset: BlockNumber = 0;
}

impl_opaque_keys! {
	pub struct SessionKeys {
		pub grandpa: Grandpa,
		pub babe: Babe,
		pub im_online: ImOnline,
		pub parachain_validator: Parachains,
		pub authority_discovery: AuthorityDiscovery,
	}
}

parameter_types! {
	pub const DisabledValidatorsThreshold: Perbill = Perbill::from_percent(17);
}

impl session::Trait for Runtime {
	type Event = Event;
	type ValidatorId = AccountId;
	type ValidatorIdOf = staking::StashOf<Self>;
	type ShouldEndSession = Babe;
	type SessionManager = Staking;
	type SessionHandler = <SessionKeys as OpaqueKeys>::KeyTypeIdProviders;
	type Keys = SessionKeys;
	type DisabledValidatorsThreshold = DisabledValidatorsThreshold;
}

impl session::historical::Trait for Runtime {
	type FullIdentification = staking::Exposure<AccountId, Balance>;
	type FullIdentificationOf = staking::ExposureOf<Runtime>;
}

pallet_staking_reward_curve::build! {
	const REWARD_CURVE: PiecewiseLinear<'static> = curve!(
		min_inflation: 0_025_000,
		max_inflation: 0_100_000,
		ideal_stake: 0_500_000,
		falloff: 0_050_000,
		max_piece_count: 40,
		test_precision: 0_005_000,
	);
}

parameter_types! {
	// Six sessions in an era (6 hours).
	pub const SessionsPerEra: SessionIndex = 6;
	// 28 eras for unbonding (7 days).
	pub const BondingDuration: staking::EraIndex = 28;
	// 28 eras in which slashes can be cancelled (7 days).
	pub const SlashDeferDuration: staking::EraIndex = 28;
	pub const RewardCurve: &'static PiecewiseLinear<'static> = &REWARD_CURVE;
	pub const MaxNominatorRewardedPerValidator: u32 = 64;
}

impl staking::Trait for Runtime {
	type Currency = Balances;
	type Time = Timestamp;
	type CurrencyToVote = CurrencyToVoteHandler<Self>;
	type RewardRemainder = Treasury;
	type Event = Event;
	type Slash = Treasury;
	type Reward = ();
	type SessionsPerEra = SessionsPerEra;
	type BondingDuration = BondingDuration;
	type SlashDeferDuration = SlashDeferDuration;
	// A majority of the council can cancel the slash.
	type SlashCancelOrigin = collective::EnsureProportionAtLeast<_1, _2, AccountId, CouncilCollective>;
	type SessionInterface = Self;
	type RewardCurve = RewardCurve;
	type MaxNominatorRewardedPerValidator = MaxNominatorRewardedPerValidator;
}

parameter_types! {
	pub const LaunchPeriod: BlockNumber = 7 * DAYS;
	pub const VotingPeriod: BlockNumber = 7 * DAYS;
	pub const EmergencyVotingPeriod: BlockNumber = 3 * HOURS;
	pub const MinimumDeposit: Balance = 1 * DOLLARS;
	pub const EnactmentPeriod: BlockNumber = 8 * DAYS;
	pub const CooloffPeriod: BlockNumber = 7 * DAYS;
	// One cent: $10,000 / MB
	pub const PreimageByteDeposit: Balance = 10 * MILLICENTS;
}

impl democracy::Trait for Runtime {
	type Proposal = Call;
	type Event = Event;
	type Currency = Balances;
	type EnactmentPeriod = EnactmentPeriod;
	type LaunchPeriod = LaunchPeriod;
	type VotingPeriod = VotingPeriod;
	type MinimumDeposit = MinimumDeposit;
	/// A straight majority of the council can decide what their next motion is.
	type ExternalOrigin = collective::EnsureProportionAtLeast<_1, _2, AccountId, CouncilCollective>;
	/// A majority can have the next scheduled referendum be a straight majority-carries vote.
	type ExternalMajorityOrigin = collective::EnsureProportionAtLeast<_1, _2, AccountId, CouncilCollective>;
	/// A unanimous council can have the next scheduled referendum be a straight default-carries
	/// (NTB) vote.
	type ExternalDefaultOrigin = collective::EnsureProportionAtLeast<_1, _1, AccountId, CouncilCollective>;
	/// Two thirds of the technical committee can have an ExternalMajority/ExternalDefault vote
	/// be tabled immediately and with a shorter voting/enactment period.
	type FastTrackOrigin = collective::EnsureProportionAtLeast<_2, _3, AccountId, TechnicalCollective>;
	type EmergencyVotingPeriod = EmergencyVotingPeriod;
	// To cancel a proposal which has been passed, 2/3 of the council must agree to it.
	type CancellationOrigin = collective::EnsureProportionAtLeast<_2, _3, AccountId, CouncilCollective>;
	// Any single technical committee member may veto a coming council proposal, however they can
	// only do it once and it lasts only for the cooloff period.
	type VetoOrigin = collective::EnsureMember<AccountId, TechnicalCollective>;
	type CooloffPeriod = CooloffPeriod;
	type PreimageByteDeposit = PreimageByteDeposit;
	type Slash = Treasury;
}

parameter_types! {
	pub const CouncilMotionDuration: BlockNumber = 3 * DAYS;
}

type CouncilCollective = collective::Instance1;
impl collective::Trait<CouncilCollective> for Runtime {
	type Origin = Origin;
	type Proposal = Call;
	type Event = Event;
	type MotionDuration = CouncilMotionDuration;
}

parameter_types! {
	pub const CandidacyBond: Balance = 1 * DOLLARS;
	pub const VotingBond: Balance = 5 * CENTS;
	/// Daily council elections.
	pub const TermDuration: BlockNumber = 24 * HOURS;
	pub const DesiredMembers: u32 = 13;
	pub const DesiredRunnersUp: u32 = 7;
}

impl elections_phragmen::Trait for Runtime {
	type Event = Event;
	type Currency = Balances;
	type ChangeMembers = Council;
	type CurrencyToVote = CurrencyToVoteHandler<Self>;
	type CandidacyBond = CandidacyBond;
	type VotingBond = VotingBond;
	type LoserCandidate = Treasury;
	type BadReport = Treasury;
	type KickedMember = Treasury;
	type DesiredMembers = DesiredMembers;
	type DesiredRunnersUp = DesiredRunnersUp;
	type TermDuration = TermDuration;
}

parameter_types! {
	pub const TechnicalMotionDuration: BlockNumber = 3 * DAYS;
}

type TechnicalCollective = collective::Instance2;
impl collective::Trait<TechnicalCollective> for Runtime {
	type Origin = Origin;
	type Proposal = Call;
	type Event = Event;
	type MotionDuration = TechnicalMotionDuration;
}

impl membership::Trait<membership::Instance1> for Runtime {
	type Event = Event;
	type AddOrigin = collective::EnsureProportionMoreThan<_1, _2, AccountId, CouncilCollective>;
	type RemoveOrigin = collective::EnsureProportionMoreThan<_1, _2, AccountId, CouncilCollective>;
	type SwapOrigin = collective::EnsureProportionMoreThan<_1, _2, AccountId, CouncilCollective>;
	type ResetOrigin = collective::EnsureProportionMoreThan<_1, _2, AccountId, CouncilCollective>;
	type PrimeOrigin = collective::EnsureProportionMoreThan<_1, _2, AccountId, CouncilCollective>;
	type MembershipInitialized = TechnicalCommittee;
	type MembershipChanged = TechnicalCommittee;
}

parameter_types! {
	pub const ProposalBond: Permill = Permill::from_percent(5);
	pub const ProposalBondMinimum: Balance = 20 * DOLLARS;
	pub const SpendPeriod: BlockNumber = 6 * DAYS;
	pub const Burn: Permill = Permill::from_percent(0);

	pub const TipCountdown: BlockNumber = 1 * DAYS;
	pub const TipFindersFee: Percent = Percent::from_percent(20);
	pub const TipReportDepositBase: Balance = 1 * DOLLARS;
	pub const TipReportDepositPerByte: Balance = 1 * CENTS;
}

impl treasury::Trait for Runtime {
	type Currency = Balances;
	type ApproveOrigin = collective::EnsureProportionAtLeast<_3, _5, AccountId, CouncilCollective>;
	type RejectOrigin = collective::EnsureProportionMoreThan<_1, _2, AccountId, CouncilCollective>;
	type Tippers = ElectionsPhragmen;
	type TipCountdown = TipCountdown;
	type TipFindersFee = TipFindersFee;
	type TipReportDepositBase = TipReportDepositBase;
	type TipReportDepositPerByte = TipReportDepositPerByte;
	type Event = Event;
	type ProposalRejection = Treasury;
	type ProposalBond = ProposalBond;
	type ProposalBondMinimum = ProposalBondMinimum;
	type SpendPeriod = SpendPeriod;
	type Burn = Burn;
}

impl offences::Trait for Runtime {
	type Event = Event;
	type IdentificationTuple = session::historical::IdentificationTuple<Self>;
	type OnOffenceHandler = Staking;
}

impl authority_discovery::Trait for Runtime {}

type SubmitTransaction = TransactionSubmitter<ImOnlineId, Runtime, UncheckedExtrinsic>;

parameter_types! {
	pub const SessionDuration: BlockNumber = EPOCH_DURATION_IN_BLOCKS as _;
}

impl im_online::Trait for Runtime {
	type AuthorityId = ImOnlineId;
	type Event = Event;
	type Call = Call;
	type SubmitTransaction = SubmitTransaction;
	type ReportUnresponsiveness = Offences;
	type SessionDuration = SessionDuration;
}

impl grandpa::Trait for Runtime {
	type Event = Event;
}

parameter_types! {
	pub const WindowSize: BlockNumber = finality_tracker::DEFAULT_WINDOW_SIZE.into();
	pub const ReportLatency: BlockNumber = finality_tracker::DEFAULT_REPORT_LATENCY.into();
}

impl finality_tracker::Trait for Runtime {
	type OnFinalizationStalled = ();
	type WindowSize = WindowSize;
	type ReportLatency = ReportLatency;
}

parameter_types! {
	pub const AttestationPeriod: BlockNumber = 50;
}

impl attestations::Trait for Runtime {
	type AttestationPeriod = AttestationPeriod;
	type ValidatorIdentities = parachains::ValidatorIdentities<Runtime>;
	type RewardAttestation = Staking;
}

parameter_types! {
	pub const MaxCodeSize: u32 = 10 * 1024 * 1024; // 10 MB
	pub const MaxHeadDataSize: u32 = 20 * 1024; // 20 KB
}

impl parachains::Trait for Runtime {
	type Origin = Origin;
	type Call = Call;
	type ParachainCurrency = Balances;
	type Randomness = RandomnessCollectiveFlip;
	type ActiveParachains = Registrar;
	type Registrar = Registrar;
	type MaxCodeSize = MaxCodeSize;
	type MaxHeadDataSize = MaxHeadDataSize;
	type Proof = session::historical::Proof;
	type KeyOwnerProofSystem = session::historical::Module<Self>;
	type IdentificationTuple = <Self::KeyOwnerProofSystem as KeyOwnerProofSystem<(KeyTypeId, Vec<u8>)>>::IdentificationTuple;
	type ReportOffence = Offences;
}

parameter_types! {
	pub const ParathreadDeposit: Balance = 5 * DOLLARS;
	pub const QueueSize: usize = 2;
	pub const MaxRetries: u32 = 3;
}

impl registrar::Trait for Runtime {
	type Event = Event;
	type Origin = Origin;
	type Currency = Balances;
	type ParathreadDeposit = ParathreadDeposit;
	type SwapAux = Slots;
	type QueueSize = QueueSize;
	type MaxRetries = MaxRetries;
}

parameter_types! {
	pub const LeasePeriod: BlockNumber = 100_000;
	pub const EndingPeriod: BlockNumber = 1000;
}

impl slots::Trait for Runtime {
	type Event = Event;
	type Currency = Balances;
	type Parachains = Registrar;
	type LeasePeriod = LeasePeriod;
	type EndingPeriod = EndingPeriod;
	type Randomness = RandomnessCollectiveFlip;
}

parameter_types! {
	pub const Prefix: &'static [u8] = b"Pay KSMs to the Kusama account:";
}

impl claims::Trait for Runtime {
	type Event = Event;
	type VestingSchedule = Vesting;
	type Prefix = Prefix;
}

parameter_types! {
	// Minimum 100 bytes/KSM deposited (1 CENT/byte)
	pub const BasicDeposit: Balance = 10 * DOLLARS;       // 258 bytes on-chain
	pub const FieldDeposit: Balance = 250 * CENTS;        // 66 bytes on-chain
	pub const SubAccountDeposit: Balance = 2 * DOLLARS;   // 53 bytes on-chain
	pub const MaxSubAccounts: u32 = 100;
	pub const MaxAdditionalFields: u32 = 100;
}

impl identity::Trait for Runtime {
	type Event = Event;
	type Currency = Balances;
	type Slashed = Treasury;
	type BasicDeposit = BasicDeposit;
	type FieldDeposit = FieldDeposit;
	type SubAccountDeposit = SubAccountDeposit;
	type MaxSubAccounts = MaxSubAccounts;
	type MaxAdditionalFields = MaxAdditionalFields;
	type RegistrarOrigin = collective::EnsureProportionMoreThan<_1, _2, AccountId, CouncilCollective>;
	type ForceOrigin = collective::EnsureProportionMoreThan<_1, _2, AccountId, CouncilCollective>;
}

parameter_types! {
	// One storage item; value is size 4+4+16+32 bytes = 56 bytes.
	pub const MultisigDepositBase: Balance = 30 * CENTS;
	// Additional storage item size of 32 bytes.
	pub const MultisigDepositFactor: Balance = 5 * CENTS;
	pub const MaxSignatories: u16 = 100;
}

impl utility::Trait for Runtime {
	type Event = Event;
	type Call = Call;
	type Currency = Balances;
	type MultisigDepositBase = MultisigDepositBase;
	type MultisigDepositFactor = MultisigDepositFactor;
	type MaxSignatories = MaxSignatories;
}

parameter_types! {
	pub const ConfigDepositBase: Balance = 5 * DOLLARS;
	pub const FriendDepositFactor: Balance = 50 * CENTS;
	pub const MaxFriends: u16 = 9;
	pub const RecoveryDeposit: Balance = 5 * DOLLARS;
}

impl recovery::Trait for Runtime {
	type Event = Event;
	type Call = Call;
	type Currency = Balances;
	type ConfigDepositBase = ConfigDepositBase;
	type FriendDepositFactor = FriendDepositFactor;
	type MaxFriends = MaxFriends;
	type RecoveryDeposit = RecoveryDeposit;
}

parameter_types! {
	pub const CandidateDeposit: Balance = 10 * DOLLARS;
	pub const WrongSideDeduction: Balance = 2 * DOLLARS;
	pub const MaxStrikes: u32 = 10;
	pub const RotationPeriod: BlockNumber = 80 * HOURS;
	pub const PeriodSpend: Balance = 500 * DOLLARS;
	pub const MaxLockDuration: BlockNumber = 36 * 30 * DAYS;
	pub const ChallengePeriod: BlockNumber = 7 * DAYS;
}

impl society::Trait for Runtime {
	type Event = Event;
	type Currency = Balances;
	type Randomness = RandomnessCollectiveFlip;
	type CandidateDeposit = CandidateDeposit;
	type WrongSideDeduction = WrongSideDeduction;
	type MaxStrikes = MaxStrikes;
	type PeriodSpend = PeriodSpend;
	type MembershipChanged = ();
	type RotationPeriod = RotationPeriod;
	type MaxLockDuration = MaxLockDuration;
	type FounderSetOrigin = collective::EnsureProportionMoreThan<_1, _2, AccountId, CouncilCollective>;
	type SuspensionJudgementOrigin = society::EnsureFounder<Runtime>;
	type ChallengePeriod = ChallengePeriod;
}

parameter_types! {
	pub const MinVestedTransfer: Balance = 100 * DOLLARS;
}

impl vesting::Trait for Runtime {
	type Event = Event;
	type Currency = Balances;
	type BlockNumberToBalance = ConvertInto;
	type MinVestedTransfer = MinVestedTransfer;
}

construct_runtime! {
	pub enum Runtime where
		Block = Block,
		NodeBlock = primitives::Block,
		UncheckedExtrinsic = UncheckedExtrinsic
	{
		// Basic stuff; balances is uncallable initially.
		System: system::{Module, Call, Storage, Config, Event<T>},
		RandomnessCollectiveFlip: randomness_collective_flip::{Module, Storage},

		// Must be before session.
		Babe: babe::{Module, Call, Storage, Config, Inherent(Timestamp)},

		Timestamp: timestamp::{Module, Call, Storage, Inherent},
		Indices: indices::{Module, Call, Storage, Config<T>, Event<T>},
		Balances: balances::{Module, Call, Storage, Config<T>, Event<T>},
		TransactionPayment: transaction_payment::{Module, Storage},

		// Consensus support.
		Authorship: authorship::{Module, Call, Storage},
		Staking: staking::{Module, Call, Storage, Config<T>, Event<T>},
		Offences: offences::{Module, Call, Storage, Event},
		Historical: session_historical::{Module},
		Session: session::{Module, Call, Storage, Event, Config<T>},
		FinalityTracker: finality_tracker::{Module, Call, Storage, Inherent},
		Grandpa: grandpa::{Module, Call, Storage, Config, Event},
		ImOnline: im_online::{Module, Call, Storage, Event<T>, ValidateUnsigned, Config<T>},
		AuthorityDiscovery: authority_discovery::{Module, Call, Config},

		// Governance stuff; uncallable initially.
		Democracy: democracy::{Module, Call, Storage, Config, Event<T>},
		Council: collective::<Instance1>::{Module, Call, Storage, Origin<T>, Event<T>, Config<T>},
		TechnicalCommittee: collective::<Instance2>::{Module, Call, Storage, Origin<T>, Event<T>, Config<T>},
		ElectionsPhragmen: elections_phragmen::{Module, Call, Storage, Event<T>},
		TechnicalMembership: membership::<Instance1>::{Module, Call, Storage, Event<T>, Config<T>},
		Treasury: treasury::{Module, Call, Storage, Event<T>},

		// Claims. Usable initially.
		Claims: claims::{Module, Call, Storage, Event<T>, Config<T>, ValidateUnsigned},

		// Parachains stuff; slots are disabled (no auctions initially). The rest are safe as they
		// have no public dispatchables.
		Parachains: parachains::{Module, Call, Storage, Config, Inherent, Origin},
		Attestations: attestations::{Module, Call, Storage},
		Slots: slots::{Module, Call, Storage, Event<T>},
		Registrar: registrar::{Module, Call, Storage, Event, Config<T>},

		// Utility module.
		Utility: utility::{Module, Call, Storage, Event<T>},

		// Less simple identity module.
		Identity: identity::{Module, Call, Storage, Event<T>},

		// Society module.
		Society: society::{Module, Call, Storage, Event<T>},

		// Social recovery module.
		Recovery: recovery::{Module, Call, Storage, Event<T>},

		// Vesting. Usable initially, but removed once all vesting is finished.
		Vesting: vesting::{Module, Call, Storage, Event<T>, Config<T>},
	}
}

/// The address format for describing accounts.
pub type Address = AccountId;
/// Block header type as expected by this runtime.
pub type Header = generic::Header<BlockNumber, BlakeTwo256>;
/// Block type as expected by this runtime.
pub type Block = generic::Block<Header, UncheckedExtrinsic>;
/// A Block signed with a Justification
pub type SignedBlock = generic::SignedBlock<Block>;
/// BlockId type as expected by this runtime.
pub type BlockId = generic::BlockId<Block>;
/// The SignedExtension to the basic transaction logic.
pub type SignedExtra = (
	RestrictFunctionality,
	system::CheckVersion<Runtime>,
	system::CheckGenesis<Runtime>,
	system::CheckEra<Runtime>,
	system::CheckNonce<Runtime>,
	system::CheckWeight<Runtime>,
	transaction_payment::ChargeTransactionPayment::<Runtime>,
	registrar::LimitParathreadCommits<Runtime>,
	parachains::ValidateDoubleVoteReports<Runtime>,
);
/// Unchecked extrinsic type as expected by this runtime.
pub type UncheckedExtrinsic = generic::UncheckedExtrinsic<Address, Call, Signature, SignedExtra>;
/// Extrinsic type that has already been checked.
pub type CheckedExtrinsic = generic::CheckedExtrinsic<AccountId, Nonce, Call>;
/// Executive: handles dispatch to the various modules.
pub type Executive = executive::Executive<Runtime, Block, system::ChainContext<Runtime>, Runtime, AllModules>;

sp_api::impl_runtime_apis! {
	impl sp_api::Core<Block> for Runtime {
		fn version() -> RuntimeVersion {
			VERSION
		}

		fn execute_block(block: Block) {
			Executive::execute_block(block)
		}

		fn initialize_block(header: &<Block as BlockT>::Header) {
			Executive::initialize_block(header)
		}
	}

	impl sp_api::Metadata<Block> for Runtime {
		fn metadata() -> OpaqueMetadata {
			Runtime::metadata().into()
		}
	}

	impl block_builder_api::BlockBuilder<Block> for Runtime {
		fn apply_extrinsic(extrinsic: <Block as BlockT>::Extrinsic) -> ApplyExtrinsicResult {
			Executive::apply_extrinsic(extrinsic)
		}

		fn finalize_block() -> <Block as BlockT>::Header {
			Executive::finalize_block()
		}

		fn inherent_extrinsics(data: inherents::InherentData) -> Vec<<Block as BlockT>::Extrinsic> {
			data.create_extrinsics()
		}

		fn check_inherents(
			block: Block,
			data: inherents::InherentData,
		) -> inherents::CheckInherentsResult {
			data.check_extrinsics(&block)
		}

		fn random_seed() -> <Block as BlockT>::Hash {
			RandomnessCollectiveFlip::random_seed()
		}
	}

	impl tx_pool_api::runtime_api::TaggedTransactionQueue<Block> for Runtime {
		fn validate_transaction(tx: <Block as BlockT>::Extrinsic) -> TransactionValidity {
			Executive::validate_transaction(tx)
		}
	}

	impl offchain_primitives::OffchainWorkerApi<Block> for Runtime {
		fn offchain_worker(header: &<Block as BlockT>::Header) {
			Executive::offchain_worker(header)
		}
	}

	impl parachain::ParachainHost<Block> for Runtime {
		fn validators() -> Vec<parachain::ValidatorId> {
			Parachains::authorities()
		}
		fn duty_roster() -> parachain::DutyRoster {
			Parachains::calculate_duty_roster().0
		}
		fn active_parachains() -> Vec<(parachain::Id, Option<(parachain::CollatorId, parachain::Retriable)>)> {
			Registrar::active_paras()
		}
		fn global_validation_schedule() -> parachain::GlobalValidationSchedule {
			Parachains::global_validation_schedule()
		}
		fn local_validation_data(id: parachain::Id) -> Option<parachain::LocalValidationData> {
			Parachains::local_validation_data(&id)
		}
		fn parachain_code(id: parachain::Id) -> Option<Vec<u8>> {
			Parachains::parachain_code(&id)
		}
		fn get_heads(extrinsics: Vec<<Block as BlockT>::Extrinsic>)
			-> Option<Vec<AbridgedCandidateReceipt>>
		{
			extrinsics
				.into_iter()
				.find_map(|ex| match UncheckedExtrinsic::decode(&mut ex.encode().as_slice()) {
					Ok(ex) => match ex.function {
						Call::Parachains(ParachainsCall::set_heads(heads)) => {
							Some(heads.into_iter().map(|c| c.candidate).collect())
						}
						_ => None,
					}
					Err(_) => None,
				})
		}
	}

	impl fg_primitives::GrandpaApi<Block> for Runtime {
		fn grandpa_authorities() -> Vec<(GrandpaId, u64)> {
			Grandpa::grandpa_authorities()
		}
	}

	impl babe_primitives::BabeApi<Block> for Runtime {
		fn configuration() -> babe_primitives::BabeConfiguration {
			// The choice of `c` parameter (where `1 - c` represents the
			// probability of a slot being empty), is done in accordance to the
			// slot duration and expected target block time, for safely
			// resisting network delays of maximum two seconds.
			// <https://research.web3.foundation/en/latest/polkadot/BABE/Babe/#6-practical-results>
			babe_primitives::BabeConfiguration {
				slot_duration: Babe::slot_duration(),
				epoch_length: EpochDuration::get(),
				c: PRIMARY_PROBABILITY,
				genesis_authorities: Babe::authorities(),
				randomness: Babe::randomness(),
				secondary_slots: true,
			}
		}

		fn current_epoch_start() -> babe_primitives::SlotNumber {
			Babe::current_epoch_start()
		}
	}

	impl authority_discovery_primitives::AuthorityDiscoveryApi<Block> for Runtime {
		fn authorities() -> Vec<AuthorityDiscoveryId> {
			AuthorityDiscovery::authorities()
		}
	}

	impl sp_session::SessionKeys<Block> for Runtime {
		fn generate_session_keys(seed: Option<Vec<u8>>) -> Vec<u8> {
			SessionKeys::generate(seed)
		}

		fn decode_session_keys(
			encoded: Vec<u8>,
		) -> Option<Vec<(Vec<u8>, sp_core::crypto::KeyTypeId)>> {
			SessionKeys::decode_into_raw_public_keys(&encoded)
		}
	}

	impl system_rpc_runtime_api::AccountNonceApi<Block, AccountId, Nonce> for Runtime {
		fn account_nonce(account: AccountId) -> Nonce {
			System::account_nonce(account)
		}
	}

	impl pallet_transaction_payment_rpc_runtime_api::TransactionPaymentApi<
		Block,
		Balance,
		UncheckedExtrinsic,
	> for Runtime {
		fn query_info(uxt: UncheckedExtrinsic, len: u32) -> RuntimeDispatchInfo<Balance> {
			TransactionPayment::query_info(uxt, len)
		}
	}

	#[cfg(feature = "runtime-benchmarks")]
	impl frame_benchmarking::Benchmark<Block> for Runtime {
		fn dispatch_benchmark(
			module: Vec<u8>,
			extrinsic: Vec<u8>,
			lowest_range_values: Vec<u32>,
			highest_range_values: Vec<u32>,
			steps: Vec<u32>,
			repeat: u32,
		) -> Result<Vec<frame_benchmarking::BenchmarkResults>, RuntimeString> {
			use frame_benchmarking::Benchmarking;

			let result = match module.as_slice() {
				b"claims" => Claims::run_benchmark(
					extrinsic,
					lowest_range_values,
					highest_range_values,
					steps,
					repeat,
				),
				_ => Err("Benchmark not found for this pallet."),
			};

			result.map_err(|e| e.into())
		}
	}
}<|MERGE_RESOLUTION|>--- conflicted
+++ resolved
@@ -80,11 +80,7 @@
 	impl_name: create_runtime_str!("parity-kusama"),
 	authoring_version: 2,
 	spec_version: 1055,
-<<<<<<< HEAD
-	impl_version: 0,
-=======
 	impl_version: 1,
->>>>>>> 8b9791dc
 	apis: RUNTIME_API_VERSIONS,
 };
 
