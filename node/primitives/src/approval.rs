// Copyright 2017-2020 Parity Technologies (UK) Ltd.
// This file is part of Polkadot.

// Polkadot is free software: you can redistribute it and/or modify
// it under the terms of the GNU General Public License as published by
// the Free Software Foundation, either version 3 of the License, or
// (at your option) any later version.

// Polkadot is distributed in the hope that it will be useful,
// but WITHOUT ANY WARRANTY; without even the implied warranty of
// MERCHANTABILITY or FITNESS FOR A PARTICULAR PURPOSE.  See the
// GNU General Public License for more details.

// You should have received a copy of the GNU General Public License
// along with Polkadot.  If not, see <http://www.gnu.org/licenses/>.

//! Types relevant for approval.

<<<<<<< HEAD
pub use sp_consensus_vrf::schnorrkel::{VRFOutput, VRFProof, Randomness};
pub use sp_consensus_babe::SlotNumber;

use polkadot_primitives::v1::{
	CandidateHash, Hash, ValidatorIndex, ValidatorSignature, CoreIndex,
	Header, BlockNumber,
=======
pub use sp_consensus_vrf::schnorrkel::{VRFOutput, VRFProof};
pub use sp_consensus_slots::SlotNumber;

use polkadot_primitives::v1::{
	CandidateHash, Hash, ValidatorIndex, Signed, ValidatorSignature, CoreIndex,
	BlockNumber, CandidateIndex,
>>>>>>> ab606e14
};
use parity_scale_codec::{Encode, Decode};
use sp_consensus_babe as babe_primitives;
use sp_application_crypto::Public;

/// Validators assigning to check a particular candidate are split up into tranches.
/// Earlier tranches of validators check first, with later tranches serving as backup.
pub type DelayTranche = u32;

/// A static context used to compute the Relay VRF story based on the
/// VRF output included in the header-chain.
pub const RELAY_VRF_STORY_CONTEXT: &[u8] = b"A&V RC-VRF";

/// A static context used for all relay-vrf-modulo VRFs.
pub const RELAY_VRF_MODULO_CONTEXT: &[u8] = b"A&V MOD";

/// A static context used for all relay-vrf-modulo VRFs.
<<<<<<< HEAD
pub const RELAY_VRF_DELAY_CONTEXT: &[u8] = b"A&V DELAY";

/// A static context used for transcripts indicating assigned availability core.
pub const ASSIGNED_CORE_CONTEXT: &[u8] = b"A&V ASSIGNED";

/// A static context associated with producing randomness for a core.
pub const CORE_RANDOMNESS_CONTEXT: &[u8] = b"A&V CORE";

/// A static context associated with producing randomness for a tranche.
pub const TRANCHE_RANDOMNESS_CONTEXT: &[u8] = b"A&V TRANCHE";
=======
pub const RELAY_VRF_MODULO_CONTEXT: &[u8] = b"A&V MOD";

/// A static context used for all relay-vrf-delay VRFs.
pub const RELAY_VRF_DELAY_CONTEXT: &[u8] = b"A&V TRANCHE";
>>>>>>> ab606e14

/// random bytes derived from the VRF submitted within the block by the
/// block author as a credential and used as input to approval assignment criteria.
#[derive(Debug, Clone, Encode, Decode, PartialEq)]
pub struct RelayVRFStory(pub [u8; 32]);

/// Different kinds of input data or criteria that can prove a validator's assignment
/// to check a particular parachain.
#[derive(Debug, Clone, Encode, Decode, PartialEq, Eq)]
pub enum AssignmentCertKind {
	/// An assignment story based on the VRF that authorized the relay-chain block where the
	/// candidate was included combined with a sample number.
	///
	/// The context used to produce bytes is [`RELAY_VRF_MODULO_CONTEXT`]
	RelayVRFModulo {
		/// The sample number used in this cert.
		sample: u32,
	},
	/// An assignment story based on the VRF that authorized the relay-chain block where the
	/// candidate was included combined with the index of a particular core.
	///
	/// The context is [`RELAY_VRF_DELAY_CONTEXT`]
	RelayVRFDelay {
		/// The core index chosen in this cert.
		core_index: CoreIndex,
	},
}

/// A certification of assignment.
#[derive(Debug, Clone, Encode, Decode, PartialEq, Eq)]
pub struct AssignmentCert {
	/// The criterion which is claimed to be met by this cert.
	pub kind: AssignmentCertKind,
	/// The VRF showing the criterion is met.
	pub vrf: (VRFOutput, VRFProof),
}

/// An assignment crt which refers to the candidate under which the assignment is
/// relevant by block hash.
#[derive(Debug, Clone, Encode, Decode, PartialEq, Eq)]
pub struct IndirectAssignmentCert {
	/// A block hash where the candidate appears.
	pub block_hash: Hash,
	/// The validator index.
	pub validator: ValidatorIndex,
	/// The cert itself.
	pub cert: AssignmentCert,
}

/// A vote of approval on a candidate.
#[derive(Debug, Clone, Encode, Decode)]
pub struct ApprovalVote(pub CandidateHash);

/// A signed approval vote which references the candidate indirectly via the block.
///
/// In practice, we have a look-up from block hash and candidate index to candidate hash,
/// so this can be transformed into a `SignedApprovalVote`.
#[derive(Debug, Clone, Encode, Decode, PartialEq, Eq)]
pub struct IndirectSignedApprovalVote {
	/// A block hash where the candidate appears.
	pub block_hash: Hash,
	/// The index of the candidate in the list of candidates fully included as-of the block.
	pub candidate_index: CandidateIndex,
	/// The validator index.
	pub validator: ValidatorIndex,
	/// The signature by the validator.
	pub signature: ValidatorSignature,
}

/// Metadata about a block which is now live in the approval protocol.
#[derive(Debug)]
pub struct BlockApprovalMeta {
	/// The hash of the block.
	pub hash: Hash,
	/// The number of the block.
	pub number: BlockNumber,
	/// The hash of the parent block.
	pub parent_hash: Hash,
	/// The candidates included by the block.
	/// Note that these are not the same as the candidates that appear within the block body.
	pub candidates: Vec<CandidateHash>,
	/// The consensus slot number of the block.
	pub slot_number: SlotNumber,
<<<<<<< HEAD
}

/// Errors that can occur during the approvals protocol.
#[derive(Debug, thiserror::Error)]
#[allow(missing_docs)]
pub enum ApprovalError {
	#[error("Schnorrkel signature error")]
	SchnorrkelSignature(schnorrkel::errors::SignatureError),
	#[error("Authority index {0} out of bounds")]
	AuthorityOutOfBounds(usize),
}

/// An unsafe VRF output. Provide BABE Epoch info to create a `RelayVRFStory`.
pub struct UnsafeVRFOutput {
	vrf_output: VRFOutput,
	slot: SlotNumber,
	authority_index: u32,
}

impl UnsafeVRFOutput {
	/// Get the slot number.
	pub fn slot_number(&self) -> SlotNumber {
		self.slot
	}

	/// Compute the randomness associated with this VRF output.
	pub fn compute_randomness(
		self,
		authorities: &[(babe_primitives::AuthorityId, babe_primitives::BabeAuthorityWeight)],
		randomness: &babe_primitives::Randomness,
		epoch_index: u64,
	) -> Result<RelayVRFStory, ApprovalError> {
		let author = match authorities.get(self.authority_index as usize) {
			None => return Err(ApprovalError::AuthorityOutOfBounds(self.authority_index as _)),
			Some(x) => &x.0,
		};

		let pubkey = schnorrkel::PublicKey::from_bytes(author.as_slice())
			.map_err(ApprovalError::SchnorrkelSignature)?;

		let transcript = babe_primitives::make_transcript(
			randomness,
			self.slot,
			epoch_index,
		);

		let inout = self.vrf_output.0.attach_input_hash(&pubkey, transcript)
			.map_err(ApprovalError::SchnorrkelSignature)?;
		Ok(RelayVRFStory(inout.make_bytes(RELAY_VRF_STORY_CONTEXT)))
	}
}

/// Extract the slot number and relay VRF from a header.
///
/// This fails if either there is no BABE `PreRuntime` digest or
/// the digest has type `SecondaryPlain`, which Substrate nodes do
/// not produce or accept anymore.
pub fn babe_unsafe_vrf_info(header: &Header) -> Option<UnsafeVRFOutput> {
	use babe_primitives::digests::{CompatibleDigestItem, PreDigest};

	for digest in &header.digest.logs {
		if let Some(pre) = digest.as_babe_pre_digest() {
			let slot = pre.slot_number();
			let authority_index = pre.authority_index();

			// exhaustive match to defend against upstream variant changes.
			let vrf_output = match pre {
				PreDigest::Primary(primary) => primary.vrf_output,
				PreDigest::SecondaryVRF(secondary) => secondary.vrf_output,
				PreDigest::SecondaryPlain(_) => return None,
			};

			return Some(UnsafeVRFOutput {
				vrf_output,
				slot,
				authority_index,
			});
		}
	}

	None
=======
>>>>>>> ab606e14
}<|MERGE_RESOLUTION|>--- conflicted
+++ resolved
@@ -16,21 +16,12 @@
 
 //! Types relevant for approval.
 
-<<<<<<< HEAD
 pub use sp_consensus_vrf::schnorrkel::{VRFOutput, VRFProof, Randomness};
 pub use sp_consensus_babe::SlotNumber;
 
 use polkadot_primitives::v1::{
 	CandidateHash, Hash, ValidatorIndex, ValidatorSignature, CoreIndex,
-	Header, BlockNumber,
-=======
-pub use sp_consensus_vrf::schnorrkel::{VRFOutput, VRFProof};
-pub use sp_consensus_slots::SlotNumber;
-
-use polkadot_primitives::v1::{
-	CandidateHash, Hash, ValidatorIndex, Signed, ValidatorSignature, CoreIndex,
-	BlockNumber, CandidateIndex,
->>>>>>> ab606e14
+	Header, BlockNumber, CandidateIndex,
 };
 use parity_scale_codec::{Encode, Decode};
 use sp_consensus_babe as babe_primitives;
@@ -48,7 +39,6 @@
 pub const RELAY_VRF_MODULO_CONTEXT: &[u8] = b"A&V MOD";
 
 /// A static context used for all relay-vrf-modulo VRFs.
-<<<<<<< HEAD
 pub const RELAY_VRF_DELAY_CONTEXT: &[u8] = b"A&V DELAY";
 
 /// A static context used for transcripts indicating assigned availability core.
@@ -59,12 +49,6 @@
 
 /// A static context associated with producing randomness for a tranche.
 pub const TRANCHE_RANDOMNESS_CONTEXT: &[u8] = b"A&V TRANCHE";
-=======
-pub const RELAY_VRF_MODULO_CONTEXT: &[u8] = b"A&V MOD";
-
-/// A static context used for all relay-vrf-delay VRFs.
-pub const RELAY_VRF_DELAY_CONTEXT: &[u8] = b"A&V TRANCHE";
->>>>>>> ab606e14
 
 /// random bytes derived from the VRF submitted within the block by the
 /// block author as a credential and used as input to approval assignment criteria.
@@ -148,7 +132,6 @@
 	pub candidates: Vec<CandidateHash>,
 	/// The consensus slot number of the block.
 	pub slot_number: SlotNumber,
-<<<<<<< HEAD
 }
 
 /// Errors that can occur during the approvals protocol.
@@ -230,6 +213,4 @@
 	}
 
 	None
-=======
->>>>>>> ab606e14
 }