--- conflicted
+++ resolved
@@ -13,32 +13,6 @@
 serde_derive = { version = "1.0.117", optional = true }
 static_assertions = "1.1.0"
 
-<<<<<<< HEAD
-beefy-primitives = { git = "https://github.com/paritytech/grandpa-bridge-gadget", branch = "master", default-features = false }
-sp-api = { git = "https://github.com/paritytech/substrate", branch = "master", default-features = false }
-inherents = { package = "sp-inherents", git = "https://github.com/paritytech/substrate", branch = "master", default-features = false }
-sp-std = { package = "sp-std", git = "https://github.com/paritytech/substrate", branch = "master", default-features = false }
-sp-io = { git = "https://github.com/paritytech/substrate", branch = "master", default-features = false }
-sp-runtime = { git = "https://github.com/paritytech/substrate", branch = "master", default-features = false }
-sp-session = { git = "https://github.com/paritytech/substrate", branch = "master", default-features = false }
-sp-staking = { git = "https://github.com/paritytech/substrate", branch = "master", default-features = false }
-sp-core = { git = "https://github.com/paritytech/substrate", branch = "master", default-features = false }
-
-frame-benchmarking = { git = "https://github.com/paritytech/substrate", branch = "master", default-features = false, optional = true }
-frame-support = { git = "https://github.com/paritytech/substrate", branch = "master", default-features = false }
-frame-system = {git = "https://github.com/paritytech/substrate", branch = "master", default-features = false }
-pallet-authorship = { git = "https://github.com/paritytech/substrate", branch = "master", default-features = false }
-pallet-balances = { git = "https://github.com/paritytech/substrate", branch = "master", default-features = false }
-pallet-beefy = { git = "https://github.com/paritytech/grandpa-bridge-gadget", branch = "master", default-features = false }
-pallet-mmr = { git = "https://github.com/paritytech/substrate", branch = "master", default-features = false }
-pallet-offences = { git = "https://github.com/paritytech/substrate", branch = "master", default-features = false }
-pallet-session = { git = "https://github.com/paritytech/substrate", branch = "master", default-features = false }
-pallet-staking = { git = "https://github.com/paritytech/substrate", branch = "master", default-features = false }
-pallet-timestamp = { git = "https://github.com/paritytech/substrate", branch = "master", default-features = false }
-pallet-transaction-payment = { git = "https://github.com/paritytech/substrate", branch = "master", default-features = false }
-pallet-treasury = { git = "https://github.com/paritytech/substrate", branch = "master", default-features = false }
-pallet-vesting = { git = "https://github.com/paritytech/substrate", branch = "master", default-features = false }
-=======
 beefy-primitives = { git = "https://github.com/paritytech/grandpa-bridge-gadget", default-features = false , branch = "td-mmr-custom" }
 sp-api = { git = "https://github.com/paritytech/substrate", default-features = false , branch = "td-mmr-custom" }
 inherents = { package = "sp-inherents", git = "https://github.com/paritytech/substrate", default-features = false , branch = "td-mmr-custom" }
@@ -63,7 +37,6 @@
 pallet-transaction-payment = { git = "https://github.com/paritytech/substrate", default-features = false , branch = "td-mmr-custom" }
 pallet-treasury = { git = "https://github.com/paritytech/substrate", default-features = false , branch = "td-mmr-custom" }
 pallet-vesting = { git = "https://github.com/paritytech/substrate", default-features = false , branch = "td-mmr-custom" }
->>>>>>> ace614d9
 
 primitives = { package = "polkadot-primitives", path = "../../primitives", default-features = false }
 libsecp256k1 = { version = "0.3.5", default-features = false, optional = true }
