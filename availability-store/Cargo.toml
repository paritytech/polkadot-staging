--- conflicted
+++ resolved
@@ -14,8 +14,7 @@
 futures = "0.3.4"
 tokio = { version = "0.2.13", features = ["rt-core"] }
 exit-future = "0.2.0"
-<<<<<<< HEAD
-codec = { package = "parity-scale-codec", version = "1.1.0", features = ["derive"] }
+codec = { package = "parity-scale-codec", version = "1.3.0", features = ["derive"] }
 sc-network = { git = "https://github.com/paritytech/substrate", branch = "cecton-the-revenge-of-the-cli" }
 consensus_common = { package = "sp-consensus", git = "https://github.com/paritytech/substrate", branch = "cecton-the-revenge-of-the-cli" }
 client = { package = "sc-client-api", git = "https://github.com/paritytech/substrate", branch = "cecton-the-revenge-of-the-cli" }
@@ -25,18 +24,6 @@
 sp-api = { git = "https://github.com/paritytech/substrate", branch = "cecton-the-revenge-of-the-cli" }
 keystore = { package = "sc-keystore", git = "https://github.com/paritytech/substrate", branch = "cecton-the-revenge-of-the-cli" }
 sp-core = { git = "https://github.com/paritytech/substrate", branch = "cecton-the-revenge-of-the-cli" }
-=======
-codec = { package = "parity-scale-codec", version = "1.3.0", features = ["derive"] }
-sc-network = { git = "https://github.com/paritytech/substrate", branch = "master" }
-consensus_common = { package = "sp-consensus", git = "https://github.com/paritytech/substrate", branch = "master" }
-client = { package = "sc-client-api", git = "https://github.com/paritytech/substrate", branch = "master" }
-sc-client = { git = "https://github.com/paritytech/substrate", branch = "master" }
-sp-runtime = { git = "https://github.com/paritytech/substrate", branch = "master" }
-sp-blockchain = { git = "https://github.com/paritytech/substrate", branch = "master" }
-sp-api = { git = "https://github.com/paritytech/substrate", branch = "master" }
-keystore = { package = "sc-keystore", git = "https://github.com/paritytech/substrate", branch = "master" }
-sp-core = { git = "https://github.com/paritytech/substrate", branch = "master" }
->>>>>>> 0a1c99f2
 kvdb = "0.5.0"
 kvdb-memorydb = "0.5.0"
 
