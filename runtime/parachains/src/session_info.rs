--- conflicted
+++ resolved
@@ -87,14 +87,7 @@
 
 		let validators = notification.validators.clone();
 		let discovery_keys = <T as AuthorityDiscoveryConfig>::authorities();
-<<<<<<< HEAD
-		// FIXME: once we store these keys: https://github.com/paritytech/polkadot/issues/1975
-		let assignment_keys = Default::default();
-=======
-		let _assignment_keys = AssignmentKeysUnsafe::get();
-		// FIXME: remove this once https://github.com/paritytech/polkadot/pull/2092 is merged
-		let approval_keys = Default::default();
->>>>>>> 4683fa3c
+		let assignment_keys = AssignmentKeysUnsafe::get();
 		let validator_groups = <scheduler::Module<T>>::validator_groups();
 		let n_cores = n_parachains + config.parathread_cores;
 		let zeroth_delay_tranche_width = config.zeroth_delay_tranche_width;
