--- conflicted
+++ resolved
@@ -345,13 +345,9 @@
 	relay_parent: Hash,
 	descriptor: CandidateDescriptor,
 	response_sender: oneshot::Sender<Arc<PoV>>,
-<<<<<<< HEAD
-) -> error::Result<()> {
-=======
-) -> SubsystemResult<()> {
+) -> error::Result<()> {
 	let _timer = state.metrics.time_handle_fetch();
 
->>>>>>> e655654e
 	let relay_parent_state = match state.relay_parent_state.get_mut(&relay_parent) {
 		Some(s) => s,
 		None => return Ok(()),
@@ -407,13 +403,9 @@
 	relay_parent: Hash,
 	descriptor: CandidateDescriptor,
 	pov: Arc<PoV>,
-<<<<<<< HEAD
-) -> error::Result<()> {
-=======
-) -> SubsystemResult<()> {
+) -> error::Result<()> {
 	let _timer = state.metrics.time_handle_distribute();
 
->>>>>>> e655654e
 	let relay_parent_state = match state.relay_parent_state.get_mut(&relay_parent) {
 		None => return Ok(()),
 		Some(s) => s,
@@ -589,13 +581,9 @@
 	state: &mut State,
 	ctx: &mut impl SubsystemContext<Message = PoVDistributionMessage>,
 	update: NetworkBridgeEvent<protocol_v1::PoVDistributionMessage>,
-<<<<<<< HEAD
-) -> error::Result<()> {
-=======
-) -> SubsystemResult<()> {
+) -> error::Result<()> {
 	let _timer = state.metrics.time_handle_network_update();
 
->>>>>>> e655654e
 	match update {
 		NetworkBridgeEvent::PeerConnected(peer, _observed_role) => {
 			state.peer_state.insert(peer, PeerState { awaited: HashMap::new() });
