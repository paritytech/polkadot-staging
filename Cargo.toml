[[bin]]
name = "polkadot"
path = "src/main.rs"

[package]
name = "polkadot"
version = "0.6.17"
authors = ["Parity Technologies <admin@parity.io>"]
build = "build.rs"
edition = "2018"

[dependencies]
cli = { package = "polkadot-cli", path = "cli" }
<<<<<<< HEAD
futures = "0.3.1"
ctrlc = { version = "3.0", features = ["termination"] }
=======
futures = "0.1.29"
ctrlc = { version = "3.1.3", features = ["termination"] }
>>>>>>> 2c6091d9
service = { package = "polkadot-service", path = "service" }

[build-dependencies]
vergen = "3.0.4"

[workspace]
members = [
	"availability-store",
	"cli",
	"collator",
	"erasure-coding",
	"executor",
	"network",
	"primitives",
	"runtime",
	"service",
	"statement-table",
	"service",
	"validation",

	"test-parachains/adder",
	"test-parachains/adder/collator",
]
exclude = [
	"runtime/wasm",
	"test-parachains/adder/wasm",
]

[badges]
maintenance = { status = "actively-developed" }

[profile.release]
# Polkadot runtime requires unwinding.
panic = "unwind"<|MERGE_RESOLUTION|>--- conflicted
+++ resolved
@@ -11,13 +11,8 @@
 
 [dependencies]
 cli = { package = "polkadot-cli", path = "cli" }
-<<<<<<< HEAD
 futures = "0.3.1"
-ctrlc = { version = "3.0", features = ["termination"] }
-=======
-futures = "0.1.29"
 ctrlc = { version = "3.1.3", features = ["termination"] }
->>>>>>> 2c6091d9
 service = { package = "polkadot-service", path = "service" }
 
 [build-dependencies]
