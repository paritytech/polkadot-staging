// Copyright 2020 Parity Technologies (UK) Ltd.
// This file is part of Polkadot.

// Polkadot is free software: you can redistribute it and/or modify
// it under the terms of the GNU General Public License as published by
// the Free Software Foundation, either version 3 of the License, or
// (at your option) any later version.

// Polkadot is distributed in the hope that it will be useful,
// but WITHOUT ANY WARRANTY; without even the implied warranty of
// MERCHANTABILITY or FITNESS FOR A PARTICULAR PURPOSE.  See the
// GNU General Public License for more details.

// You should have received a copy of the GNU General Public License
// along with Polkadot.  If not, see <http://www.gnu.org/licenses/>.

//! Implements a `CandidateBackingSubsystem`.

#![deny(unused_crate_dependencies)]

use std::collections::{HashMap, HashSet};
use std::convert::TryFrom;
use std::pin::Pin;
use std::sync::Arc;

use bitvec::vec::BitVec;
use futures::{channel::{mpsc, oneshot}, Future, FutureExt, SinkExt, StreamExt};

use sp_keystore::SyncCryptoStorePtr;
use polkadot_primitives::v1::{
	CommittedCandidateReceipt, BackedCandidate, Id as ParaId, ValidatorId,
	ValidatorIndex, SigningContext, PoV, CandidateHash,
	CandidateDescriptor, AvailableData, ValidatorSignature, Hash, CandidateReceipt,
	CandidateCommitments, CoreState, CoreIndex, CollatorId, ValidationOutputs,
};
use polkadot_node_primitives::{
	FromTableMisbehavior, Statement, SignedFullStatement, MisbehaviorReport, ValidationResult,
};
use polkadot_subsystem::{
	messages::{
		AllMessages, AvailabilityStoreMessage, CandidateBackingMessage, CandidateSelectionMessage,
		CandidateValidationMessage, PoVDistributionMessage, ProvisionableData,
		ProvisionerMessage, RuntimeApiMessage, StatementDistributionMessage, ValidationFailed,
		RuntimeApiRequest,
	},
};
use polkadot_node_subsystem_util::{
	self as util,
	request_session_index_for_child,
	request_validator_groups,
	request_validators,
	request_from_runtime,
	Validator,
	delegated_subsystem,
	metrics::{self, prometheus},
};
use statement_table::{
	generic::AttestedCandidate as TableAttestedCandidate,
	Context as TableContextTrait,
	Table,
	v1::{
		Statement as TableStatement,
		SignedStatement as TableSignedStatement, Summary as TableSummary,
	},
};
use thiserror::Error;

const LOG_TARGET: &str = "candidate_backing";

#[derive(Debug, Error)]
enum Error {
	#[error("Candidate is not found")]
	CandidateNotFound,
	#[error("Signature is invalid")]
	InvalidSignature,
	#[error("Failed to send candidates {0:?}")]
	Send(Vec<BackedCandidate>),
	#[error("Oneshot never resolved")]
	Oneshot(#[from] #[source] oneshot::Canceled),
	#[error("Obtaining erasure chunks failed")]
	ObtainErasureChunks(#[from] #[source] erasure_coding::Error),
	#[error(transparent)]
	ValidationFailed(#[from] ValidationFailed),
	#[error(transparent)]
	Mpsc(#[from] mpsc::SendError),
	#[error(transparent)]
	UtilError(#[from] util::Error),
}

/// Holds all data needed for candidate backing job operation.
struct CandidateBackingJob {
	/// The hash of the relay parent on top of which this job is doing it's work.
	parent: Hash,
	/// Inbound message channel receiving part.
	rx_to: mpsc::Receiver<ToJob>,
	/// Outbound message channel sending part.
	tx_from: mpsc::Sender<FromJob>,
	/// The `ParaId` assigned to this validator
	assignment: ParaId,
	/// The collator required to author the candidate, if any.
	required_collator: Option<CollatorId>,
	/// We issued `Valid` or `Invalid` statements on about these candidates.
	issued_statements: HashSet<CandidateHash>,
	/// `Some(h)` if this job has already issues `Seconded` statemt for some candidate with `h` hash.
	seconded: Option<CandidateHash>,
	/// The candidates that are includable, by hash. Each entry here indicates
	/// that we've sent the provisioner the backed candidate.
	backed: HashSet<CandidateHash>,
	/// We have already reported misbehaviors for these validators.
	reported_misbehavior_for: HashSet<ValidatorIndex>,
	keystore: SyncCryptoStorePtr,
	table: Table<TableContext>,
	table_context: TableContext,
	metrics: Metrics,
}

const fn group_quorum(n_validators: usize) -> usize {
	(n_validators / 2) + 1
}

#[derive(Default)]
struct TableContext {
	signing_context: SigningContext,
	validator: Option<Validator>,
	groups: HashMap<ParaId, Vec<ValidatorIndex>>,
	validators: Vec<ValidatorId>,
}

impl TableContextTrait for TableContext {
	type AuthorityId = ValidatorIndex;
	type Digest = CandidateHash;
	type GroupId = ParaId;
	type Signature = ValidatorSignature;
	type Candidate = CommittedCandidateReceipt;

	fn candidate_digest(candidate: &CommittedCandidateReceipt) -> CandidateHash {
		candidate.hash()
	}

	fn candidate_group(candidate: &CommittedCandidateReceipt) -> ParaId {
		candidate.descriptor().para_id
	}

	fn is_member_of(&self, authority: &ValidatorIndex, group: &ParaId) -> bool {
		self.groups.get(group).map_or(false, |g| g.iter().position(|a| a == authority).is_some())
	}

	fn requisite_votes(&self, group: &ParaId) -> usize {
		self.groups.get(group).map_or(usize::max_value(), |g| group_quorum(g.len()))
	}
}

/// A message type that is sent from `CandidateBackingSubsystem` to `CandidateBackingJob`.
pub enum ToJob {
	/// A `CandidateBackingMessage`.
	CandidateBacking(CandidateBackingMessage),
	/// Stop working.
	Stop,
}

impl TryFrom<AllMessages> for ToJob {
	type Error = ();

	fn try_from(msg: AllMessages) -> Result<Self, Self::Error> {
		match msg {
			AllMessages::CandidateBacking(msg) => Ok(ToJob::CandidateBacking(msg)),
			_ => Err(()),
		}
	}
}

impl From<CandidateBackingMessage> for ToJob {
	fn from(msg: CandidateBackingMessage) -> Self {
		Self::CandidateBacking(msg)
	}
}

impl util::ToJobTrait for ToJob {
	const STOP: Self = ToJob::Stop;

	fn relay_parent(&self) -> Option<Hash> {
		match self {
			Self::CandidateBacking(cb) => cb.relay_parent(),
			Self::Stop => None,
		}
	}
}

/// A message type that is sent from `CandidateBackingJob` to `CandidateBackingSubsystem`.
enum FromJob {
	AvailabilityStore(AvailabilityStoreMessage),
	RuntimeApiMessage(RuntimeApiMessage),
	CandidateValidation(CandidateValidationMessage),
	CandidateSelection(CandidateSelectionMessage),
	Provisioner(ProvisionerMessage),
	PoVDistribution(PoVDistributionMessage),
	StatementDistribution(StatementDistributionMessage),
}

impl From<FromJob> for AllMessages {
	fn from(f: FromJob) -> Self {
		match f {
			FromJob::AvailabilityStore(msg) => AllMessages::AvailabilityStore(msg),
			FromJob::RuntimeApiMessage(msg) => AllMessages::RuntimeApi(msg),
			FromJob::CandidateValidation(msg) => AllMessages::CandidateValidation(msg),
			FromJob::CandidateSelection(msg) => AllMessages::CandidateSelection(msg),
			FromJob::StatementDistribution(msg) => AllMessages::StatementDistribution(msg),
			FromJob::PoVDistribution(msg) => AllMessages::PoVDistribution(msg),
			FromJob::Provisioner(msg) => AllMessages::Provisioner(msg),
		}
	}
}

impl TryFrom<AllMessages> for FromJob {
	type Error = &'static str;

	fn try_from(f: AllMessages) -> Result<Self, Self::Error> {
		match f {
			AllMessages::AvailabilityStore(msg) => Ok(FromJob::AvailabilityStore(msg)),
			AllMessages::RuntimeApi(msg) => Ok(FromJob::RuntimeApiMessage(msg)),
			AllMessages::CandidateValidation(msg) => Ok(FromJob::CandidateValidation(msg)),
			AllMessages::CandidateSelection(msg) => Ok(FromJob::CandidateSelection(msg)),
			AllMessages::StatementDistribution(msg) => Ok(FromJob::StatementDistribution(msg)),
			AllMessages::PoVDistribution(msg) => Ok(FromJob::PoVDistribution(msg)),
			AllMessages::Provisioner(msg) => Ok(FromJob::Provisioner(msg)),
			_ => Err("can't convert this AllMessages variant to FromJob"),
		}
	}
}

// It looks like it's not possible to do an `impl From` given the current state of
// the code. So this does the necessary conversion.
fn primitive_statement_to_table(s: &SignedFullStatement) -> TableSignedStatement {
	let statement = match s.payload() {
		Statement::Seconded(c) => TableStatement::Candidate(c.clone()),
		Statement::Valid(h) => TableStatement::Valid(h.clone()),
		Statement::Invalid(h) => TableStatement::Invalid(h.clone()),
	};

	TableSignedStatement {
		statement,
		signature: s.signature().clone(),
		sender: s.validator_index(),
	}
}

#[tracing::instrument(level = "trace", skip(attested, table_context), fields(subsystem = LOG_TARGET))]
fn table_attested_to_backed(
	attested: TableAttestedCandidate<
		ParaId,
		CommittedCandidateReceipt,
		ValidatorIndex,
		ValidatorSignature,
	>,
	table_context: &TableContext,
) -> Option<BackedCandidate> {
	let TableAttestedCandidate { candidate, validity_votes, group_id: para_id } = attested;

	let (ids, validity_votes): (Vec<_>, Vec<_>) = validity_votes
		.into_iter()
		.map(|(id, vote)| (id, vote.into()))
		.unzip();

	let group = table_context.groups.get(&para_id)?;

	let mut validator_indices = BitVec::with_capacity(group.len());

	validator_indices.resize(group.len(), false);

	for id in ids.iter() {
		if let Some(position) = group.iter().position(|x| x == id) {
			validator_indices.set(position, true);
		}
	}

	Some(BackedCandidate {
		candidate,
		validity_votes,
		validator_indices,
	})
}

impl CandidateBackingJob {
	/// Run asynchronously.
	async fn run_loop(mut self) -> Result<(), Error> {
		while let Some(msg) = self.rx_to.next().await {
			match msg {
				ToJob::CandidateBacking(msg) => {
					self.process_msg(msg).await?;
				}
				ToJob::Stop => break,
			}
		}

		Ok(())
	}

	async fn issue_candidate_invalid_message(
		&mut self,
		candidate: CandidateReceipt,
	) -> Result<(), Error> {
		self.tx_from.send(FromJob::CandidateSelection(
			CandidateSelectionMessage::Invalid(self.parent, candidate)
		)).await?;

		Ok(())
	}

	/// Validate the candidate that is requested to be `Second`ed and distribute validation result.
	///
	/// Returns `Ok(true)` if we issued a `Seconded` statement about this candidate.
	#[tracing::instrument(level = "trace", skip(self), fields(subsystem = LOG_TARGET))]
	async fn validate_and_second(
		&mut self,
		candidate: &CandidateReceipt,
		pov: Arc<PoV>,
	) -> Result<bool, Error> {
		// Check that candidate is collated by the right collator.
		if self.required_collator.as_ref()
			.map_or(false, |c| c != &candidate.descriptor().collator)
		{
			self.issue_candidate_invalid_message(candidate.clone()).await?;
			return Ok(false);
		}

		let valid = self.request_candidate_validation(
			candidate.descriptor().clone(),
			pov.clone(),
		).await?;

		let candidate_hash = candidate.hash();

		let statement = match valid {
			ValidationResult::Valid(outputs, validation_data) => {
				// make PoV available for later distribution. Send data to the availability
				// store to keep. Sign and dispatch `valid` statement to network if we
				// have not seconded the given candidate.
				//
				// If the commitments hash produced by validation is not the same as given by
				// the collator, do not make available and report the collator.
				let commitments_check = self.make_pov_available(
					pov,
					candidate_hash,
					validation_data,
					outputs,
					|commitments| if commitments.hash() == candidate.commitments_hash {
						Ok(CommittedCandidateReceipt {
							descriptor: candidate.descriptor().clone(),
							commitments,
						})
					} else {
						Err(())
					},
				).await?;

				match commitments_check {
					Ok(candidate) => {
						self.issued_statements.insert(candidate_hash);
						Some(Statement::Seconded(candidate))
					}
					Err(()) => {
						self.issue_candidate_invalid_message(candidate.clone()).await?;
						None
					}
				}
			}
			ValidationResult::Invalid(_reason) => {
				// no need to issue a statement about this if we aren't seconding it.
				//
				// there's an infinite amount of garbage out there. no need to acknowledge
				// all of it.
				self.issue_candidate_invalid_message(candidate.clone()).await?;
				None
			}
		};

		let issued_statement = statement.is_some();

		if let Some(statement) = statement {
			self.sign_import_and_distribute_statement(statement).await?
		}

		Ok(issued_statement)
	}

	async fn sign_import_and_distribute_statement(&mut self, statement: Statement) -> Result<(), Error> {
		if let Some(signed_statement) = self.sign_statement(statement).await {
			self.import_statement(&signed_statement).await?;
			self.distribute_signed_statement(signed_statement).await?;
		}

		Ok(())
	}

<<<<<<< HEAD
	fn get_backed(&self) -> impl '_ + Iterator<Item=BackedCandidate> {
=======
	#[tracing::instrument(level = "trace", skip(self), fields(subsystem = LOG_TARGET))]
	fn get_backed(&self) -> Vec<NewBackedCandidate> {
>>>>>>> f7ea3d07
		let proposed = self.table.proposed_candidates(&self.table_context);

		proposed
			.into_iter()
			.filter_map(move |attested| table_attested_to_backed(attested, &self.table_context))
	}

	/// Check if there have happened any new misbehaviors and issue necessary messages.
	///
	/// TODO: Report multiple misbehaviors (https://github.com/paritytech/polkadot/issues/1387)
	#[tracing::instrument(level = "trace", skip(self), fields(subsystem = LOG_TARGET))]
	async fn issue_new_misbehaviors(&mut self) -> Result<(), Error> {
		let mut reports = Vec::new();

		for (k, v) in self.table.get_misbehavior().iter() {
			if !self.reported_misbehavior_for.contains(k) {
				self.reported_misbehavior_for.insert(*k);

				let f = FromTableMisbehavior {
					id: *k,
					report: v.clone(),
					signing_context: self.table_context.signing_context.clone(),
					key: self.table_context.validators[*k as usize].clone(),
				};

				if let Ok(report) = MisbehaviorReport::try_from(f) {
					let message = ProvisionerMessage::ProvisionableData(
						self.parent,
						ProvisionableData::MisbehaviorReport(self.parent, report),
					);

					reports.push(message);
				}
			}
		}

		for report in reports.drain(..) {
			self.send_to_provisioner(report).await?
		}

		Ok(())
	}

	/// Import a statement into the statement table and return the summary of the import.
	#[tracing::instrument(level = "trace", skip(self), fields(subsystem = LOG_TARGET))]
	async fn import_statement(
		&mut self,
		statement: &SignedFullStatement,
	) -> Result<Option<TableSummary>, Error> {
		let stmt = primitive_statement_to_table(statement);

		let summary = self.table.import_statement(&self.table_context, stmt);

		if let Some(ref summary) = summary {
			if let Some(attested) = self.table.attested_candidate(
				&summary.candidate,
				&self.table_context,
			) {
				// `HashSet::insert` returns true if the thing wasn't in there already.
				// one of the few places the Rust-std folks did a bad job with API
				if self.backed.insert(summary.candidate) {
					if let Some(backed) =
						table_attested_to_backed(attested, &self.table_context)
					{
						let message = ProvisionerMessage::ProvisionableData(
							self.parent,
							ProvisionableData::BackedCandidate(backed.receipt()),
						);
						self.send_to_provisioner(message).await?;
					}
				}
			}
		}

		self.issue_new_misbehaviors().await?;

		Ok(summary)
	}

	#[tracing::instrument(level = "trace", skip(self), fields(subsystem = LOG_TARGET))]
	async fn process_msg(&mut self, msg: CandidateBackingMessage) -> Result<(), Error> {
		match msg {
			CandidateBackingMessage::Second(_, candidate, pov) => {
				// Sanity check that candidate is from our assignment.
				if candidate.descriptor().para_id != self.assignment {
					return Ok(());
				}

				// If the message is a `CandidateBackingMessage::Second`, sign and dispatch a
				// Seconded statement only if we have not seconded any other candidate and
				// have not signed a Valid statement for the requested candidate.
				if self.seconded.is_none() {
					// This job has not seconded a candidate yet.
					let candidate_hash = candidate.hash();
					let pov = Arc::new(pov);

					if !self.issued_statements.contains(&candidate_hash) {
						if let Ok(true) = self.validate_and_second(
							&candidate,
							pov.clone(),
						).await {
							self.metrics.on_candidate_seconded();
							self.seconded = Some(candidate_hash);
							self.distribute_pov(candidate.descriptor, pov).await?;
						}
					}
				}
			}
			CandidateBackingMessage::Statement(_, statement) => {
				self.check_statement_signature(&statement)?;
				match self.maybe_validate_and_import(statement).await {
					Err(Error::ValidationFailed(_)) => return Ok(()),
					Err(e) => return Err(e),
					Ok(()) => (),
				}
			}
			CandidateBackingMessage::GetBackedCandidates(_, requested_candidates, tx) => {
				let backed = self
					.get_backed()
					.filter(|candidate| requested_candidates.contains(&candidate.hash()))
					.collect();

				tx.send(backed).map_err(|data| Error::Send(data))?;
			}
		}

		Ok(())
	}

	/// Kick off validation work and distribute the result as a signed statement.
	#[tracing::instrument(level = "trace", skip(self), fields(subsystem = LOG_TARGET))]
	async fn kick_off_validation_work(
		&mut self,
		summary: TableSummary,
	) -> Result<(), Error> {
		let candidate_hash = summary.candidate;

		if self.issued_statements.contains(&candidate_hash) {
			return Ok(())
		}

		// We clone the commitments here because there are borrowck
		// errors relating to this being a struct and methods borrowing the entirety of self
		// and not just those things that the function uses.
		let candidate = self.table.get_candidate(&candidate_hash).ok_or(Error::CandidateNotFound)?;
		let expected_commitments = candidate.commitments.clone();

		let descriptor = candidate.descriptor().clone();

		// Check that candidate is collated by the right collator.
		if self.required_collator.as_ref()
			.map_or(false, |c| c != &descriptor.collator)
		{
			// If not, we've got the statement in the table but we will
			// not issue validation work for it.
			//
			// Act as though we've issued a statement.
			self.issued_statements.insert(candidate_hash);
			return Ok(());
		}

		let pov = self.request_pov_from_distribution(descriptor.clone()).await?;
		let v = self.request_candidate_validation(descriptor, pov.clone()).await?;

		let statement = match v {
			ValidationResult::Valid(outputs, validation_data) => {
				// If validation produces a new set of commitments, we vote the candidate as invalid.
				let commitments_check = self.make_pov_available(
					pov,
					candidate_hash,
					validation_data,
					outputs,
					|commitments| if commitments == expected_commitments {
						Ok(())
					} else {
						Err(())
					}
				).await?;

				match commitments_check {
					Ok(()) => Statement::Valid(candidate_hash),
					Err(()) => Statement::Invalid(candidate_hash),
				}
			}
			ValidationResult::Invalid(_reason) => {
				Statement::Invalid(candidate_hash)
			}
		};

		self.issued_statements.insert(candidate_hash);

		self.sign_import_and_distribute_statement(statement).await
	}

	/// Import the statement and kick off validation work if it is a part of our assignment.
	#[tracing::instrument(level = "trace", skip(self), fields(subsystem = LOG_TARGET))]
	async fn maybe_validate_and_import(
		&mut self,
		statement: SignedFullStatement,
	) -> Result<(), Error> {
		if let Some(summary) = self.import_statement(&statement).await? {
			if let Statement::Seconded(_) = statement.payload() {
				if summary.group_id == self.assignment {
					self.kick_off_validation_work(summary).await?;
				}
			}
		}

		Ok(())
	}

	#[tracing::instrument(level = "trace", skip(self), fields(subsystem = LOG_TARGET))]
	async fn sign_statement(&self, statement: Statement) -> Option<SignedFullStatement> {
		let signed = self.table_context
			.validator
			.as_ref()?
			.sign(self.keystore.clone(), statement)
			.await
			.ok()?;
		self.metrics.on_statement_signed();
		Some(signed)
	}

	#[tracing::instrument(level = "trace", skip(self), fields(subsystem = LOG_TARGET))]
	fn check_statement_signature(&self, statement: &SignedFullStatement) -> Result<(), Error> {
		let idx = statement.validator_index() as usize;

		if self.table_context.validators.len() > idx {
			statement.check_signature(
				&self.table_context.signing_context,
				&self.table_context.validators[idx],
			).map_err(|_| Error::InvalidSignature)?;
		} else {
			return Err(Error::InvalidSignature);
		}

		Ok(())
	}

	async fn send_to_provisioner(&mut self, msg: ProvisionerMessage) -> Result<(), Error> {
		self.tx_from.send(FromJob::Provisioner(msg)).await?;

		Ok(())
	}

	async fn distribute_pov(
		&mut self,
		descriptor: CandidateDescriptor,
		pov: Arc<PoV>,
	) -> Result<(), Error> {
		self.tx_from.send(FromJob::PoVDistribution(
			PoVDistributionMessage::DistributePoV(self.parent, descriptor, pov),
		)).await.map_err(Into::into)
	}

	async fn request_pov_from_distribution(
		&mut self,
		descriptor: CandidateDescriptor,
	) -> Result<Arc<PoV>, Error> {
		let (tx, rx) = oneshot::channel();

		self.tx_from.send(FromJob::PoVDistribution(
			PoVDistributionMessage::FetchPoV(self.parent, descriptor, tx)
		)).await?;

		Ok(rx.await?)
	}

	async fn request_candidate_validation(
		&mut self,
		candidate: CandidateDescriptor,
		pov: Arc<PoV>,
	) -> Result<ValidationResult, Error> {
		let (tx, rx) = oneshot::channel();

		self.tx_from.send(FromJob::CandidateValidation(
				CandidateValidationMessage::ValidateFromChainState(
					candidate,
					pov,
					tx,
				)
			)
		).await?;

		Ok(rx.await??)
	}

	async fn store_available_data(
		&mut self,
		id: Option<ValidatorIndex>,
		n_validators: u32,
		candidate_hash: CandidateHash,
		available_data: AvailableData,
	) -> Result<(), Error> {
		let (tx, rx) = oneshot::channel();
		self.tx_from.send(FromJob::AvailabilityStore(
				AvailabilityStoreMessage::StoreAvailableData(
					candidate_hash,
					id,
					n_validators,
					available_data,
					tx,
				)
			)
		).await?;

		let _ = rx.await?;

		Ok(())
	}

	// Make a `PoV` available.
	//
	// This calls an inspection function before making the PoV available for any last checks
	// that need to be done. If the inspection function returns an error, this function returns
	// early without making the PoV available.
	#[tracing::instrument(level = "trace", skip(self, pov, with_commitments), fields(subsystem = LOG_TARGET))]
	async fn make_pov_available<T, E>(
		&mut self,
		pov: Arc<PoV>,
		candidate_hash: CandidateHash,
		validation_data: polkadot_primitives::v1::PersistedValidationData,
		outputs: ValidationOutputs,
		with_commitments: impl FnOnce(CandidateCommitments) -> Result<T, E>,
	) -> Result<Result<T, E>, Error> {
		let available_data = AvailableData {
			pov,
			validation_data,
		};

		let chunks = erasure_coding::obtain_chunks_v1(
			self.table_context.validators.len(),
			&available_data,
		)?;

		let branches = erasure_coding::branches(chunks.as_ref());
		let erasure_root = branches.root();

		let commitments = CandidateCommitments {
			upward_messages: outputs.upward_messages,
			horizontal_messages: outputs.horizontal_messages,
			erasure_root,
			new_validation_code: outputs.new_validation_code,
			head_data: outputs.head_data,
			processed_downward_messages: outputs.processed_downward_messages,
			hrmp_watermark: outputs.hrmp_watermark,
		};

		let res = match with_commitments(commitments) {
			Ok(x) => x,
			Err(e) => return Ok(Err(e)),
		};

		self.store_available_data(
			self.table_context.validator.as_ref().map(|v| v.index()),
			self.table_context.validators.len() as u32,
			candidate_hash,
			available_data,
		).await?;

		Ok(Ok(res))
	}

	async fn distribute_signed_statement(&mut self, s: SignedFullStatement) -> Result<(), Error> {
		let smsg = StatementDistributionMessage::Share(self.parent, s);

		self.tx_from.send(FromJob::StatementDistribution(smsg)).await?;

		Ok(())
	}
}

impl util::JobTrait for CandidateBackingJob {
	type ToJob = ToJob;
	type FromJob = FromJob;
	type Error = Error;
	type RunArgs = SyncCryptoStorePtr;
	type Metrics = Metrics;

	const NAME: &'static str = "CandidateBackingJob";

	#[tracing::instrument(skip(keystore, metrics, rx_to, tx_from), fields(subsystem = LOG_TARGET))]
	fn run(
		parent: Hash,
		keystore: SyncCryptoStorePtr,
		metrics: Metrics,
		rx_to: mpsc::Receiver<Self::ToJob>,
		mut tx_from: mpsc::Sender<Self::FromJob>,
	) -> Pin<Box<dyn Future<Output = Result<(), Self::Error>> + Send>> {
		async move {
			macro_rules! try_runtime_api {
				($x: expr) => {
					match $x {
						Ok(x) => x,
						Err(e) => {
							tracing::warn!(
								target: LOG_TARGET,
								err = ?e,
								"Failed to fetch runtime API data for job",
							);

							// We can't do candidate validation work if we don't have the
							// requisite runtime API data. But these errors should not take
							// down the node.
							return Ok(());
						}
					}
				}
			}

			let (validators, groups, session_index, cores) = futures::try_join!(
				request_validators(parent, &mut tx_from).await?,
				request_validator_groups(parent, &mut tx_from).await?,
				request_session_index_for_child(parent, &mut tx_from).await?,
				request_from_runtime(
					parent,
					&mut tx_from,
					|tx| RuntimeApiRequest::AvailabilityCores(tx),
				).await?,
			)?;

			let validators = try_runtime_api!(validators);
			let (validator_groups, group_rotation_info) = try_runtime_api!(groups);
			let session_index = try_runtime_api!(session_index);
			let cores = try_runtime_api!(cores);

			let signing_context = SigningContext { parent_hash: parent, session_index };
			let validator = match Validator::construct(
				&validators,
				signing_context,
				keystore.clone(),
			).await {
				Ok(v) => v,
				Err(util::Error::NotAValidator) => { return Ok(()) },
				Err(e) => {
					tracing::warn!(
						target: LOG_TARGET,
						err = ?e,
						"Cannot participate in candidate backing",
					);

					return Ok(())
				}
			};

			let mut groups = HashMap::new();

			let n_cores = cores.len();

			let mut assignment = None;
			for (idx, core) in cores.into_iter().enumerate() {
				// Ignore prospective assignments on occupied cores for the time being.
				if let CoreState::Scheduled(scheduled) = core {
					let core_index = CoreIndex(idx as _);
					let group_index = group_rotation_info.group_for_core(core_index, n_cores);
					if let Some(g) = validator_groups.get(group_index.0 as usize) {
						if g.contains(&validator.index()) {
							assignment = Some((scheduled.para_id, scheduled.collator));
						}
						groups.insert(scheduled.para_id, g.clone());
					}
				}
			}

			let table_context = TableContext {
				groups,
				validators,
				signing_context: validator.signing_context().clone(),
				validator: Some(validator),
			};

			let (assignment, required_collator) = match assignment {
				None => return Ok(()), // no need to work.
				Some(r) => r,
			};

			let job = CandidateBackingJob {
				parent,
				rx_to,
				tx_from,
				assignment,
				required_collator,
				issued_statements: HashSet::new(),
				seconded: None,
				backed: HashSet::new(),
				reported_misbehavior_for: HashSet::new(),
				keystore,
				table: Table::default(),
				table_context,
				metrics,
			};

			job.run_loop().await
		}
		.boxed()
	}
}

#[derive(Clone)]
struct MetricsInner {
	signed_statements_total: prometheus::Counter<prometheus::U64>,
	candidates_seconded_total: prometheus::Counter<prometheus::U64>
}

/// Candidate backing metrics.
#[derive(Default, Clone)]
pub struct Metrics(Option<MetricsInner>);

impl Metrics {
	fn on_statement_signed(&self) {
		if let Some(metrics) = &self.0 {
			metrics.signed_statements_total.inc();
		}
	}

	fn on_candidate_seconded(&self) {
		if let Some(metrics) = &self.0 {
			metrics.candidates_seconded_total.inc();
		}
	}
}

impl metrics::Metrics for Metrics {
	fn try_register(registry: &prometheus::Registry) -> Result<Self, prometheus::PrometheusError> {
		let metrics = MetricsInner {
			signed_statements_total: prometheus::register(
				prometheus::Counter::new(
					"parachain_signed_statements_total",
					"Number of statements signed.",
				)?,
				registry,
			)?,
			candidates_seconded_total: prometheus::register(
				prometheus::Counter::new(
					"parachain_candidates_seconded_total",
					"Number of candidates seconded.",
				)?,
				registry,
			)?,
		};
		Ok(Metrics(Some(metrics)))
	}
}

delegated_subsystem!(CandidateBackingJob(SyncCryptoStorePtr, Metrics) <- ToJob as CandidateBackingSubsystem);

#[cfg(test)]
mod tests {
	use super::*;
	use assert_matches::assert_matches;
	use futures::{future, Future};
	use polkadot_primitives::v1::{
		ScheduledCore, BlockData, CandidateCommitments,
		PersistedValidationData, ValidationData, TransientValidationData, HeadData,
		ValidityAttestation, GroupRotationInfo,
	};
	use polkadot_subsystem::{
		messages::RuntimeApiRequest,
		ActiveLeavesUpdate, FromOverseer, OverseerSignal,
	};
	use polkadot_node_primitives::InvalidCandidate;
	use sp_keyring::Sr25519Keyring;
	use sp_application_crypto::AppKey;
	use sp_keystore::{CryptoStore, SyncCryptoStore};
	use std::collections::HashMap;

	fn validator_pubkeys(val_ids: &[Sr25519Keyring]) -> Vec<ValidatorId> {
		val_ids.iter().map(|v| v.public().into()).collect()
	}

	struct TestState {
		chain_ids: Vec<ParaId>,
		keystore: SyncCryptoStorePtr,
		validators: Vec<Sr25519Keyring>,
		validator_public: Vec<ValidatorId>,
		validation_data: ValidationData,
		validator_groups: (Vec<Vec<ValidatorIndex>>, GroupRotationInfo),
		availability_cores: Vec<CoreState>,
		head_data: HashMap<ParaId, HeadData>,
		signing_context: SigningContext,
		relay_parent: Hash,
	}

	impl Default for TestState {
		fn default() -> Self {
			let chain_a = ParaId::from(1);
			let chain_b = ParaId::from(2);
			let thread_a = ParaId::from(3);

			let chain_ids = vec![chain_a, chain_b, thread_a];

			let validators = vec![
				Sr25519Keyring::Alice,
				Sr25519Keyring::Bob,
				Sr25519Keyring::Charlie,
				Sr25519Keyring::Dave,
				Sr25519Keyring::Ferdie,
				Sr25519Keyring::One,
			];

			let keystore = Arc::new(sc_keystore::LocalKeystore::in_memory());
			// Make sure `Alice` key is in the keystore, so this mocked node will be a parachain validator.
			SyncCryptoStore::sr25519_generate_new(&*keystore, ValidatorId::ID, Some(&validators[0].to_seed()))
				.expect("Insert key into keystore");

			let validator_public = validator_pubkeys(&validators);

			let validator_groups = vec![vec![2, 0, 3, 5], vec![1], vec![4]];
			let group_rotation_info = GroupRotationInfo {
				session_start_block: 0,
				group_rotation_frequency: 100,
				now: 1,
			};

			let thread_collator: CollatorId = Sr25519Keyring::Two.public().into();
			let availability_cores = vec![
				CoreState::Scheduled(ScheduledCore {
					para_id: chain_a,
					collator: None,
				}),
				CoreState::Scheduled(ScheduledCore {
					para_id: chain_b,
					collator: None,
				}),
				CoreState::Scheduled(ScheduledCore {
					para_id: thread_a,
					collator: Some(thread_collator.clone()),
				}),
			];

			let mut head_data = HashMap::new();
			head_data.insert(chain_a, HeadData(vec![4, 5, 6]));

			let relay_parent = Hash::from([5; 32]);

			let signing_context = SigningContext {
				session_index: 1,
				parent_hash: relay_parent,
			};

			let validation_data = ValidationData {
				persisted: PersistedValidationData {
					parent_head: HeadData(vec![7, 8, 9]),
					block_number: Default::default(),
					hrmp_mqc_heads: Vec::new(),
					dmq_mqc_head: Default::default(),
					max_pov_size: 1024,
				},
				transient: TransientValidationData {
					max_code_size: 1000,
					max_head_data_size: 1000,
					balance: Default::default(),
					code_upgrade_allowed: None,
					dmq_length: 0,
				},
			};

			Self {
				chain_ids,
				keystore,
				validators,
				validator_public,
				validator_groups: (validator_groups, group_rotation_info),
				availability_cores,
				head_data,
				validation_data,
				signing_context,
				relay_parent,
			}
		}
	}

	struct TestHarness {
		virtual_overseer: polkadot_node_subsystem_test_helpers::TestSubsystemContextHandle<CandidateBackingMessage>,
	}

	fn test_harness<T: Future<Output=()>>(keystore: SyncCryptoStorePtr, test: impl FnOnce(TestHarness) -> T) {
		let pool = sp_core::testing::TaskExecutor::new();

		let (context, virtual_overseer) = polkadot_node_subsystem_test_helpers::make_subsystem_context(pool.clone());

		let subsystem = CandidateBackingSubsystem::run(context, keystore, Metrics(None), pool.clone());

		let test_fut = test(TestHarness {
			virtual_overseer,
		});

		futures::pin_mut!(test_fut);
		futures::pin_mut!(subsystem);
		futures::executor::block_on(future::select(test_fut, subsystem));
	}

	fn make_erasure_root(test: &TestState, pov: PoV) -> Hash {
		let available_data = AvailableData {
			validation_data: test.validation_data.persisted.clone(),
			pov: Arc::new(pov),
		};

		let chunks = erasure_coding::obtain_chunks_v1(test.validators.len(), &available_data).unwrap();
		erasure_coding::branches(&chunks).root()
	}

	#[derive(Default)]
	struct TestCandidateBuilder {
		para_id: ParaId,
		head_data: HeadData,
		pov_hash: Hash,
		relay_parent: Hash,
		erasure_root: Hash,
	}

	impl TestCandidateBuilder {
		fn build(self) -> CommittedCandidateReceipt {
			CommittedCandidateReceipt {
				descriptor: CandidateDescriptor {
					para_id: self.para_id,
					pov_hash: self.pov_hash,
					relay_parent: self.relay_parent,
					..Default::default()
				},
				commitments: CandidateCommitments {
					head_data: self.head_data,
					erasure_root: self.erasure_root,
					..Default::default()
				},
			}
		}
	}

	// Tests that the subsystem performs actions that are requied on startup.
	async fn test_startup(
		virtual_overseer: &mut polkadot_node_subsystem_test_helpers::TestSubsystemContextHandle<CandidateBackingMessage>,
		test_state: &TestState,
	) {
		// Start work on some new parent.
		virtual_overseer.send(FromOverseer::Signal(
			OverseerSignal::ActiveLeaves(ActiveLeavesUpdate::start_work(test_state.relay_parent)))
		).await;

		// Check that subsystem job issues a request for a validator set.
		assert_matches!(
			virtual_overseer.recv().await,
			AllMessages::RuntimeApi(
				RuntimeApiMessage::Request(parent, RuntimeApiRequest::Validators(tx))
			) if parent == test_state.relay_parent => {
				tx.send(Ok(test_state.validator_public.clone())).unwrap();
			}
		);

		// Check that subsystem job issues a request for the validator groups.
		assert_matches!(
			virtual_overseer.recv().await,
			AllMessages::RuntimeApi(
				RuntimeApiMessage::Request(parent, RuntimeApiRequest::ValidatorGroups(tx))
			) if parent == test_state.relay_parent => {
				tx.send(Ok(test_state.validator_groups.clone())).unwrap();
			}
		);

		// Check that subsystem job issues a request for the session index for child.
		assert_matches!(
			virtual_overseer.recv().await,
			AllMessages::RuntimeApi(
				RuntimeApiMessage::Request(parent, RuntimeApiRequest::SessionIndexForChild(tx))
			) if parent == test_state.relay_parent => {
				tx.send(Ok(test_state.signing_context.session_index)).unwrap();
			}
		);

		// Check that subsystem job issues a request for the availability cores.
		assert_matches!(
			virtual_overseer.recv().await,
			AllMessages::RuntimeApi(
				RuntimeApiMessage::Request(parent, RuntimeApiRequest::AvailabilityCores(tx))
			) if parent == test_state.relay_parent => {
				tx.send(Ok(test_state.availability_cores.clone())).unwrap();
			}
		);
	}

	// Test that a `CandidateBackingMessage::Second` issues validation work
	// and in case validation is successful issues a `StatementDistributionMessage`.
	#[test]
	fn backing_second_works() {
		let test_state = TestState::default();
		test_harness(test_state.keystore.clone(), |test_harness| async move {
			let TestHarness { mut virtual_overseer } = test_harness;

			test_startup(&mut virtual_overseer, &test_state).await;

			let pov = PoV {
				block_data: BlockData(vec![42, 43, 44]),
			};

			let expected_head_data = test_state.head_data.get(&test_state.chain_ids[0]).unwrap();

			let pov_hash = pov.hash();
			let candidate = TestCandidateBuilder {
				para_id: test_state.chain_ids[0],
				relay_parent: test_state.relay_parent,
				pov_hash,
				head_data: expected_head_data.clone(),
				erasure_root: make_erasure_root(&test_state, pov.clone()),
				..Default::default()
			}.build();

			let second = CandidateBackingMessage::Second(
				test_state.relay_parent,
				candidate.to_plain(),
				pov.clone(),
			);

			virtual_overseer.send(FromOverseer::Communication{ msg: second }).await;


			assert_matches!(
				virtual_overseer.recv().await,
				AllMessages::CandidateValidation(
					CandidateValidationMessage::ValidateFromChainState(
						c,
						pov,
						tx,
					)
				) if pov == pov && &c == candidate.descriptor() => {
					tx.send(Ok(
						ValidationResult::Valid(ValidationOutputs {
							head_data: expected_head_data.clone(),
							horizontal_messages: Vec::new(),
							upward_messages: Vec::new(),
							new_validation_code: None,
							processed_downward_messages: 0,
							hrmp_watermark: 0,
						}, test_state.validation_data.persisted),
					)).unwrap();
				}
			);

			assert_matches!(
				virtual_overseer.recv().await,
				AllMessages::AvailabilityStore(
					AvailabilityStoreMessage::StoreAvailableData(candidate_hash, _, _, _, tx)
				) if candidate_hash == candidate.hash() => {
					tx.send(Ok(())).unwrap();
				}
			);

			assert_matches!(
				virtual_overseer.recv().await,
				AllMessages::StatementDistribution(
					StatementDistributionMessage::Share(
						parent_hash,
						signed_statement,
					)
				) if parent_hash == test_state.relay_parent => {
					signed_statement.check_signature(
						&test_state.signing_context,
						&test_state.validator_public[0],
					).unwrap();
				}
			);

			assert_matches!(
				virtual_overseer.recv().await,
				AllMessages::PoVDistribution(PoVDistributionMessage::DistributePoV(hash, descriptor, pov_received)) => {
					assert_eq!(test_state.relay_parent, hash);
					assert_eq!(candidate.descriptor, descriptor);
					assert_eq!(pov, *pov_received);
				}
			);

			virtual_overseer.send(FromOverseer::Signal(
				OverseerSignal::ActiveLeaves(ActiveLeavesUpdate::stop_work(test_state.relay_parent)))
			).await;
		});
	}

	// Test that the candidate reaches quorum succesfully.
	#[test]
	fn backing_works() {
		let test_state = TestState::default();
		test_harness(test_state.keystore.clone(), |test_harness| async move {
			let TestHarness { mut virtual_overseer } = test_harness;

			test_startup(&mut virtual_overseer, &test_state).await;

			let pov = PoV {
				block_data: BlockData(vec![1, 2, 3]),
			};

			let pov_hash = pov.hash();

			let expected_head_data = test_state.head_data.get(&test_state.chain_ids[0]).unwrap();

			let candidate_a = TestCandidateBuilder {
				para_id: test_state.chain_ids[0],
				relay_parent: test_state.relay_parent,
				pov_hash,
				head_data: expected_head_data.clone(),
				erasure_root: make_erasure_root(&test_state, pov.clone()),
				..Default::default()
			}.build();

			let candidate_a_hash = candidate_a.hash();
			let public0 = CryptoStore::sr25519_generate_new(
				&*test_state.keystore,
				ValidatorId::ID,
				Some(&test_state.validators[0].to_seed()),
			).await.expect("Insert key into keystore");
			let public1 = CryptoStore::sr25519_generate_new(
				&*test_state.keystore,
				ValidatorId::ID,
				Some(&test_state.validators[5].to_seed()),
			).await.expect("Insert key into keystore");
			let public2 = CryptoStore::sr25519_generate_new(
				&*test_state.keystore,
				ValidatorId::ID,
				Some(&test_state.validators[2].to_seed()),
			).await.expect("Insert key into keystore");

			let signed_a = SignedFullStatement::sign(
				&test_state.keystore,
				Statement::Seconded(candidate_a.clone()),
				&test_state.signing_context,
				2,
				&public2.into(),
			).await.expect("should be signed");

			let signed_b = SignedFullStatement::sign(
				&test_state.keystore,
				Statement::Valid(candidate_a_hash),
				&test_state.signing_context,
				5,
				&public1.into(),
			).await.expect("should be signed");

			let statement = CandidateBackingMessage::Statement(test_state.relay_parent, signed_a.clone());

			virtual_overseer.send(FromOverseer::Communication{ msg: statement }).await;

			// Sending a `Statement::Seconded` for our assignment will start
			// validation process. The first thing requested is PoV from the
			// `PoVDistribution`.
			assert_matches!(
				virtual_overseer.recv().await,
				AllMessages::PoVDistribution(
					PoVDistributionMessage::FetchPoV(relay_parent, _, tx)
				) if relay_parent == test_state.relay_parent => {
					tx.send(Arc::new(pov.clone())).unwrap();
				}
			);

			// The next step is the actual request to Validation subsystem
			// to validate the `Seconded` candidate.
			assert_matches!(
				virtual_overseer.recv().await,
				AllMessages::CandidateValidation(
					CandidateValidationMessage::ValidateFromChainState(
						c,
						pov,
						tx,
					)
				) if pov == pov && &c == candidate_a.descriptor() => {
					tx.send(Ok(
						ValidationResult::Valid(ValidationOutputs {
							head_data: expected_head_data.clone(),
							upward_messages: Vec::new(),
							horizontal_messages: Vec::new(),
							new_validation_code: None,
							processed_downward_messages: 0,
							hrmp_watermark: 0,
						}, test_state.validation_data.persisted),
					)).unwrap();
				}
			);

			assert_matches!(
				virtual_overseer.recv().await,
				AllMessages::AvailabilityStore(
					AvailabilityStoreMessage::StoreAvailableData(candidate_hash, _, _, _, tx)
				) if candidate_hash == candidate_a.hash() => {
					tx.send(Ok(())).unwrap();
				}
			);

			let statement = CandidateBackingMessage::Statement(
				test_state.relay_parent,
				signed_b.clone(),
			);

			virtual_overseer.send(FromOverseer::Communication{ msg: statement }).await;

			assert_matches!(
				virtual_overseer.recv().await,
				AllMessages::StatementDistribution(
					StatementDistributionMessage::Share(hash, stmt)
				) => {
					assert_eq!(test_state.relay_parent, hash);
					stmt.check_signature(&test_state.signing_context, &public0.into()).expect("Is signed correctly");
				}
			);

			assert_matches!(
				virtual_overseer.recv().await,
				AllMessages::Provisioner(
					ProvisionerMessage::ProvisionableData(
						_,
						ProvisionableData::BackedCandidate(BackedCandidate {
							candidate,
							validity_votes,
							validator_indices,
						})
					)
				) if candidate == candidate_a => {
					assert_eq!(validity_votes.len(), 3);

					assert!(validity_votes.contains(
						&ValidityAttestation::Explicit(signed_b.signature().clone())
					));
					assert!(validity_votes.contains(
						&ValidityAttestation::Implicit(signed_a.signature().clone())
					));
					assert_eq!(validator_indices, bitvec::bitvec![Lsb0, u8; 1, 1, 0, 1]);
				}
			);

			virtual_overseer.send(FromOverseer::Signal(
				OverseerSignal::ActiveLeaves(ActiveLeavesUpdate::stop_work(test_state.relay_parent)))
			).await;
		});
	}

	// Issuing conflicting statements on the same candidate should
	// be a misbehavior.
	#[test]
	fn backing_misbehavior_works() {
		let test_state = TestState::default();
		test_harness(test_state.keystore.clone(), |test_harness| async move {
			let TestHarness { mut virtual_overseer } = test_harness;

			test_startup(&mut virtual_overseer, &test_state).await;

			let pov = PoV {
				block_data: BlockData(vec![1, 2, 3]),
			};

			let pov_hash = pov.hash();

			let expected_head_data = test_state.head_data.get(&test_state.chain_ids[0]).unwrap();

			let candidate_a = TestCandidateBuilder {
				para_id: test_state.chain_ids[0],
				relay_parent: test_state.relay_parent,
				pov_hash,
				erasure_root: make_erasure_root(&test_state, pov.clone()),
				head_data: expected_head_data.clone(),
				..Default::default()
			}.build();

			let candidate_a_hash = candidate_a.hash();
			let public0 = CryptoStore::sr25519_generate_new(
				&*test_state.keystore,
				ValidatorId::ID, Some(&test_state.validators[0].to_seed())
			).await.expect("Insert key into keystore");
			let public2 = CryptoStore::sr25519_generate_new(
				&*test_state.keystore,
				ValidatorId::ID, Some(&test_state.validators[2].to_seed())
			).await.expect("Insert key into keystore");
			let signed_a = SignedFullStatement::sign(
				&test_state.keystore,
				Statement::Seconded(candidate_a.clone()),
				&test_state.signing_context,
				2,
				&public2.into(),
			).await.expect("should be signed");

			let signed_b = SignedFullStatement::sign(
				&test_state.keystore,
				Statement::Invalid(candidate_a_hash),
				&test_state.signing_context,
				2,
				&public2.into(),
			).await.expect("should be signed");

			let signed_c = SignedFullStatement::sign(
				&test_state.keystore,
				Statement::Invalid(candidate_a_hash),
				&test_state.signing_context,
				0,
				&public0.into(),
			).await.expect("should be signed");

			let statement = CandidateBackingMessage::Statement(test_state.relay_parent, signed_a.clone());

			virtual_overseer.send(FromOverseer::Communication{ msg: statement }).await;

			assert_matches!(
				virtual_overseer.recv().await,
				AllMessages::PoVDistribution(
					PoVDistributionMessage::FetchPoV(relay_parent, _, tx)
				) if relay_parent == test_state.relay_parent => {
					tx.send(Arc::new(pov.clone())).unwrap();
				}
			);

			assert_matches!(
				virtual_overseer.recv().await,
				AllMessages::CandidateValidation(
					CandidateValidationMessage::ValidateFromChainState(
						c,
						pov,
						tx,
					)
				) if pov == pov && &c == candidate_a.descriptor() => {
					tx.send(Ok(
						ValidationResult::Valid(ValidationOutputs {
							head_data: expected_head_data.clone(),
							upward_messages: Vec::new(),
							horizontal_messages: Vec::new(),
							new_validation_code: None,
							processed_downward_messages: 0,
							hrmp_watermark: 0,
						}, test_state.validation_data.persisted),
					)).unwrap();
				}
			);

			assert_matches!(
				virtual_overseer.recv().await,
				AllMessages::AvailabilityStore(
					AvailabilityStoreMessage::StoreAvailableData(candidate_hash, _, _, _, tx)
				) if candidate_hash == candidate_a.hash() => {
						tx.send(Ok(())).unwrap();
					}
			);

			assert_matches!(
				virtual_overseer.recv().await,
				AllMessages::StatementDistribution(
					StatementDistributionMessage::Share(
						relay_parent,
						signed_statement,
					)
				) if relay_parent == test_state.relay_parent => {
					signed_statement.check_signature(
						&test_state.signing_context,
						&test_state.validator_public[0],
					).unwrap();

					assert_eq!(*signed_statement.payload(), Statement::Valid(candidate_a_hash));
				}
			);

			// This `Invalid` statement contradicts the `Candidate` statement
			// sent at first.
			let statement = CandidateBackingMessage::Statement(test_state.relay_parent, signed_b.clone());

			virtual_overseer.send(FromOverseer::Communication{ msg: statement }).await;

			assert_matches!(
				virtual_overseer.recv().await,
				AllMessages::Provisioner(
					ProvisionerMessage::ProvisionableData(
						_,
						ProvisionableData::MisbehaviorReport(
							relay_parent,
							MisbehaviorReport::SelfContradiction(_, s1, s2),
						)
					)
				) if relay_parent == test_state.relay_parent => {
					s1.check_signature(
						&test_state.signing_context,
						&test_state.validator_public[s1.validator_index() as usize],
					).unwrap();

					s2.check_signature(
						&test_state.signing_context,
						&test_state.validator_public[s2.validator_index() as usize],
					).unwrap();
				}
			);

			// This `Invalid` statement contradicts the `Valid` statement the subsystem
			// should have issued behind the scenes.
			let statement = CandidateBackingMessage::Statement(test_state.relay_parent, signed_c.clone());

			virtual_overseer.send(FromOverseer::Communication{ msg: statement }).await;

			assert_matches!(
				virtual_overseer.recv().await,
				AllMessages::Provisioner(
					ProvisionerMessage::ProvisionableData(
						_,
						ProvisionableData::MisbehaviorReport(
							relay_parent,
							MisbehaviorReport::SelfContradiction(_, s1, s2),
						)
					)
				) if relay_parent == test_state.relay_parent => {
					s1.check_signature(
						&test_state.signing_context,
						&test_state.validator_public[s1.validator_index() as usize],
					).unwrap();

					s2.check_signature(
						&test_state.signing_context,
						&test_state.validator_public[s2.validator_index() as usize],
					).unwrap();
				}
			);
		});
	}

	// Test that if we are asked to second an invalid candidate we
	// can still second a valid one afterwards.
	#[test]
	fn backing_dont_second_invalid() {
		let test_state = TestState::default();
		test_harness(test_state.keystore.clone(), |test_harness| async move {
			let TestHarness { mut virtual_overseer } = test_harness;

			test_startup(&mut virtual_overseer, &test_state).await;

			let pov_block_a = PoV {
				block_data: BlockData(vec![42, 43, 44]),
			};

			let pov_block_b = PoV {
				block_data: BlockData(vec![45, 46, 47]),
			};

			let pov_hash_a = pov_block_a.hash();
			let pov_hash_b = pov_block_b.hash();

			let expected_head_data = test_state.head_data.get(&test_state.chain_ids[0]).unwrap();

			let candidate_a = TestCandidateBuilder {
				para_id: test_state.chain_ids[0],
				relay_parent: test_state.relay_parent,
				pov_hash: pov_hash_a,
				erasure_root: make_erasure_root(&test_state, pov_block_a.clone()),
				..Default::default()
			}.build();

			let candidate_b = TestCandidateBuilder {
				para_id: test_state.chain_ids[0],
				relay_parent: test_state.relay_parent,
				pov_hash: pov_hash_b,
				erasure_root: make_erasure_root(&test_state, pov_block_b.clone()),
				head_data: expected_head_data.clone(),
				..Default::default()
			}.build();

			let second = CandidateBackingMessage::Second(
				test_state.relay_parent,
				candidate_a.to_plain(),
				pov_block_a.clone(),
			);

			virtual_overseer.send(FromOverseer::Communication{ msg: second }).await;


			assert_matches!(
				virtual_overseer.recv().await,
				AllMessages::CandidateValidation(
					CandidateValidationMessage::ValidateFromChainState(
						c,
						pov,
						tx,
					)
				) if pov == pov && &c == candidate_a.descriptor() => {
					tx.send(Ok(ValidationResult::Invalid(InvalidCandidate::BadReturn))).unwrap();
				}
			);

			assert_matches!(
				virtual_overseer.recv().await,
				AllMessages::CandidateSelection(
					CandidateSelectionMessage::Invalid(parent_hash, c)
				) if parent_hash == test_state.relay_parent && c == candidate_a.to_plain()
			);

			let second = CandidateBackingMessage::Second(
				test_state.relay_parent,
				candidate_b.to_plain(),
				pov_block_b.clone(),
			);

			virtual_overseer.send(FromOverseer::Communication{ msg: second }).await;

			assert_matches!(
				virtual_overseer.recv().await,
				AllMessages::CandidateValidation(
					CandidateValidationMessage::ValidateFromChainState(
						c,
						pov,
						tx,
					)
				) if pov == pov && &c == candidate_b.descriptor() => {
					tx.send(Ok(
						ValidationResult::Valid(ValidationOutputs {
							head_data: expected_head_data.clone(),
							upward_messages: Vec::new(),
							horizontal_messages: Vec::new(),
							new_validation_code: None,
							processed_downward_messages: 0,
							hrmp_watermark: 0,
						}, test_state.validation_data.persisted),
					)).unwrap();
				}
			);

			assert_matches!(
				virtual_overseer.recv().await,
				AllMessages::AvailabilityStore(
					AvailabilityStoreMessage::StoreAvailableData(candidate_hash, _, _, _, tx)
				) if candidate_hash == candidate_b.hash() => {
					tx.send(Ok(())).unwrap();
				}
			);

			assert_matches!(
				virtual_overseer.recv().await,
				AllMessages::StatementDistribution(
					StatementDistributionMessage::Share(
						parent_hash,
						signed_statement,
					)
				) if parent_hash == test_state.relay_parent => {
					signed_statement.check_signature(
						&test_state.signing_context,
						&test_state.validator_public[0],
					).unwrap();

					assert_eq!(*signed_statement.payload(), Statement::Seconded(candidate_b));
				}
			);

			virtual_overseer.send(FromOverseer::Signal(
				OverseerSignal::ActiveLeaves(ActiveLeavesUpdate::stop_work(test_state.relay_parent)))
			).await;
		});
	}

	// Test that if we have already issued a statement (in this case `Invalid`) about a
	// candidate we will not be issuing a `Seconded` statement on it.
	#[test]
	fn backing_multiple_statements_work() {
		let test_state = TestState::default();
		test_harness(test_state.keystore.clone(), |test_harness| async move {
			let TestHarness { mut virtual_overseer } = test_harness;

			test_startup(&mut virtual_overseer, &test_state).await;

			let pov = PoV {
				block_data: BlockData(vec![42, 43, 44]),
			};

			let pov_hash = pov.hash();

			let candidate = TestCandidateBuilder {
				para_id: test_state.chain_ids[0],
				relay_parent: test_state.relay_parent,
				pov_hash,
				erasure_root: make_erasure_root(&test_state, pov.clone()),
				..Default::default()
			}.build();

			let candidate_hash = candidate.hash();

			let validator2 = CryptoStore::sr25519_generate_new(
				&*test_state.keystore,
				ValidatorId::ID, Some(&test_state.validators[2].to_seed())
			).await.expect("Insert key into keystore");

			let signed_a = SignedFullStatement::sign(
				&test_state.keystore,
				Statement::Seconded(candidate.clone()),
				&test_state.signing_context,
				2,
				&validator2.into(),
			).await.expect("should be signed");

			// Send in a `Statement` with a candidate.
			let statement = CandidateBackingMessage::Statement(
				test_state.relay_parent,
				signed_a.clone(),
			);

			virtual_overseer.send(FromOverseer::Communication{ msg: statement }).await;

			// Subsystem requests PoV and requests validation.
			assert_matches!(
				virtual_overseer.recv().await,
				AllMessages::PoVDistribution(
					PoVDistributionMessage::FetchPoV(relay_parent, _, tx)
				) => {
					assert_eq!(relay_parent, test_state.relay_parent);
					tx.send(Arc::new(pov.clone())).unwrap();
				}
			);


			// Tell subsystem that this candidate is invalid.
			assert_matches!(
				virtual_overseer.recv().await,
				AllMessages::CandidateValidation(
					CandidateValidationMessage::ValidateFromChainState(
						c,
						pov,
						tx,
					)
				) if pov == pov && &c == candidate.descriptor() => {
					tx.send(Ok(ValidationResult::Invalid(InvalidCandidate::BadReturn))).unwrap();
				}
			);

			// The invalid message is shared.
			assert_matches!(
				virtual_overseer.recv().await,
				AllMessages::StatementDistribution(
					StatementDistributionMessage::Share(
						relay_parent,
						signed_statement,
					)
				) => {
					assert_eq!(relay_parent, test_state.relay_parent);
					signed_statement.check_signature(
						&test_state.signing_context,
						&test_state.validator_public[0],
					).unwrap();
					assert_eq!(*signed_statement.payload(), Statement::Invalid(candidate_hash));
				}
			);

			// Ask subsystem to `Second` a candidate that already has a statement issued about.
			// This should emit no actions from subsystem.
			let second = CandidateBackingMessage::Second(
				test_state.relay_parent,
				candidate.to_plain(),
				pov.clone(),
			);

			virtual_overseer.send(FromOverseer::Communication{ msg: second }).await;

			let pov_to_second = PoV {
				block_data: BlockData(vec![3, 2, 1]),
			};

			let pov_hash = pov_to_second.hash();

			let candidate_to_second = TestCandidateBuilder {
				para_id: test_state.chain_ids[0],
				relay_parent: test_state.relay_parent,
				pov_hash,
				erasure_root: make_erasure_root(&test_state, pov_to_second.clone()),
				..Default::default()
			}.build();

			let second = CandidateBackingMessage::Second(
				test_state.relay_parent,
				candidate_to_second.to_plain(),
				pov_to_second.clone(),
			);

			// In order to trigger _some_ actions from subsystem ask it to second another
			// candidate. The only reason to do so is to make sure that no actions were
			// triggered on the prev step.
			virtual_overseer.send(FromOverseer::Communication{ msg: second }).await;

			assert_matches!(
				virtual_overseer.recv().await,
				AllMessages::CandidateValidation(
					CandidateValidationMessage::ValidateFromChainState(
						_,
						pov,
						_,
					)
				) => {
					assert_eq!(&*pov, &pov_to_second);
				}
			);
		});
	}

	// That that if the validation of the candidate has failed this does not stop
	// the work of this subsystem and so it is not fatal to the node.
	#[test]
	fn backing_works_after_failed_validation() {
		let test_state = TestState::default();
		test_harness(test_state.keystore.clone(), |test_harness| async move {
			let TestHarness { mut virtual_overseer } = test_harness;

			test_startup(&mut virtual_overseer, &test_state).await;

			let pov = PoV {
				block_data: BlockData(vec![42, 43, 44]),
			};

			let pov_hash = pov.hash();

			let candidate = TestCandidateBuilder {
				para_id: test_state.chain_ids[0],
				relay_parent: test_state.relay_parent,
				pov_hash,
				erasure_root: make_erasure_root(&test_state, pov.clone()),
				..Default::default()
			}.build();

			let public2 = CryptoStore::sr25519_generate_new(
				&*test_state.keystore,
				ValidatorId::ID, Some(&test_state.validators[2].to_seed())
			).await.expect("Insert key into keystore");
			let signed_a = SignedFullStatement::sign(
				&test_state.keystore,
				Statement::Seconded(candidate.clone()),
				&test_state.signing_context,
				2,
				&public2.into(),
			).await.expect("should be signed");

			// Send in a `Statement` with a candidate.
			let statement = CandidateBackingMessage::Statement(
				test_state.relay_parent,
				signed_a.clone(),
			);

			virtual_overseer.send(FromOverseer::Communication{ msg: statement }).await;

			// Subsystem requests PoV and requests validation.
			assert_matches!(
				virtual_overseer.recv().await,
				AllMessages::PoVDistribution(
					PoVDistributionMessage::FetchPoV(relay_parent, _, tx)
				) => {
					assert_eq!(relay_parent, test_state.relay_parent);
					tx.send(Arc::new(pov.clone())).unwrap();
				}
			);

			// Tell subsystem that this candidate is invalid.
			assert_matches!(
				virtual_overseer.recv().await,
				AllMessages::CandidateValidation(
					CandidateValidationMessage::ValidateFromChainState(
						c,
						pov,
						tx,
					)
				) if pov == pov && &c == candidate.descriptor() => {
					tx.send(Err(ValidationFailed("Internal test error".into()))).unwrap();
				}
			);

			// Try to get a set of backable candidates to trigger _some_ action in the subsystem
			// and check that it is still alive.
			let (tx, rx) = oneshot::channel();
			let msg = CandidateBackingMessage::GetBackedCandidates(
				test_state.relay_parent,
				tx,
			);

			virtual_overseer.send(FromOverseer::Communication{ msg }).await;
			assert_eq!(rx.await.unwrap().len(), 0);
		});
	}

	// Test that a `CandidateBackingMessage::Second` issues validation work
	// and in case validation is successful issues a `StatementDistributionMessage`.
	#[test]
	fn backing_doesnt_second_wrong_collator() {
		let mut test_state = TestState::default();
		test_state.availability_cores[0] = CoreState::Scheduled(ScheduledCore {
			para_id: ParaId::from(1),
			collator: Some(Sr25519Keyring::Bob.public().into()),
		});

		test_harness(test_state.keystore.clone(), |test_harness| async move {
			let TestHarness { mut virtual_overseer } = test_harness;

			test_startup(&mut virtual_overseer, &test_state).await;

			let pov = PoV {
				block_data: BlockData(vec![42, 43, 44]),
			};

			let expected_head_data = test_state.head_data.get(&test_state.chain_ids[0]).unwrap();

			let pov_hash = pov.hash();
			let candidate = TestCandidateBuilder {
				para_id: test_state.chain_ids[0],
				relay_parent: test_state.relay_parent,
				pov_hash,
				head_data: expected_head_data.clone(),
				erasure_root: make_erasure_root(&test_state, pov.clone()),
				..Default::default()
			}.build();

			let second = CandidateBackingMessage::Second(
				test_state.relay_parent,
				candidate.to_plain(),
				pov.clone(),
			);

			virtual_overseer.send(FromOverseer::Communication{ msg: second }).await;

			assert_matches!(
				virtual_overseer.recv().await,
				AllMessages::CandidateSelection(
					CandidateSelectionMessage::Invalid(parent, c)
				) if parent == test_state.relay_parent && c == candidate.to_plain() => {
				}
			);

			virtual_overseer.send(FromOverseer::Signal(
				OverseerSignal::ActiveLeaves(ActiveLeavesUpdate::stop_work(test_state.relay_parent)))
			).await;
		});
	}

	#[test]
	fn validation_work_ignores_wrong_collator() {
		let mut test_state = TestState::default();
		test_state.availability_cores[0] = CoreState::Scheduled(ScheduledCore {
			para_id: ParaId::from(1),
			collator: Some(Sr25519Keyring::Bob.public().into()),
		});

		test_harness(test_state.keystore.clone(), |test_harness| async move {
			let TestHarness { mut virtual_overseer } = test_harness;

			test_startup(&mut virtual_overseer, &test_state).await;

			let pov = PoV {
				block_data: BlockData(vec![1, 2, 3]),
			};

			let pov_hash = pov.hash();

			let expected_head_data = test_state.head_data.get(&test_state.chain_ids[0]).unwrap();

			let candidate_a = TestCandidateBuilder {
				para_id: test_state.chain_ids[0],
				relay_parent: test_state.relay_parent,
				pov_hash,
				head_data: expected_head_data.clone(),
				erasure_root: make_erasure_root(&test_state, pov.clone()),
				..Default::default()
			}.build();

			let public2 = CryptoStore::sr25519_generate_new(
				&*test_state.keystore,
				ValidatorId::ID, Some(&test_state.validators[2].to_seed())
			).await.expect("Insert key into keystore");
			let seconding = SignedFullStatement::sign(
				&test_state.keystore,
				Statement::Seconded(candidate_a.clone()),
				&test_state.signing_context,
				2,
				&public2.into(),
			).await.expect("should be signed");

			let statement = CandidateBackingMessage::Statement(
				test_state.relay_parent,
				seconding.clone(),
			);

			virtual_overseer.send(FromOverseer::Communication{ msg: statement }).await;

			// The statement will be ignored because it has the wrong collator.
			virtual_overseer.send(FromOverseer::Signal(
				OverseerSignal::ActiveLeaves(ActiveLeavesUpdate::stop_work(test_state.relay_parent)))
			).await;
		});
	}
}<|MERGE_RESOLUTION|>--- conflicted
+++ resolved
@@ -392,12 +392,8 @@
 		Ok(())
 	}
 
-<<<<<<< HEAD
+	#[tracing::instrument(level = "trace", skip(self), fields(subsystem = LOG_TARGET))]
 	fn get_backed(&self) -> impl '_ + Iterator<Item=BackedCandidate> {
-=======
-	#[tracing::instrument(level = "trace", skip(self), fields(subsystem = LOG_TARGET))]
-	fn get_backed(&self) -> Vec<NewBackedCandidate> {
->>>>>>> f7ea3d07
 		let proposed = self.table.proposed_candidates(&self.table_context);
 
 		proposed
