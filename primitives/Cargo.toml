--- conflicted
+++ resolved
@@ -5,13 +5,8 @@
 edition = "2018"
 
 [dependencies]
-<<<<<<< HEAD
-serde = { version = "1.0.121", optional = true, features = ["derive"] }
+serde = { version = "1.0.123", optional = true, features = ["derive"] }
 parity-scale-codec = { version = "2.0.0", default-features = false, features = ["bit-vec", "derive"] }
-=======
-serde = { version = "1.0.123", optional = true, features = ["derive"] }
-parity-scale-codec = { version = "1.3.6", default-features = false, features = ["bit-vec", "derive"] }
->>>>>>> def49db9
 primitives = { package = "sp-core", git = "https://github.com/paritytech/substrate", branch = "master", default-features = false }
 inherents = { package = "sp-inherents", git = "https://github.com/paritytech/substrate", branch = "master", default-features = false }
 application-crypto = { package = "sp-application-crypto", git = "https://github.com/paritytech/substrate", branch = "master", default-features = false }
