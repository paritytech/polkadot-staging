// Copyright 2020 Parity Technologies (UK) Ltd.
// This file is part of Polkadot.

// Polkadot is free software: you can redistribute it and/or modify
// it under the terms of the GNU General Public License as published by
// the Free Software Foundation, either version 3 of the License, or
// (at your option) any later version.

// Polkadot is distributed in the hope that it will be useful,
// but WITHOUT ANY WARRANTY; without even the implied warranty of
// MERCHANTABILITY or FITNESS FOR A PARTICULAR PURPOSE.  See the
// GNU General Public License for more details.

// You should have received a copy of the GNU General Public License
// along with Polkadot.  If not, see <http://www.gnu.org/licenses/>.

//! # Overseer
//!
//! `overseer` implements the Overseer architecture described in the
//! [implementers-guide](https://github.com/paritytech/polkadot/blob/master/roadmap/implementers-guide/guide.md).
//! For the motivations behind implementing the overseer itself you should
//! check out that guide, documentation in this crate will be mostly discussing
//! technical stuff.
//!
//! An `Overseer` is something that allows spawning/stopping and overseing
//! asynchronous tasks as well as establishing a well-defined and easy to use
//! protocol that the tasks can use to communicate with each other. It is desired
//! that this protocol is the only way tasks communicate with each other, however
//! at this moment there are no foolproof guards against other ways of communication.
//!
//! The `Overseer` is instantiated with a pre-defined set of `Subsystems` that
//! share the same behavior from `Overseer`'s point of view.
//!
//! ```text
//!                              +-----------------------------+
//!                              |         Overseer            |
//!                              +-----------------------------+
//!
//!             ................|  Overseer "holds" these and uses |..............
//!             .                  them to (re)start things                      .
//!             .                                                                .
//!             .  +-------------------+                +---------------------+  .
//!             .  |   Subsystem1      |                |   Subsystem2        |  .
//!             .  +-------------------+                +---------------------+  .
//!             .           |                                       |            .
//!             ..................................................................
//!                         |                                       |
//!                       start()                                 start()
//!                         V                                       V
//!             ..................| Overseer "runs" these |.......................
//!             .  +--------------------+               +---------------------+  .
//!             .  | SubsystemInstance1 |               | SubsystemInstance2  |  .
//!             .  +--------------------+               +---------------------+  .
//!             ..................................................................
//! ```

use std::fmt::Debug;
use std::pin::Pin;
use std::sync::Arc;
use std::task::Poll;
use std::time::Duration;
use std::collections::HashSet;

use futures::channel::{mpsc, oneshot};
use futures::{
	pending, poll, select,
	future::BoxFuture,
	stream::{self, FuturesUnordered},
	Future, FutureExt, SinkExt, StreamExt,
};
use futures_timer::Delay;
use streamunordered::{StreamYield, StreamUnordered};

use polkadot_primitives::v1::{Block, BlockNumber, Hash};
use client::{BlockImportNotification, BlockchainEvents, FinalityNotification};

use polkadot_subsystem::messages::{
	CandidateValidationMessage, CandidateBackingMessage,
	CandidateSelectionMessage, ChainApiMessage, StatementDistributionMessage,
	AvailabilityDistributionMessage, BitfieldSigningMessage, BitfieldDistributionMessage,
	ProvisionerMessage, PoVDistributionMessage, RuntimeApiMessage,
	AvailabilityStoreMessage, NetworkBridgeMessage, AllMessages,
};
pub use polkadot_subsystem::{
	Subsystem, SubsystemContext, OverseerSignal, FromOverseer, SubsystemError, SubsystemResult,
	SpawnedSubsystem, ActiveLeavesUpdate,
};
use polkadot_node_primitives::SpawnNamed;
use substrate_prometheus_endpoint as prometheus;


// A capacity of bounded channels inside the overseer.
const CHANNEL_CAPACITY: usize = 1024;
// A graceful `Overseer` teardown time delay.
const STOP_DELAY: u64 = 1;
// Target for logs.
const LOG_TARGET: &'static str = "overseer";


/// A type of messages that are sent from [`Subsystem`] to [`Overseer`].
///
/// It wraps a system-wide [`AllMessages`] type that represents all possible
/// messages in the system.
///
/// [`AllMessages`]: enum.AllMessages.html
/// [`Subsystem`]: trait.Subsystem.html
/// [`Overseer`]: struct.Overseer.html
enum ToOverseer {
	/// This is a message sent by a `Subsystem`.
	SubsystemMessage(AllMessages),

	/// A message that wraps something the `Subsystem` is desiring to
	/// spawn on the overseer and a `oneshot::Sender` to signal the result
	/// of the spawn.
	SpawnJob {
		name: &'static str,
		s: BoxFuture<'static, ()>,
	},
}

/// An event telling the `Overseer` on the particular block
/// that has been imported or finalized.
///
/// This structure exists solely for the purposes of decoupling
/// `Overseer` code from the client code and the necessity to call
/// `HeaderBackend::block_number_from_id()`.
pub struct BlockInfo {
	/// hash of the block.
	pub hash: Hash,
	/// hash of the parent block.
	pub parent_hash: Hash,
	/// block's number.
	pub number: BlockNumber,
}

impl From<BlockImportNotification<Block>> for BlockInfo {
	fn from(n: BlockImportNotification<Block>) -> Self {
		BlockInfo {
			hash: n.hash,
			parent_hash: n.header.parent_hash,
			number: n.header.number,
		}
	}
}

impl From<FinalityNotification<Block>> for BlockInfo {
	fn from(n: FinalityNotification<Block>) -> Self {
		BlockInfo {
			hash: n.hash,
			parent_hash: n.header.parent_hash,
			number: n.header.number,
		}
	}
}

/// Some event from outer world.
enum Event {
	BlockImported(BlockInfo),
	BlockFinalized(BlockInfo),
	MsgToSubsystem(AllMessages),
	Stop,
}

/// A handler used to communicate with the [`Overseer`].
///
/// [`Overseer`]: struct.Overseer.html
#[derive(Clone)]
pub struct OverseerHandler {
	events_tx: mpsc::Sender<Event>,
}

impl OverseerHandler {
	/// Inform the `Overseer` that that some block was imported.
	pub async fn block_imported(&mut self, block: BlockInfo) -> SubsystemResult<()> {
		self.events_tx.send(Event::BlockImported(block)).await?;

		Ok(())
	}

	/// Send some message to one of the `Subsystem`s.
	pub async fn send_msg(&mut self, msg: AllMessages) -> SubsystemResult<()> {
		self.events_tx.send(Event::MsgToSubsystem(msg)).await?;

		Ok(())
	}

	/// Inform the `Overseer` that that some block was finalized.
	pub async fn block_finalized(&mut self, block: BlockInfo) -> SubsystemResult<()> {
		self.events_tx.send(Event::BlockFinalized(block)).await?;

		Ok(())
	}

	/// Tell `Overseer` to shutdown.
	pub async fn stop(&mut self) -> SubsystemResult<()> {
		self.events_tx.send(Event::Stop).await?;

		Ok(())
	}
}

/// Glues together the [`Overseer`] and `BlockchainEvents` by forwarding
/// import and finality notifications into the [`OverseerHandler`].
///
/// [`Overseer`]: struct.Overseer.html
/// [`OverseerHandler`]: struct.OverseerHandler.html
pub async fn forward_events<P: BlockchainEvents<Block>>(
	client: Arc<P>,
	mut handler: OverseerHandler,
) -> SubsystemResult<()> {
	let mut finality = client.finality_notification_stream();
	let mut imports = client.import_notification_stream();

	loop {
		select! {
			f = finality.next() => {
				match f {
					Some(block) => {
						handler.block_finalized(block.into()).await?;
					}
					None => break,
				}
			},
			i = imports.next() => {
				match i {
					Some(block) => {
						handler.block_imported(block.into()).await?;
					}
					None => break,
				}
			},
			complete => break,
		}
	}

	Ok(())
}

impl Debug for ToOverseer {
	fn fmt(&self, f: &mut std::fmt::Formatter<'_>) -> std::fmt::Result {
		match self {
			ToOverseer::SubsystemMessage(msg) => {
				write!(f, "OverseerMessage::SubsystemMessage({:?})", msg)
			}
			ToOverseer::SpawnJob { .. } => write!(f, "OverseerMessage::Spawn(..)")
		}
	}
}

/// A running instance of some [`Subsystem`].
///
/// [`Subsystem`]: trait.Subsystem.html
struct SubsystemInstance<M> {
	tx: mpsc::Sender<FromOverseer<M>>,
}

/// A context type that is given to the [`Subsystem`] upon spawning.
/// It can be used by [`Subsystem`] to communicate with other [`Subsystem`]s
/// or to spawn it's [`SubsystemJob`]s.
///
/// [`Overseer`]: struct.Overseer.html
/// [`Subsystem`]: trait.Subsystem.html
/// [`SubsystemJob`]: trait.SubsystemJob.html
#[derive(Debug)]
pub struct OverseerSubsystemContext<M>{
	rx: mpsc::Receiver<FromOverseer<M>>,
	tx: mpsc::Sender<ToOverseer>,
}

#[async_trait::async_trait]
impl<M: Send + 'static> SubsystemContext for OverseerSubsystemContext<M> {
	type Message = M;

	async fn try_recv(&mut self) -> Result<Option<FromOverseer<M>>, ()> {
		match poll!(self.rx.next()) {
			Poll::Ready(Some(msg)) => Ok(Some(msg)),
			Poll::Ready(None) => Err(()),
			Poll::Pending => Ok(None),
		}
	}

	async fn recv(&mut self) -> SubsystemResult<FromOverseer<M>> {
		self.rx.next().await.ok_or(SubsystemError)
	}

	async fn spawn(&mut self, name: &'static str, s: Pin<Box<dyn Future<Output = ()> + Send>>)
		-> SubsystemResult<()>
	{
		self.tx.send(ToOverseer::SpawnJob {
			name,
			s,
		}).await?;

		Ok(())
	}

	async fn send_message(&mut self, msg: AllMessages) -> SubsystemResult<()> {
		self.tx.send(ToOverseer::SubsystemMessage(msg)).await?;

		Ok(())
	}

	async fn send_messages<T>(&mut self, msgs: T) -> SubsystemResult<()>
		where T: IntoIterator<Item = AllMessages> + Send, T::IntoIter: Send
	{
		let mut msgs = stream::iter(msgs.into_iter().map(ToOverseer::SubsystemMessage).map(Ok));
		self.tx.send_all(&mut msgs).await?;

		Ok(())
	}
}

/// A subsystem compatible with the overseer - one which can be run in the context of the
/// overseer.
pub type CompatibleSubsystem<M> = Box<dyn Subsystem<OverseerSubsystemContext<M>> + Send>;

/// A subsystem that we oversee.
///
/// Ties together the [`Subsystem`] itself and it's running instance
/// (which may be missing if the [`Subsystem`] is not running at the moment
/// for whatever reason).
///
/// [`Subsystem`]: trait.Subsystem.html
#[allow(dead_code)]
struct OverseenSubsystem<M> {
	instance: Option<SubsystemInstance<M>>,
}

/// The `Overseer` itself.
pub struct Overseer<S: SpawnNamed> {
	/// A candidate validation subsystem.
	candidate_validation_subsystem: OverseenSubsystem<CandidateValidationMessage>,

	/// A candidate backing subsystem.
	candidate_backing_subsystem: OverseenSubsystem<CandidateBackingMessage>,

	/// A candidate selection subsystem.
	candidate_selection_subsystem: OverseenSubsystem<CandidateSelectionMessage>,

	/// A statement distribution subsystem.
	statement_distribution_subsystem: OverseenSubsystem<StatementDistributionMessage>,

	/// An availability distribution subsystem.
	availability_distribution_subsystem: OverseenSubsystem<AvailabilityDistributionMessage>,

	/// A bitfield signing subsystem.
	bitfield_signing_subsystem: OverseenSubsystem<BitfieldSigningMessage>,

	/// A bitfield distribution subsystem.
	bitfield_distribution_subsystem: OverseenSubsystem<BitfieldDistributionMessage>,

	/// A provisioner subsystem.
	provisioner_subsystem: OverseenSubsystem<ProvisionerMessage>,

	/// A PoV distribution subsystem.
	pov_distribution_subsystem: OverseenSubsystem<PoVDistributionMessage>,

	/// A runtime API subsystem.
	runtime_api_subsystem: OverseenSubsystem<RuntimeApiMessage>,

	/// An availability store subsystem.
	availability_store_subsystem: OverseenSubsystem<AvailabilityStoreMessage>,

	/// A network bridge subsystem.
	network_bridge_subsystem: OverseenSubsystem<NetworkBridgeMessage>,

	/// A Chain API subsystem
	chain_api_subsystem: OverseenSubsystem<ChainApiMessage>,

	/// Spawner to spawn tasks to.
	s: S,

	/// Here we keep handles to spawned subsystems to be notified when they terminate.
	running_subsystems: FuturesUnordered<BoxFuture<'static, ()>>,

	/// Gather running subsystms' outbound streams into one.
	running_subsystems_rx: StreamUnordered<mpsc::Receiver<ToOverseer>>,

	/// Events that are sent to the overseer from the outside world
	events_rx: mpsc::Receiver<Event>,

	/// A set of leaves that `Overseer` starts working with.
	///
	/// Drained at the beginning of `run` and never used again.
	leaves: Vec<(Hash, BlockNumber)>,

	/// The set of the "active leaves".
	active_leaves: HashSet<(Hash, BlockNumber)>,

	/// Various prometheus metrics.
	/// `None` if `Metrics::try_register` fails for some reason
	/// or if no registry was provided.
	metrics: Option<Metrics>,
}

/// This struct is passed as an argument to create a new instance of an [`Overseer`].
///
/// As any entity that satisfies the interface may act as a [`Subsystem`] this allows
/// mocking in the test code:
///
/// Each [`Subsystem`] is supposed to implement some interface that is generic over
/// message type that is specific to this [`Subsystem`]. At the moment not all
/// subsystems are implemented and the rest can be mocked with the [`DummySubsystem`].
///
/// [`Subsystem`]: trait.Subsystem.html
/// [`DummySubsystem`]: struct.DummySubsystem.html
pub struct AllSubsystems<CV, CB, CS, SD, AD, BS, BD, P, PoVD, RA, AS, NB, CA> {
	/// A candidate validation subsystem.
	pub candidate_validation: CV,
	/// A candidate backing subsystem.
	pub candidate_backing: CB,
	/// A candidate selection subsystem.
	pub candidate_selection: CS,
	/// A statement distribution subsystem.
	pub statement_distribution: SD,
	/// An availability distribution subsystem.
	pub availability_distribution: AD,
	/// A bitfield signing subsystem.
	pub bitfield_signing: BS,
	/// A bitfield distribution subsystem.
	pub bitfield_distribution: BD,
	/// A provisioner subsystem.
	pub provisioner: P,
	/// A PoV distribution subsystem.
	pub pov_distribution: PoVD,
	/// A runtime API subsystem.
	pub runtime_api: RA,
	/// An availability store subsystem.
	pub availability_store: AS,
	/// A network bridge subsystem.
	pub network_bridge: NB,
	/// A Chain API subsystem.
	pub chain_api: CA,
}

/// Various prometheus metrics.
struct Metrics {
	active_heads_count: prometheus::Gauge<prometheus::U64>,
	// TODO do these metrics live here or in subsystems?
	// TODO should this be a CounterVec?
	validation_requests_served_total: prometheus::Counter<prometheus::U64>,
	validation_requests_succeeded_total: prometheus::Counter<prometheus::U64>,
	// TODO can we derive this from served - succeeded?
	// should this count _internal_ errors instead?
	validation_requests_failed_total: prometheus::Counter<prometheus::U64>,
	// Number of statements signed
	// Number of bitfields signed
	// Number of availability chunks received
	// Number of candidates seconded
	// Number of collations generated
	// Number of Runtime API errors encountered
}

impl Metrics {
	/// Try to register metrics in the prometheus registry.
	fn try_register(registry: &prometheus::Registry) -> Result<Self, prometheus::PrometheusError> {
		Ok(Self {
			active_heads_count: prometheus::register(
				prometheus::Gauge::new(
					"active_heads_count",
					"Number of active heads."
				)?, // TODO: should this be `.expect(PROOF)`?
				registry,
			)?,
			validation_requests_served_total: prometheus::register(
				prometheus::Counter::new(
					"validation_requests_served_total",
					"Total number of validation requests served.",
				)?,
				registry,
			)?,
			validation_requests_succeeded_total: prometheus::register(
				prometheus::Counter::new(
					"validation_requests_succeeded_total",
					"Total number of validation requests succeeded.",
				)?,
				registry,
			)?,
			validation_requests_failed_total: prometheus::register(
				prometheus::Counter::new(
					"validation_requests_failed_total",
					"Total number of validation requests failed.",
				)?,
				registry,
			)?,
		})
	}
}

impl<S> Overseer<S>
where
	S: SpawnNamed,
{
	/// Create a new intance of the `Overseer` with a fixed set of [`Subsystem`]s.
	///
	/// ```text
	///                  +------------------------------------+
	///                  |            Overseer                |
	///                  +------------------------------------+
	///                    /            |             |      \
	///      ................. subsystems...................................
	///      . +-----------+    +-----------+   +----------+   +---------+ .
	///      . |           |    |           |   |          |   |         | .
	///      . +-----------+    +-----------+   +----------+   +---------+ .
	///      ...............................................................
	///                              |
	///                        probably `spawn`
	///                            a `job`
	///                              |
	///                              V
	///                         +-----------+
	///                         |           |
	///                         +-----------+
	///
	/// ```
	///
	/// [`Subsystem`]: trait.Subsystem.html
	///
	/// # Example
	///
	/// The [`Subsystems`] may be any type as long as they implement an expected interface.
	/// Here, we create a mock validation subsystem and a few dummy ones and start the `Overseer` with them.
	/// For the sake of simplicity the termination of the example is done with a timeout.
	/// ```
	/// # use std::time::Duration;
	/// # use futures::{executor, pin_mut, select, FutureExt};
	/// # use futures_timer::Delay;
	/// # use polkadot_overseer::{Overseer, AllSubsystems};
	/// # use polkadot_subsystem::{
	/// #     Subsystem, DummySubsystem, SpawnedSubsystem, SubsystemContext,
	/// #     messages::CandidateValidationMessage,
	/// # };
	///
	/// struct ValidationSubsystem;
	///
	/// impl<C> Subsystem<C> for ValidationSubsystem
	/// 	where C: SubsystemContext<Message=CandidateValidationMessage>
	/// {
	///     fn start(
	///         self,
	///         mut ctx: C,
	///     ) -> SpawnedSubsystem {
	///         SpawnedSubsystem {
	///             name: "validation-subsystem",
	///             future: Box::pin(async move {
	///                 loop {
	///                     Delay::new(Duration::from_secs(1)).await;
	///                 }
	///             }),
	///         }
	///     }
	/// }
	///
	/// # fn main() { executor::block_on(async move {
	/// let spawner = sp_core::testing::TaskExecutor::new();
	/// let all_subsystems = AllSubsystems {
	///     candidate_validation: ValidationSubsystem,
	///     candidate_backing: DummySubsystem,
	///     candidate_selection: DummySubsystem,
	///     statement_distribution: DummySubsystem,
	///     availability_distribution: DummySubsystem,
	///     bitfield_signing: DummySubsystem,
	///     bitfield_distribution: DummySubsystem,
	///     provisioner: DummySubsystem,
	///     pov_distribution: DummySubsystem,
	///     runtime_api: DummySubsystem,
	///     availability_store: DummySubsystem,
	///     network_bridge: DummySubsystem,
	///     chain_api: DummySubsystem,
	/// };
	/// let (overseer, _handler) = Overseer::new(
	///     vec![],
	///     all_subsystems,
	///     None,
	///     spawner,
	/// ).unwrap();
	///
	/// let timer = Delay::new(Duration::from_millis(50)).fuse();
	///
	/// let overseer_fut = overseer.run().fuse();
	/// pin_mut!(timer);
	/// pin_mut!(overseer_fut);
	///
	/// select! {
	///     _ = overseer_fut => (),
	///     _ = timer => (),
	/// }
	/// #
	/// # }); }
	/// ```
	pub fn new<CV, CB, CS, SD, AD, BS, BD, P, PoVD, RA, AS, NB, CA>(
		leaves: impl IntoIterator<Item = BlockInfo>,
<<<<<<< HEAD
		all_subsystems: AllSubsystems<CV, CB, CS, SD, AD, BS, BD, P, PoVD, RA, AS, NB>,
		prometheus_registry: Option<&prometheus::Registry>,
=======
		all_subsystems: AllSubsystems<CV, CB, CS, SD, AD, BS, BD, P, PoVD, RA, AS, NB, CA>,
>>>>>>> 19b88fff
		mut s: S,
	) -> SubsystemResult<(Self, OverseerHandler)>
	where
		CV: Subsystem<OverseerSubsystemContext<CandidateValidationMessage>> + Send,
		CB: Subsystem<OverseerSubsystemContext<CandidateBackingMessage>> + Send,
		CS: Subsystem<OverseerSubsystemContext<CandidateSelectionMessage>> + Send,
		SD: Subsystem<OverseerSubsystemContext<StatementDistributionMessage>> + Send,
		AD: Subsystem<OverseerSubsystemContext<AvailabilityDistributionMessage>> + Send,
		BS: Subsystem<OverseerSubsystemContext<BitfieldSigningMessage>> + Send,
		BD: Subsystem<OverseerSubsystemContext<BitfieldDistributionMessage>> + Send,
		P: Subsystem<OverseerSubsystemContext<ProvisionerMessage>> + Send,
		PoVD: Subsystem<OverseerSubsystemContext<PoVDistributionMessage>> + Send,
		RA: Subsystem<OverseerSubsystemContext<RuntimeApiMessage>> + Send,
		AS: Subsystem<OverseerSubsystemContext<AvailabilityStoreMessage>> + Send,
		NB: Subsystem<OverseerSubsystemContext<NetworkBridgeMessage>> + Send,
		CA: Subsystem<OverseerSubsystemContext<ChainApiMessage>> + Send,
	{
		let (events_tx, events_rx) = mpsc::channel(CHANNEL_CAPACITY);

		let handler = OverseerHandler {
			events_tx: events_tx.clone(),
		};

		let mut running_subsystems_rx = StreamUnordered::new();
		let mut running_subsystems = FuturesUnordered::new();

		let candidate_validation_subsystem = spawn(
			&mut s,
			&mut running_subsystems,
			&mut running_subsystems_rx,
			all_subsystems.candidate_validation,
		)?;

		let candidate_backing_subsystem = spawn(
			&mut s,
			&mut running_subsystems,
			&mut running_subsystems_rx,
			all_subsystems.candidate_backing,
		)?;

		let candidate_selection_subsystem = spawn(
			&mut s,
			&mut running_subsystems,
			&mut running_subsystems_rx,
			all_subsystems.candidate_selection,
		)?;

		let statement_distribution_subsystem = spawn(
			&mut s,
			&mut running_subsystems,
			&mut running_subsystems_rx,
			all_subsystems.statement_distribution,
		)?;

		let availability_distribution_subsystem = spawn(
			&mut s,
			&mut running_subsystems,
			&mut running_subsystems_rx,
			all_subsystems.availability_distribution,
		)?;

		let bitfield_signing_subsystem = spawn(
			&mut s,
			&mut running_subsystems,
			&mut running_subsystems_rx,
			all_subsystems.bitfield_signing,
		)?;

		let bitfield_distribution_subsystem = spawn(
			&mut s,
			&mut running_subsystems,
			&mut running_subsystems_rx,
			all_subsystems.bitfield_distribution,
		)?;

		let provisioner_subsystem = spawn(
			&mut s,
			&mut running_subsystems,
			&mut running_subsystems_rx,
			all_subsystems.provisioner,
		)?;

		let pov_distribution_subsystem = spawn(
			&mut s,
			&mut running_subsystems,
			&mut running_subsystems_rx,
			all_subsystems.pov_distribution,
		)?;

		let runtime_api_subsystem = spawn(
			&mut s,
			&mut running_subsystems,
			&mut running_subsystems_rx,
			all_subsystems.runtime_api,
		)?;

		let availability_store_subsystem = spawn(
			&mut s,
			&mut running_subsystems,
			&mut running_subsystems_rx,
			all_subsystems.availability_store,
		)?;

		let network_bridge_subsystem = spawn(
			&mut s,
			&mut running_subsystems,
			&mut running_subsystems_rx,
			all_subsystems.network_bridge,
		)?;

		let chain_api_subsystem = spawn(
			&mut s,
			&mut running_subsystems,
			&mut running_subsystems_rx,
			all_subsystems.chain_api,
		)?;

		let active_leaves = HashSet::new();

		let leaves = leaves
			.into_iter()
			.map(|BlockInfo { hash, parent_hash: _, number }| (hash, number))
			.collect();

		let metrics = match prometheus_registry {
			Some(registry) => {
				match Metrics::try_register(registry) {
					Ok(metrics) => Some(metrics),
					Err(e) => {
						log::warn!(target: LOG_TARGET, "Failed to register metrics: {:?}", e);
						None
					},
				}
			},
			None => None,
		};

		let this = Self {
			candidate_validation_subsystem,
			candidate_backing_subsystem,
			candidate_selection_subsystem,
			statement_distribution_subsystem,
			availability_distribution_subsystem,
			bitfield_signing_subsystem,
			bitfield_distribution_subsystem,
			provisioner_subsystem,
			pov_distribution_subsystem,
			runtime_api_subsystem,
			availability_store_subsystem,
			network_bridge_subsystem,
			chain_api_subsystem,
			s,
			running_subsystems,
			running_subsystems_rx,
			events_rx,
			leaves,
			active_leaves,
			metrics,
		};

		Ok((this, handler))
	}

	// Stop the overseer.
	async fn stop(mut self) {
		if let Some(ref mut s) = self.candidate_validation_subsystem.instance {
			let _ = s.tx.send(FromOverseer::Signal(OverseerSignal::Conclude)).await;
		}

		if let Some(ref mut s) = self.candidate_backing_subsystem.instance {
			let _ = s.tx.send(FromOverseer::Signal(OverseerSignal::Conclude)).await;
		}

		if let Some(ref mut s) = self.candidate_selection_subsystem.instance {
			let _ = s.tx.send(FromOverseer::Signal(OverseerSignal::Conclude)).await;
		}

		if let Some(ref mut s) = self.statement_distribution_subsystem.instance {
			let _ = s.tx.send(FromOverseer::Signal(OverseerSignal::Conclude)).await;
		}

		if let Some(ref mut s) = self.availability_distribution_subsystem.instance {
			let _ = s.tx.send(FromOverseer::Signal(OverseerSignal::Conclude)).await;
		}

		if let Some(ref mut s) = self.bitfield_distribution_subsystem.instance {
			let _ = s.tx.send(FromOverseer::Signal(OverseerSignal::Conclude)).await;
		}

		if let Some(ref mut s) = self.provisioner_subsystem.instance {
			let _ = s.tx.send(FromOverseer::Signal(OverseerSignal::Conclude)).await;
		}

		if let Some(ref mut s) = self.pov_distribution_subsystem.instance {
			let _ = s.tx.send(FromOverseer::Signal(OverseerSignal::Conclude)).await;
		}

		if let Some(ref mut s) = self.runtime_api_subsystem.instance {
			let _ = s.tx.send(FromOverseer::Signal(OverseerSignal::Conclude)).await;
		}

		if let Some(ref mut s) = self.availability_distribution_subsystem.instance {
			let _ = s.tx.send(FromOverseer::Signal(OverseerSignal::Conclude)).await;
		}

		if let Some(ref mut s) = self.network_bridge_subsystem.instance {
			let _ = s.tx.send(FromOverseer::Signal(OverseerSignal::Conclude)).await;
		}

		if let Some(ref mut s) = self.chain_api_subsystem.instance {
			let _ = s.tx.send(FromOverseer::Signal(OverseerSignal::Conclude)).await;
		}

		let mut stop_delay = Delay::new(Duration::from_secs(STOP_DELAY)).fuse();

		loop {
			select! {
				_ = self.running_subsystems.next() => {
					if self.running_subsystems.is_empty() {
						break;
					}
				},
				_ = stop_delay => break,
				complete => break,
			}
		}
	}

	/// Run the `Overseer`.
	pub async fn run(mut self) -> SubsystemResult<()> {
		let leaves = std::mem::take(&mut self.leaves);
		let mut update = ActiveLeavesUpdate::default();

		for leaf in leaves.into_iter() {
			update.activated.push(leaf.0);
			self.active_leaves.insert(leaf);
		}

		self.broadcast_signal(OverseerSignal::ActiveLeaves(update)).await?;

		loop {
			while let Poll::Ready(Some(msg)) = poll!(&mut self.events_rx.next()) {
				match msg {
					Event::MsgToSubsystem(msg) => {
						self.route_message(msg).await;
					}
					Event::Stop => {
						self.stop().await;
						return Ok(());
					}
					Event::BlockImported(block) => {
						self.block_imported(block).await?;
					}
					Event::BlockFinalized(block) => {
						self.block_finalized(block).await?;
					}
				}
			}

			while let Poll::Ready(Some((StreamYield::Item(msg), _))) = poll!(
				&mut self.running_subsystems_rx.next()
			) {
				match msg {
					ToOverseer::SubsystemMessage(msg) => self.route_message(msg).await,
					ToOverseer::SpawnJob { name, s } => {
						self.spawn_job(name, s);
					}
				}
			}

			// Some subsystem exited? It's time to panic.
			if let Poll::Ready(Some(finished)) = poll!(self.running_subsystems.next()) {
				log::error!(target: LOG_TARGET, "Subsystem finished unexpectedly {:?}", finished);
				self.stop().await;
				return Err(SubsystemError);
			}

			// Looks like nothing is left to be polled, let's take a break.
			pending!();
		}
	}

	async fn block_imported(&mut self, block: BlockInfo) -> SubsystemResult<()> {
		let mut update = ActiveLeavesUpdate::default();

		if let Some(parent) = self.active_leaves.take(&(block.parent_hash, block.number - 1)) {
			update.deactivated.push(parent.0);
		}

		if !self.active_leaves.contains(&(block.hash, block.number)) {
			update.activated.push(block.hash);
			self.active_leaves.insert((block.hash, block.number));
		}

		self.broadcast_signal(OverseerSignal::ActiveLeaves(update)).await?;

		Ok(())
	}

	async fn block_finalized(&mut self, block: BlockInfo) -> SubsystemResult<()> {
		let mut update = ActiveLeavesUpdate::default();

		self.active_leaves.retain(|(h, n)| {
			if *n <= block.number {
				update.deactivated.push(*h);
				false
			} else {
				true
			}
		});

		self.broadcast_signal(OverseerSignal::ActiveLeaves(update)).await?;

		self.broadcast_signal(OverseerSignal::BlockFinalized(block.hash)).await?;

		Ok(())
	}

	async fn broadcast_signal(&mut self, signal: OverseerSignal) -> SubsystemResult<()> {
		if let Some(ref mut s) = self.candidate_validation_subsystem.instance {
			s.tx.send(FromOverseer::Signal(signal.clone())).await?;
		}

		if let Some(ref mut s) = self.candidate_backing_subsystem.instance {
			s.tx.send(FromOverseer::Signal(signal.clone())).await?;
		}

		if let Some(ref mut s) = self.candidate_selection_subsystem.instance {
			s.tx.send(FromOverseer::Signal(signal.clone())).await?;
		}

		if let Some(ref mut s) = self.statement_distribution_subsystem.instance {
			s.tx.send(FromOverseer::Signal(signal.clone())).await?;
		}

		if let Some(ref mut s) = self.availability_distribution_subsystem.instance {
			s.tx.send(FromOverseer::Signal(signal.clone())).await?;
		}

		if let Some(ref mut s) = self.bitfield_distribution_subsystem.instance {
			s.tx.send(FromOverseer::Signal(signal.clone())).await?;
		}

		if let Some(ref mut s) = self.provisioner_subsystem.instance {
			s.tx.send(FromOverseer::Signal(signal.clone())).await?;
		}

		if let Some(ref mut s) = self.pov_distribution_subsystem.instance {
			s.tx.send(FromOverseer::Signal(signal.clone())).await?;
		}

		if let Some(ref mut s) = self.runtime_api_subsystem.instance {
			s.tx.send(FromOverseer::Signal(signal.clone())).await?;
		}

		if let Some(ref mut s) = self.availability_store_subsystem.instance {
			s.tx.send(FromOverseer::Signal(signal.clone())).await?;
		}

		if let Some(ref mut s) = self.network_bridge_subsystem.instance {
			s.tx.send(FromOverseer::Signal(signal.clone())).await?;
		}

		if let Some(ref mut s) = self.chain_api_subsystem.instance {
			s.tx.send(FromOverseer::Signal(signal)).await?;
		}

		Ok(())
	}

	async fn route_message(&mut self, msg: AllMessages) {
		match msg {
			AllMessages::CandidateValidation(msg) => {
				if let Some(ref mut s) = self.candidate_validation_subsystem.instance {
					let _= s.tx.send(FromOverseer::Communication { msg }).await;
				}
			}
			AllMessages::CandidateBacking(msg) => {
				if let Some(ref mut s) = self.candidate_backing_subsystem.instance {
					let _ = s.tx.send(FromOverseer::Communication { msg }).await;
				}
			}
			AllMessages::CandidateSelection(msg) => {
				if let Some(ref mut s) = self.candidate_selection_subsystem.instance {
					let _ = s.tx.send(FromOverseer::Communication { msg }).await;
				}
			}
			AllMessages::StatementDistribution(msg) => {
				if let Some(ref mut s) = self.statement_distribution_subsystem.instance {
					let _ = s.tx.send(FromOverseer::Communication { msg }).await;
				}
			}
			AllMessages::AvailabilityDistribution(msg) => {
				if let Some(ref mut s) = self.availability_distribution_subsystem.instance {
					let _ = s.tx.send(FromOverseer::Communication { msg }).await;
				}
			}
			AllMessages::BitfieldDistribution(msg) => {
				if let Some(ref mut s) = self.bitfield_distribution_subsystem.instance {
					let _ = s.tx.send(FromOverseer::Communication { msg }).await;
				}
			}
			AllMessages::BitfieldSigning(msg) => {
				if let Some(ref mut s) = self.bitfield_signing_subsystem.instance {
					let _ = s.tx.send(FromOverseer::Communication{ msg }).await;
				}
			}
			AllMessages::Provisioner(msg) => {
				if let Some(ref mut s) = self.provisioner_subsystem.instance {
					let _ = s.tx.send(FromOverseer::Communication { msg }).await;
				}
			}
			AllMessages::PoVDistribution(msg) => {
				if let Some(ref mut s) = self.pov_distribution_subsystem.instance {
					let _ = s.tx.send(FromOverseer::Communication { msg }).await;
				}
			}
			AllMessages::RuntimeApi(msg) => {
				if let Some(ref mut s) = self.runtime_api_subsystem.instance {
					let _ = s.tx.send(FromOverseer::Communication { msg }).await;
				}
			}
			AllMessages::AvailabilityStore(msg) => {
				if let Some(ref mut s) = self.availability_store_subsystem.instance {
					let _ = s.tx.send(FromOverseer::Communication { msg }).await;
				}
			}
			AllMessages::NetworkBridge(msg) => {
				if let Some(ref mut s) = self.network_bridge_subsystem.instance {
					let _ = s.tx.send(FromOverseer::Communication { msg }).await;
				}
			}
			AllMessages::ChainApi(msg) => {
				if let Some(ref mut s) = self.chain_api_subsystem.instance {
					let _ = s.tx.send(FromOverseer::Communication { msg }).await;
				}
			}
		}
	}

	fn spawn_job(&mut self, name: &'static str, j: BoxFuture<'static, ()>) {
		self.s.spawn(name, j);
	}
}

fn spawn<S: SpawnNamed, M: Send + 'static>(
	spawner: &mut S,
	futures: &mut FuturesUnordered<BoxFuture<'static, ()>>,
	streams: &mut StreamUnordered<mpsc::Receiver<ToOverseer>>,
	s: impl Subsystem<OverseerSubsystemContext<M>>,
) -> SubsystemResult<OverseenSubsystem<M>> {
	let (to_tx, to_rx) = mpsc::channel(CHANNEL_CAPACITY);
	let (from_tx, from_rx) = mpsc::channel(CHANNEL_CAPACITY);
	let ctx = OverseerSubsystemContext { rx: to_rx, tx: from_tx };
	let SpawnedSubsystem { future, name } = s.start(ctx);

	let (tx, rx) = oneshot::channel();

	let fut = Box::pin(async move {
		future.await;
		let _ = tx.send(());
	});

	spawner.spawn(name, fut);

	streams.push(from_rx);
	futures.push(Box::pin(rx.map(|_| ())));

	let instance = Some(SubsystemInstance {
		tx: to_tx,
	});

	Ok(OverseenSubsystem {
		instance,
	})
}


#[cfg(test)]
mod tests {
	use futures::{executor, pin_mut, select, channel::mpsc, FutureExt};

	use polkadot_primitives::v1::{BlockData, PoV};
	use polkadot_subsystem::DummySubsystem;
	use super::*;


	struct TestSubsystem1(mpsc::Sender<usize>);

	impl<C> Subsystem<C> for TestSubsystem1
		where C: SubsystemContext<Message=CandidateValidationMessage>
	{
		fn start(self, mut ctx: C) -> SpawnedSubsystem {
			let mut sender = self.0;
			SpawnedSubsystem {
				name: "test-subsystem-1",
				future: Box::pin(async move {
					let mut i = 0;
					loop {
						match ctx.recv().await {
							Ok(FromOverseer::Communication { .. }) => {
								let _ = sender.send(i).await;
								i += 1;
								continue;
							}
							Ok(FromOverseer::Signal(OverseerSignal::Conclude)) => return,
							Err(_) => return,
							_ => (),
						}
					}
				}),
			}
		}
	}

	struct TestSubsystem2(mpsc::Sender<usize>);

	impl<C> Subsystem<C> for TestSubsystem2
		where C: SubsystemContext<Message=CandidateBackingMessage>
	{
		fn start(self, mut ctx: C) -> SpawnedSubsystem {
			let sender = self.0.clone();
			SpawnedSubsystem {
				name: "test-subsystem-2",
				future: Box::pin(async move {
					let _sender = sender;
					let mut c: usize = 0;
					loop {
						if c < 10 {
							let (tx, _) = oneshot::channel();
							ctx.send_message(
								AllMessages::CandidateValidation(
									CandidateValidationMessage::ValidateFromChainState(
										Default::default(),
										PoV {
											block_data: BlockData(Vec::new()),
										}.into(),
										tx,
									)
								)
							).await.unwrap();
							c += 1;
							continue;
						}
						match ctx.try_recv().await {
							Ok(Some(FromOverseer::Signal(OverseerSignal::Conclude))) => {
								break;
							}
							Ok(Some(_)) => {
								continue;
							}
							Err(_) => return,
							_ => (),
						}
						pending!();
					}
				}),
			}
		}
	}

	struct TestSubsystem4;

	impl<C> Subsystem<C> for TestSubsystem4
		where C: SubsystemContext<Message=CandidateBackingMessage>
	{
		fn start(self, mut _ctx: C) -> SpawnedSubsystem {
			SpawnedSubsystem {
				name: "test-subsystem-4",
				future: Box::pin(async move {
					// Do nothing and exit.
				}),
			}
		}
	}

	// Checks that a minimal configuration of two jobs can run and exchange messages.
	#[test]
	fn overseer_works() {
		let spawner = sp_core::testing::TaskExecutor::new();

		executor::block_on(async move {
			let (s1_tx, mut s1_rx) = mpsc::channel(64);
			let (s2_tx, mut s2_rx) = mpsc::channel(64);

			let all_subsystems = AllSubsystems {
				candidate_validation: TestSubsystem1(s1_tx),
				candidate_backing: TestSubsystem2(s2_tx),
				candidate_selection: DummySubsystem,
				statement_distribution: DummySubsystem,
				availability_distribution: DummySubsystem,
				bitfield_signing: DummySubsystem,
				bitfield_distribution: DummySubsystem,
				provisioner: DummySubsystem,
				pov_distribution: DummySubsystem,
				runtime_api: DummySubsystem,
				availability_store: DummySubsystem,
				network_bridge: DummySubsystem,
				chain_api: DummySubsystem,
			};
			let (overseer, mut handler) = Overseer::new(
				vec![],
				all_subsystems,
				None,
				spawner,
			).unwrap();
			let overseer_fut = overseer.run().fuse();

			pin_mut!(overseer_fut);

			let mut s1_results = Vec::new();
			let mut s2_results = Vec::new();

			loop {
				select! {
					a = overseer_fut => break,
					s1_next = s1_rx.next() => {
						match s1_next {
							Some(msg) => {
								s1_results.push(msg);
								if s1_results.len() == 10 {
									handler.stop().await.unwrap();
								}
							}
							None => break,
						}
					},
					s2_next = s2_rx.next() => {
						match s2_next {
							Some(msg) => s2_results.push(s2_next),
							None => break,
						}
					},
					complete => break,
				}
			}

			assert_eq!(s1_results, (0..10).collect::<Vec<_>>());
		});
	}

	// Spawn a subsystem that immediately exits.
	//
	// Should immediately conclude the overseer itself with an error.
	#[test]
	fn overseer_panics_on_subsystem_exit() {
		let spawner = sp_core::testing::TaskExecutor::new();

		executor::block_on(async move {
			let (s1_tx, _) = mpsc::channel(64);
			let all_subsystems = AllSubsystems {
				candidate_validation: TestSubsystem1(s1_tx),
				candidate_backing: TestSubsystem4,
				candidate_selection: DummySubsystem,
				statement_distribution: DummySubsystem,
				availability_distribution: DummySubsystem,
				bitfield_signing: DummySubsystem,
				bitfield_distribution: DummySubsystem,
				provisioner: DummySubsystem,
				pov_distribution: DummySubsystem,
				runtime_api: DummySubsystem,
				availability_store: DummySubsystem,
				network_bridge: DummySubsystem,
				chain_api: DummySubsystem,
			};
			let (overseer, _handle) = Overseer::new(
				vec![],
				all_subsystems,
				None,
				spawner,
			).unwrap();
			let overseer_fut = overseer.run().fuse();
			pin_mut!(overseer_fut);

			select! {
				res = overseer_fut => assert!(res.is_err()),
				complete => (),
			}
		})
	}

	struct TestSubsystem5(mpsc::Sender<OverseerSignal>);

	impl<C> Subsystem<C> for TestSubsystem5
		where C: SubsystemContext<Message=CandidateValidationMessage>
	{
		fn start(self, mut ctx: C) -> SpawnedSubsystem {
			let mut sender = self.0.clone();

			SpawnedSubsystem {
				name: "test-subsystem-5",
				future: Box::pin(async move {
					loop {
						match ctx.try_recv().await {
							Ok(Some(FromOverseer::Signal(OverseerSignal::Conclude))) => break,
							Ok(Some(FromOverseer::Signal(s))) => {
								sender.send(s).await.unwrap();
								continue;
							},
							Ok(Some(_)) => continue,
							Err(_) => return,
							_ => (),
						}
						pending!();
					}
				}),
			}
		}
	}

	struct TestSubsystem6(mpsc::Sender<OverseerSignal>);

	impl<C> Subsystem<C> for TestSubsystem6
		where C: SubsystemContext<Message=CandidateBackingMessage>
	{
		fn start(self, mut ctx: C) -> SpawnedSubsystem {
			let mut sender = self.0.clone();

			SpawnedSubsystem {
				name: "test-subsystem-6",
				future: Box::pin(async move {
					loop {
						match ctx.try_recv().await {
							Ok(Some(FromOverseer::Signal(OverseerSignal::Conclude))) => break,
							Ok(Some(FromOverseer::Signal(s))) => {
								sender.send(s).await.unwrap();
								continue;
							},
							Ok(Some(_)) => continue,
							Err(_) => return,
							_ => (),
						}
						pending!();
					}
				}),
			}
		}
	}

	// Tests that starting with a defined set of leaves and receiving
	// notifications on imported blocks triggers expected `StartWork` and `StopWork` heartbeats.
	#[test]
	fn overseer_start_stop_works() {
		let spawner = sp_core::testing::TaskExecutor::new();

		executor::block_on(async move {
			let first_block_hash = [1; 32].into();
			let second_block_hash = [2; 32].into();
			let third_block_hash = [3; 32].into();

			let first_block = BlockInfo {
				hash: first_block_hash,
				parent_hash: [0; 32].into(),
				number: 1,
			};
			let second_block = BlockInfo {
				hash: second_block_hash,
				parent_hash: first_block_hash,
				number: 2,
			};
			let third_block = BlockInfo {
				hash: third_block_hash,
				parent_hash: second_block_hash,
				number: 3,
			};

			let (tx_5, mut rx_5) = mpsc::channel(64);
			let (tx_6, mut rx_6) = mpsc::channel(64);
			let all_subsystems = AllSubsystems {
				candidate_validation: TestSubsystem5(tx_5),
				candidate_backing: TestSubsystem6(tx_6),
				candidate_selection: DummySubsystem,
				statement_distribution: DummySubsystem,
				availability_distribution: DummySubsystem,
				bitfield_signing: DummySubsystem,
				bitfield_distribution: DummySubsystem,
				provisioner: DummySubsystem,
				pov_distribution: DummySubsystem,
				runtime_api: DummySubsystem,
				availability_store: DummySubsystem,
				network_bridge: DummySubsystem,
				chain_api: DummySubsystem,
			};
			let (overseer, mut handler) = Overseer::new(
				vec![first_block],
				all_subsystems,
				None,
				spawner,
			).unwrap();

			let overseer_fut = overseer.run().fuse();
			pin_mut!(overseer_fut);

			let mut ss5_results = Vec::new();
			let mut ss6_results = Vec::new();

			handler.block_imported(second_block).await.unwrap();
			handler.block_imported(third_block).await.unwrap();

			let expected_heartbeats = vec![
				OverseerSignal::ActiveLeaves(ActiveLeavesUpdate::start_work(first_block_hash)),
				OverseerSignal::ActiveLeaves(ActiveLeavesUpdate {
					activated: [second_block_hash].as_ref().into(),
					deactivated: [first_block_hash].as_ref().into(),
				}),
				OverseerSignal::ActiveLeaves(ActiveLeavesUpdate {
					activated: [third_block_hash].as_ref().into(),
					deactivated: [second_block_hash].as_ref().into(),
				}),
			];

			loop {
				select! {
					res = overseer_fut => {
						assert!(res.is_ok());
						break;
					},
					res = rx_5.next() => {
						if let Some(res) = res {
							ss5_results.push(res);
						}
					}
					res = rx_6.next() => {
						if let Some(res) = res {
							ss6_results.push(res);
						}
					}
					complete => break,
				}

				if ss5_results.len() == expected_heartbeats.len() &&
					ss6_results.len() == expected_heartbeats.len() {
						handler.stop().await.unwrap();
				}
			}

			assert_eq!(ss5_results, expected_heartbeats);
			assert_eq!(ss6_results, expected_heartbeats);
		});
	}

	// Tests that starting with a defined set of leaves and receiving
	// notifications on imported blocks triggers expected `StartWork` and `StopWork` heartbeats.
	#[test]
	fn overseer_finalize_works() {
		let spawner = sp_core::testing::TaskExecutor::new();

		executor::block_on(async move {
			let first_block_hash = [1; 32].into();
			let second_block_hash = [2; 32].into();
			let third_block_hash = [3; 32].into();

			let first_block = BlockInfo {
				hash: first_block_hash,
				parent_hash: [0; 32].into(),
				number: 1,
			};
			let second_block = BlockInfo {
				hash: second_block_hash,
				parent_hash: [42; 32].into(),
				number: 2,
			};
			let third_block = BlockInfo {
				hash: third_block_hash,
				parent_hash: second_block_hash,
				number: 3,
			};

			let (tx_5, mut rx_5) = mpsc::channel(64);
			let (tx_6, mut rx_6) = mpsc::channel(64);

			let all_subsystems = AllSubsystems {
				candidate_validation: TestSubsystem5(tx_5),
				candidate_backing: TestSubsystem6(tx_6),
				candidate_selection: DummySubsystem,
				statement_distribution: DummySubsystem,
				availability_distribution: DummySubsystem,
				bitfield_signing: DummySubsystem,
				bitfield_distribution: DummySubsystem,
				provisioner: DummySubsystem,
				pov_distribution: DummySubsystem,
				runtime_api: DummySubsystem,
				availability_store: DummySubsystem,
				network_bridge: DummySubsystem,
				chain_api: DummySubsystem,
			};
			// start with two forks of different height.
			let (overseer, mut handler) = Overseer::new(
				vec![first_block, second_block],
				all_subsystems,
				None,
				spawner,
			).unwrap();

			let overseer_fut = overseer.run().fuse();
			pin_mut!(overseer_fut);

			let mut ss5_results = Vec::new();
			let mut ss6_results = Vec::new();

			// this should stop work on both forks we started with earlier.
			handler.block_finalized(third_block).await.unwrap();

			let expected_heartbeats = vec![
				OverseerSignal::ActiveLeaves(ActiveLeavesUpdate {
					activated: [first_block_hash, second_block_hash].as_ref().into(),
					..Default::default()
				}),
				OverseerSignal::ActiveLeaves(ActiveLeavesUpdate {
					deactivated: [first_block_hash, second_block_hash].as_ref().into(),
					..Default::default()
				}),
				OverseerSignal::BlockFinalized(third_block_hash),
			];

			loop {
				select! {
					res = overseer_fut => {
						assert!(res.is_ok());
						break;
					},
					res = rx_5.next() => {
						if let Some(res) = res {
							ss5_results.push(res);
						}
					}
					res = rx_6.next() => {
						if let Some(res) = res {
							ss6_results.push(res);
						}
					}
					complete => break,
				}

				if ss5_results.len() == expected_heartbeats.len() &&
					ss6_results.len() == expected_heartbeats.len() {
						handler.stop().await.unwrap();
				}
			}

			assert_eq!(ss5_results.len(), expected_heartbeats.len());
			assert_eq!(ss6_results.len(), expected_heartbeats.len());

			// Notifications on finality for multiple blocks at once
			// may be received in different orders.
			for expected in expected_heartbeats {
				assert!(ss5_results.contains(&expected));
				assert!(ss6_results.contains(&expected));
			}
		});
	}
}<|MERGE_RESOLUTION|>--- conflicted
+++ resolved
@@ -590,12 +590,8 @@
 	/// ```
 	pub fn new<CV, CB, CS, SD, AD, BS, BD, P, PoVD, RA, AS, NB, CA>(
 		leaves: impl IntoIterator<Item = BlockInfo>,
-<<<<<<< HEAD
-		all_subsystems: AllSubsystems<CV, CB, CS, SD, AD, BS, BD, P, PoVD, RA, AS, NB>,
+		all_subsystems: AllSubsystems<CV, CB, CS, SD, AD, BS, BD, P, PoVD, RA, AS, NB, CA>,
 		prometheus_registry: Option<&prometheus::Registry>,
-=======
-		all_subsystems: AllSubsystems<CV, CB, CS, SD, AD, BS, BD, P, PoVD, RA, AS, NB, CA>,
->>>>>>> 19b88fff
 		mut s: S,
 	) -> SubsystemResult<(Self, OverseerHandler)>
 	where
