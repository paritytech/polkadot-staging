// Copyright 2017-2020 Parity Technologies (UK) Ltd.
// This file is part of Polkadot.

// Polkadot is free software: you can redistribute it and/or modify
// it under the terms of the GNU General Public License as published by
// the Free Software Foundation, either version 3 of the License, or
// (at your option) any later version.

// Polkadot is distributed in the hope that it will be useful,
// but WITHOUT ANY WARRANTY; without even the implied warranty of
// MERCHANTABILITY or FITNESS FOR A PARTICULAR PURPOSE.  See the
// GNU General Public License for more details.

// You should have received a copy of the GNU General Public License
// along with Polkadot.  If not, see <http://www.gnu.org/licenses/>.

//! The Polkadot runtime. This can be compiled with `#[no_std]`, ready for Wasm.

#![cfg_attr(not(feature = "std"), no_std)]
// `construct_runtime!` does a lot of recursion and requires us to increase the limit to 256.
#![recursion_limit="256"]

use sp_std::prelude::*;
use sp_core::u32_trait::{_1, _2, _3, _4, _5};
use codec::{Encode, Decode};
use primitives::{
	AccountId, AccountIndex, Balance, BlockNumber, Hash, Nonce, Signature, Moment,
	parachain::{self, ActiveParas, AbridgedCandidateReceipt, SigningContext}, ValidityError,
};
use runtime_common::{attestations, claims, parachains, registrar, slots,
	impls::{CurrencyToVoteHandler, TargetedFeeAdjustment, ToAuthor},
	NegativeImbalance, BlockHashCount, MaximumBlockWeight, AvailableBlockRatio,
	MaximumBlockLength,
};
use sp_runtime::{
	create_runtime_str, generic, impl_opaque_keys,
	ApplyExtrinsicResult, KeyTypeId, Percent, Permill, Perbill, RuntimeDebug,
	transaction_validity::{TransactionValidity, InvalidTransaction, TransactionValidityError},
	curve::PiecewiseLinear,
	traits::{BlakeTwo256, Block as BlockT, SignedExtension, OpaqueKeys, ConvertInto, IdentityLookup},
};
#[cfg(feature = "runtime-benchmarks")]
use sp_runtime::RuntimeString;
use version::RuntimeVersion;
use grandpa::{AuthorityId as GrandpaId, fg_primitives};
#[cfg(any(feature = "std", test))]
use version::NativeVersion;
use sp_core::OpaqueMetadata;
use sp_staking::SessionIndex;
use frame_support::{
	parameter_types, construct_runtime, traits::{KeyOwnerProofSystem, SplitTwoWays, Randomness},
	weights::DispatchInfo,
};
use im_online::sr25519::AuthorityId as ImOnlineId;
use authority_discovery_primitives::AuthorityId as AuthorityDiscoveryId;
use system::offchain::TransactionSubmitter;
use pallet_transaction_payment_rpc_runtime_api::RuntimeDispatchInfo;
use session::{historical as session_historical};

#[cfg(feature = "std")]
pub use staking::StakerStatus;
#[cfg(any(feature = "std", test))]
pub use sp_runtime::BuildStorage;
pub use timestamp::Call as TimestampCall;
pub use balances::Call as BalancesCall;
pub use attestations::{Call as AttestationsCall, MORE_ATTESTATIONS_IDENTIFIER};
pub use parachains::Call as ParachainsCall;

/// Constant values used within the runtime.
pub mod constants;
use constants::{time::*, currency::*, fee::*};

// Make the WASM binary available.
#[cfg(feature = "std")]
include!(concat!(env!("OUT_DIR"), "/wasm_binary.rs"));

/// Runtime version (Kusama).
pub const VERSION: RuntimeVersion = RuntimeVersion {
	spec_name: create_runtime_str!("kusama"),
	impl_name: create_runtime_str!("parity-kusama"),
	authoring_version: 2,
<<<<<<< HEAD
	spec_version: 1056,
	impl_version: 0,
=======
	spec_version: 1057,
	impl_version: 1,
>>>>>>> 5f37995e
	apis: RUNTIME_API_VERSIONS,
};

/// Native version.
#[cfg(any(feature = "std", test))]
pub fn native_version() -> NativeVersion {
	NativeVersion {
		runtime_version: VERSION,
		can_author_with: Default::default(),
	}
}

/// Avoid processing transactions from slots and parachain registrar.
#[derive(Default, Encode, Decode, Clone, Eq, PartialEq, RuntimeDebug)]
pub struct RestrictFunctionality;
impl SignedExtension for RestrictFunctionality {
	const IDENTIFIER: &'static str = "RestrictFunctionality";
	type AccountId = AccountId;
	type Call = Call;
	type AdditionalSigned = ();
	type Pre = ();
	type DispatchInfo = DispatchInfo;

	fn additional_signed(&self) -> sp_std::result::Result<(), TransactionValidityError> { Ok(()) }

	fn validate(&self, _: &Self::AccountId, call: &Self::Call, _: DispatchInfo, _: usize)
		-> TransactionValidity
	{
		match call {
			Call::Slots(_) | Call::Registrar(_)
				=> Err(InvalidTransaction::Custom(ValidityError::NoPermission.into()).into()),
			_ => Ok(Default::default()),
		}
	}
}

parameter_types! {
	pub const Version: RuntimeVersion = VERSION;
}

impl system::Trait for Runtime {
	type Origin = Origin;
	type Call = Call;
	type Index = Nonce;
	type BlockNumber = BlockNumber;
	type Hash = Hash;
	type Hashing = BlakeTwo256;
	type AccountId = AccountId;
	type Lookup = IdentityLookup<Self::AccountId>;
	type Header = generic::Header<BlockNumber, BlakeTwo256>;
	type Event = Event;
	type BlockHashCount = BlockHashCount;
	type MaximumBlockWeight = MaximumBlockWeight;
	type MaximumBlockLength = MaximumBlockLength;
	type AvailableBlockRatio = AvailableBlockRatio;
	type Version = Version;
	type ModuleToIndex = ModuleToIndex;
	type AccountData = balances::AccountData<Balance>;
	type OnNewAccount = ();
	type OnKilledAccount = ();
}

parameter_types! {
	pub const EpochDuration: u64 = EPOCH_DURATION_IN_BLOCKS as u64;
	pub const ExpectedBlockTime: Moment = MILLISECS_PER_BLOCK;
}

impl babe::Trait for Runtime {
	type EpochDuration = EpochDuration;
	type ExpectedBlockTime = ExpectedBlockTime;

	// session module is the trigger
	type EpochChangeTrigger = babe::ExternalTrigger;
}

parameter_types! {
	pub const IndexDeposit: Balance = 1 * DOLLARS;
}

impl indices::Trait for Runtime {
	type AccountIndex = AccountIndex;
	type Currency = Balances;
	type Deposit = IndexDeposit;
	type Event = Event;
}

parameter_types! {
	pub const ExistentialDeposit: Balance = 1 * CENTS;
}

/// Splits fees 80/20 between treasury and block author.
pub type DealWithFees = SplitTwoWays<
	Balance,
	NegativeImbalance<Runtime>,
	_4, Treasury,   // 4 parts (80%) goes to the treasury.
	_1, ToAuthor<Runtime>,   // 1 part (20%) goes to the block author.
>;

impl balances::Trait for Runtime {
	type Balance = Balance;
	type DustRemoval = ();
	type Event = Event;
	type ExistentialDeposit = ExistentialDeposit;
	type AccountStore = System;
}

parameter_types! {
	pub const TransactionBaseFee: Balance = 1 * CENTS;
	pub const TransactionByteFee: Balance = 10 * MILLICENTS;
	// for a sane configuration, this should always be less than `AvailableBlockRatio`.
	pub const TargetBlockFullness: Perbill = Perbill::from_percent(25);
}

impl transaction_payment::Trait for Runtime {
	type Currency = Balances;
	type OnTransactionPayment = DealWithFees;
	type TransactionBaseFee = TransactionBaseFee;
	type TransactionByteFee = TransactionByteFee;
	type WeightToFee = WeightToFee;
	type FeeMultiplierUpdate = TargetedFeeAdjustment<TargetBlockFullness, Self>;
}

parameter_types! {
	pub const MinimumPeriod: u64 = SLOT_DURATION / 2;
}
impl timestamp::Trait for Runtime {
	type Moment = u64;
	type OnTimestampSet = Babe;
	type MinimumPeriod = MinimumPeriod;
}

parameter_types! {
	pub const UncleGenerations: u32 = 0;
}

// TODO: substrate#2986 implement this properly
impl authorship::Trait for Runtime {
	type FindAuthor = session::FindAccountFromAuthorIndex<Self, Babe>;
	type UncleGenerations = UncleGenerations;
	type FilterUncle = ();
	type EventHandler = (Staking, ImOnline);
}

parameter_types! {
	pub const Period: BlockNumber = 10 * MINUTES;
	pub const Offset: BlockNumber = 0;
}

impl_opaque_keys! {
	pub struct SessionKeys {
		pub grandpa: Grandpa,
		pub babe: Babe,
		pub im_online: ImOnline,
		pub parachain_validator: Parachains,
		pub authority_discovery: AuthorityDiscovery,
	}
}

parameter_types! {
	pub const DisabledValidatorsThreshold: Perbill = Perbill::from_percent(17);
}

impl session::Trait for Runtime {
	type Event = Event;
	type ValidatorId = AccountId;
	type ValidatorIdOf = staking::StashOf<Self>;
	type ShouldEndSession = Babe;
	type SessionManager = Staking;
	type SessionHandler = <SessionKeys as OpaqueKeys>::KeyTypeIdProviders;
	type Keys = SessionKeys;
	type DisabledValidatorsThreshold = DisabledValidatorsThreshold;
}

impl session::historical::Trait for Runtime {
	type FullIdentification = staking::Exposure<AccountId, Balance>;
	type FullIdentificationOf = staking::ExposureOf<Runtime>;
}

pallet_staking_reward_curve::build! {
	const REWARD_CURVE: PiecewiseLinear<'static> = curve!(
		min_inflation: 0_025_000,
		max_inflation: 0_100_000,
		ideal_stake: 0_500_000,
		falloff: 0_050_000,
		max_piece_count: 40,
		test_precision: 0_005_000,
	);
}

parameter_types! {
	// Six sessions in an era (6 hours).
	pub const SessionsPerEra: SessionIndex = 6;
	// 28 eras for unbonding (7 days).
	pub const BondingDuration: staking::EraIndex = 28;
	// 28 eras in which slashes can be cancelled (7 days).
	pub const SlashDeferDuration: staking::EraIndex = 28;
	pub const RewardCurve: &'static PiecewiseLinear<'static> = &REWARD_CURVE;
	pub const MaxNominatorRewardedPerValidator: u32 = 64;
}

impl staking::Trait for Runtime {
	type Currency = Balances;
	type Time = Timestamp;
	type CurrencyToVote = CurrencyToVoteHandler<Self>;
	type RewardRemainder = Treasury;
	type Event = Event;
	type Slash = Treasury;
	type Reward = ();
	type SessionsPerEra = SessionsPerEra;
	type BondingDuration = BondingDuration;
	type SlashDeferDuration = SlashDeferDuration;
	// A majority of the council can cancel the slash.
	type SlashCancelOrigin = collective::EnsureProportionAtLeast<_1, _2, AccountId, CouncilCollective>;
	type SessionInterface = Self;
	type RewardCurve = RewardCurve;
	type MaxNominatorRewardedPerValidator = MaxNominatorRewardedPerValidator;
}

parameter_types! {
	pub const LaunchPeriod: BlockNumber = 7 * DAYS;
	pub const VotingPeriod: BlockNumber = 7 * DAYS;
	pub const FastTrackVotingPeriod: BlockNumber = 3 * HOURS;
	pub const MinimumDeposit: Balance = 1 * DOLLARS;
	pub const EnactmentPeriod: BlockNumber = 8 * DAYS;
	pub const CooloffPeriod: BlockNumber = 7 * DAYS;
	// One cent: $10,000 / MB
	pub const PreimageByteDeposit: Balance = 10 * MILLICENTS;
	pub const InstantAllowed: bool = true;
}

impl democracy::Trait for Runtime {
	type Proposal = Call;
	type Event = Event;
	type Currency = Balances;
	type EnactmentPeriod = EnactmentPeriod;
	type LaunchPeriod = LaunchPeriod;
	type VotingPeriod = VotingPeriod;
	type MinimumDeposit = MinimumDeposit;
	/// A straight majority of the council can decide what their next motion is.
	type ExternalOrigin = collective::EnsureProportionAtLeast<_1, _2, AccountId, CouncilCollective>;
	/// A majority can have the next scheduled referendum be a straight majority-carries vote.
	type ExternalMajorityOrigin = collective::EnsureProportionAtLeast<_1, _2, AccountId, CouncilCollective>;
	/// A unanimous council can have the next scheduled referendum be a straight default-carries
	/// (NTB) vote.
	type ExternalDefaultOrigin = collective::EnsureProportionAtLeast<_1, _1, AccountId, CouncilCollective>;
	/// Two thirds of the technical committee can have an ExternalMajority/ExternalDefault vote
	/// be tabled immediately and with a shorter voting/enactment period.
	type FastTrackOrigin = collective::EnsureProportionAtLeast<_2, _3, AccountId, TechnicalCollective>;
	type InstantOrigin = collective::EnsureProportionAtLeast<_1, _1, AccountId, TechnicalCollective>;
	type InstantAllowed = InstantAllowed;
	type FastTrackVotingPeriod = FastTrackVotingPeriod;
	// To cancel a proposal which has been passed, 2/3 of the council must agree to it.
	type CancellationOrigin = collective::EnsureProportionAtLeast<_2, _3, AccountId, CouncilCollective>;
	// Any single technical committee member may veto a coming council proposal, however they can
	// only do it once and it lasts only for the cooloff period.
	type VetoOrigin = collective::EnsureMember<AccountId, TechnicalCollective>;
	type CooloffPeriod = CooloffPeriod;
	type PreimageByteDeposit = PreimageByteDeposit;
	type Slash = Treasury;
}

parameter_types! {
	pub const CouncilMotionDuration: BlockNumber = 3 * DAYS;
}

type CouncilCollective = collective::Instance1;
impl collective::Trait<CouncilCollective> for Runtime {
	type Origin = Origin;
	type Proposal = Call;
	type Event = Event;
	type MotionDuration = CouncilMotionDuration;
}

parameter_types! {
	pub const CandidacyBond: Balance = 1 * DOLLARS;
	pub const VotingBond: Balance = 5 * CENTS;
	/// Daily council elections.
	pub const TermDuration: BlockNumber = 24 * HOURS;
	pub const DesiredMembers: u32 = 13;
	pub const DesiredRunnersUp: u32 = 7;
}

impl elections_phragmen::Trait for Runtime {
	type Event = Event;
	type Currency = Balances;
	type ChangeMembers = Council;
	type CurrencyToVote = CurrencyToVoteHandler<Self>;
	type CandidacyBond = CandidacyBond;
	type VotingBond = VotingBond;
	type LoserCandidate = Treasury;
	type BadReport = Treasury;
	type KickedMember = Treasury;
	type DesiredMembers = DesiredMembers;
	type DesiredRunnersUp = DesiredRunnersUp;
	type TermDuration = TermDuration;
}

parameter_types! {
	pub const TechnicalMotionDuration: BlockNumber = 3 * DAYS;
}

type TechnicalCollective = collective::Instance2;
impl collective::Trait<TechnicalCollective> for Runtime {
	type Origin = Origin;
	type Proposal = Call;
	type Event = Event;
	type MotionDuration = TechnicalMotionDuration;
}

impl membership::Trait<membership::Instance1> for Runtime {
	type Event = Event;
	type AddOrigin = collective::EnsureProportionMoreThan<_1, _2, AccountId, CouncilCollective>;
	type RemoveOrigin = collective::EnsureProportionMoreThan<_1, _2, AccountId, CouncilCollective>;
	type SwapOrigin = collective::EnsureProportionMoreThan<_1, _2, AccountId, CouncilCollective>;
	type ResetOrigin = collective::EnsureProportionMoreThan<_1, _2, AccountId, CouncilCollective>;
	type PrimeOrigin = collective::EnsureProportionMoreThan<_1, _2, AccountId, CouncilCollective>;
	type MembershipInitialized = TechnicalCommittee;
	type MembershipChanged = TechnicalCommittee;
}

parameter_types! {
	pub const ProposalBond: Permill = Permill::from_percent(5);
	pub const ProposalBondMinimum: Balance = 20 * DOLLARS;
	pub const SpendPeriod: BlockNumber = 6 * DAYS;
	pub const Burn: Permill = Permill::from_percent(0);

	pub const TipCountdown: BlockNumber = 1 * DAYS;
	pub const TipFindersFee: Percent = Percent::from_percent(20);
	pub const TipReportDepositBase: Balance = 1 * DOLLARS;
	pub const TipReportDepositPerByte: Balance = 1 * CENTS;
}

impl treasury::Trait for Runtime {
	type Currency = Balances;
	type ApproveOrigin = collective::EnsureProportionAtLeast<_3, _5, AccountId, CouncilCollective>;
	type RejectOrigin = collective::EnsureProportionMoreThan<_1, _2, AccountId, CouncilCollective>;
	type Tippers = ElectionsPhragmen;
	type TipCountdown = TipCountdown;
	type TipFindersFee = TipFindersFee;
	type TipReportDepositBase = TipReportDepositBase;
	type TipReportDepositPerByte = TipReportDepositPerByte;
	type Event = Event;
	type ProposalRejection = Treasury;
	type ProposalBond = ProposalBond;
	type ProposalBondMinimum = ProposalBondMinimum;
	type SpendPeriod = SpendPeriod;
	type Burn = Burn;
}

impl offences::Trait for Runtime {
	type Event = Event;
	type IdentificationTuple = session::historical::IdentificationTuple<Self>;
	type OnOffenceHandler = Staking;
}

impl authority_discovery::Trait for Runtime {}

type SubmitTransaction = TransactionSubmitter<ImOnlineId, Runtime, UncheckedExtrinsic>;

parameter_types! {
	pub const SessionDuration: BlockNumber = EPOCH_DURATION_IN_BLOCKS as _;
}

impl im_online::Trait for Runtime {
	type AuthorityId = ImOnlineId;
	type Event = Event;
	type Call = Call;
	type SubmitTransaction = SubmitTransaction;
	type ReportUnresponsiveness = Offences;
	type SessionDuration = SessionDuration;
}

impl grandpa::Trait for Runtime {
	type Event = Event;
}

parameter_types! {
	pub const WindowSize: BlockNumber = finality_tracker::DEFAULT_WINDOW_SIZE.into();
	pub const ReportLatency: BlockNumber = finality_tracker::DEFAULT_REPORT_LATENCY.into();
}

impl finality_tracker::Trait for Runtime {
	type OnFinalizationStalled = ();
	type WindowSize = WindowSize;
	type ReportLatency = ReportLatency;
}

parameter_types! {
	pub const AttestationPeriod: BlockNumber = 50;
}

impl attestations::Trait for Runtime {
	type AttestationPeriod = AttestationPeriod;
	type ValidatorIdentities = parachains::ValidatorIdentities<Runtime>;
	type RewardAttestation = Staking;
}

parameter_types! {
	pub const MaxCodeSize: u32 = 10 * 1024 * 1024; // 10 MB
	pub const MaxHeadDataSize: u32 = 20 * 1024; // 20 KB
}

impl parachains::Trait for Runtime {
	type Origin = Origin;
	type Call = Call;
	type ParachainCurrency = Balances;
	type Randomness = RandomnessCollectiveFlip;
	type ActiveParachains = Registrar;
	type Registrar = Registrar;
	type MaxCodeSize = MaxCodeSize;
	type MaxHeadDataSize = MaxHeadDataSize;
	type Proof = session::historical::Proof;
	type KeyOwnerProofSystem = session::historical::Module<Self>;
	type IdentificationTuple = <Self::KeyOwnerProofSystem as KeyOwnerProofSystem<(KeyTypeId, Vec<u8>)>>::IdentificationTuple;
	type ReportOffence = Offences;
	type BlockHashConversion = sp_runtime::traits::Identity;
}

parameter_types! {
	pub const ParathreadDeposit: Balance = 5 * DOLLARS;
	pub const QueueSize: usize = 2;
	pub const MaxRetries: u32 = 3;
}

impl registrar::Trait for Runtime {
	type Event = Event;
	type Origin = Origin;
	type Currency = Balances;
	type ParathreadDeposit = ParathreadDeposit;
	type SwapAux = Slots;
	type QueueSize = QueueSize;
	type MaxRetries = MaxRetries;
}

parameter_types! {
	pub const LeasePeriod: BlockNumber = 100_000;
	pub const EndingPeriod: BlockNumber = 1000;
}

impl slots::Trait for Runtime {
	type Event = Event;
	type Currency = Balances;
	type Parachains = Registrar;
	type LeasePeriod = LeasePeriod;
	type EndingPeriod = EndingPeriod;
	type Randomness = RandomnessCollectiveFlip;
}

parameter_types! {
	pub const Prefix: &'static [u8] = b"Pay KSMs to the Kusama account:";
}

impl claims::Trait for Runtime {
	type Event = Event;
	type VestingSchedule = Vesting;
	type Prefix = Prefix;
}

parameter_types! {
	// Minimum 100 bytes/KSM deposited (1 CENT/byte)
	pub const BasicDeposit: Balance = 10 * DOLLARS;       // 258 bytes on-chain
	pub const FieldDeposit: Balance = 250 * CENTS;        // 66 bytes on-chain
	pub const SubAccountDeposit: Balance = 2 * DOLLARS;   // 53 bytes on-chain
	pub const MaxSubAccounts: u32 = 100;
	pub const MaxAdditionalFields: u32 = 100;
}

impl identity::Trait for Runtime {
	type Event = Event;
	type Currency = Balances;
	type Slashed = Treasury;
	type BasicDeposit = BasicDeposit;
	type FieldDeposit = FieldDeposit;
	type SubAccountDeposit = SubAccountDeposit;
	type MaxSubAccounts = MaxSubAccounts;
	type MaxAdditionalFields = MaxAdditionalFields;
	type RegistrarOrigin = collective::EnsureProportionMoreThan<_1, _2, AccountId, CouncilCollective>;
	type ForceOrigin = collective::EnsureProportionMoreThan<_1, _2, AccountId, CouncilCollective>;
}

parameter_types! {
	// One storage item; value is size 4+4+16+32 bytes = 56 bytes.
	pub const MultisigDepositBase: Balance = 30 * CENTS;
	// Additional storage item size of 32 bytes.
	pub const MultisigDepositFactor: Balance = 5 * CENTS;
	pub const MaxSignatories: u16 = 100;
}

impl utility::Trait for Runtime {
	type Event = Event;
	type Call = Call;
	type Currency = Balances;
	type MultisigDepositBase = MultisigDepositBase;
	type MultisigDepositFactor = MultisigDepositFactor;
	type MaxSignatories = MaxSignatories;
}

parameter_types! {
	pub const ConfigDepositBase: Balance = 5 * DOLLARS;
	pub const FriendDepositFactor: Balance = 50 * CENTS;
	pub const MaxFriends: u16 = 9;
	pub const RecoveryDeposit: Balance = 5 * DOLLARS;
}

impl recovery::Trait for Runtime {
	type Event = Event;
	type Call = Call;
	type Currency = Balances;
	type ConfigDepositBase = ConfigDepositBase;
	type FriendDepositFactor = FriendDepositFactor;
	type MaxFriends = MaxFriends;
	type RecoveryDeposit = RecoveryDeposit;
}

parameter_types! {
	pub const CandidateDeposit: Balance = 10 * DOLLARS;
	pub const WrongSideDeduction: Balance = 2 * DOLLARS;
	pub const MaxStrikes: u32 = 10;
	pub const RotationPeriod: BlockNumber = 80 * HOURS;
	pub const PeriodSpend: Balance = 500 * DOLLARS;
	pub const MaxLockDuration: BlockNumber = 36 * 30 * DAYS;
	pub const ChallengePeriod: BlockNumber = 7 * DAYS;
}

impl society::Trait for Runtime {
	type Event = Event;
	type Currency = Balances;
	type Randomness = RandomnessCollectiveFlip;
	type CandidateDeposit = CandidateDeposit;
	type WrongSideDeduction = WrongSideDeduction;
	type MaxStrikes = MaxStrikes;
	type PeriodSpend = PeriodSpend;
	type MembershipChanged = ();
	type RotationPeriod = RotationPeriod;
	type MaxLockDuration = MaxLockDuration;
	type FounderSetOrigin = collective::EnsureProportionMoreThan<_1, _2, AccountId, CouncilCollective>;
	type SuspensionJudgementOrigin = society::EnsureFounder<Runtime>;
	type ChallengePeriod = ChallengePeriod;
}

parameter_types! {
	pub const MinVestedTransfer: Balance = 100 * DOLLARS;
}

impl vesting::Trait for Runtime {
	type Event = Event;
	type Currency = Balances;
	type BlockNumberToBalance = ConvertInto;
	type MinVestedTransfer = MinVestedTransfer;
}

construct_runtime! {
	pub enum Runtime where
		Block = Block,
		NodeBlock = primitives::Block,
		UncheckedExtrinsic = UncheckedExtrinsic
	{
		// Basic stuff; balances is uncallable initially.
		System: system::{Module, Call, Storage, Config, Event<T>},
		RandomnessCollectiveFlip: randomness_collective_flip::{Module, Storage},

		// Must be before session.
		Babe: babe::{Module, Call, Storage, Config, Inherent(Timestamp)},

		Timestamp: timestamp::{Module, Call, Storage, Inherent},
		Indices: indices::{Module, Call, Storage, Config<T>, Event<T>},
		Balances: balances::{Module, Call, Storage, Config<T>, Event<T>},
		TransactionPayment: transaction_payment::{Module, Storage},

		// Consensus support.
		Authorship: authorship::{Module, Call, Storage},
		Staking: staking::{Module, Call, Storage, Config<T>, Event<T>},
		Offences: offences::{Module, Call, Storage, Event},
		Historical: session_historical::{Module},
		Session: session::{Module, Call, Storage, Event, Config<T>},
		FinalityTracker: finality_tracker::{Module, Call, Storage, Inherent},
		Grandpa: grandpa::{Module, Call, Storage, Config, Event},
		ImOnline: im_online::{Module, Call, Storage, Event<T>, ValidateUnsigned, Config<T>},
		AuthorityDiscovery: authority_discovery::{Module, Call, Config},

		// Governance stuff; uncallable initially.
		Democracy: democracy::{Module, Call, Storage, Config, Event<T>},
		Council: collective::<Instance1>::{Module, Call, Storage, Origin<T>, Event<T>, Config<T>},
		TechnicalCommittee: collective::<Instance2>::{Module, Call, Storage, Origin<T>, Event<T>, Config<T>},
		ElectionsPhragmen: elections_phragmen::{Module, Call, Storage, Event<T>},
		TechnicalMembership: membership::<Instance1>::{Module, Call, Storage, Event<T>, Config<T>},
		Treasury: treasury::{Module, Call, Storage, Event<T>},

		// Claims. Usable initially.
		Claims: claims::{Module, Call, Storage, Event<T>, Config<T>, ValidateUnsigned},

		// Parachains stuff; slots are disabled (no auctions initially). The rest are safe as they
		// have no public dispatchables.
		Parachains: parachains::{Module, Call, Storage, Config, Inherent, Origin},
		Attestations: attestations::{Module, Call, Storage},
		Slots: slots::{Module, Call, Storage, Event<T>},
		Registrar: registrar::{Module, Call, Storage, Event, Config<T>},

		// Utility module.
		Utility: utility::{Module, Call, Storage, Event<T>},

		// Less simple identity module.
		Identity: identity::{Module, Call, Storage, Event<T>},

		// Society module.
		Society: society::{Module, Call, Storage, Event<T>},

		// Social recovery module.
		Recovery: recovery::{Module, Call, Storage, Event<T>},

		// Vesting. Usable initially, but removed once all vesting is finished.
		Vesting: vesting::{Module, Call, Storage, Event<T>, Config<T>},
	}
}

/// The address format for describing accounts.
pub type Address = AccountId;
/// Block header type as expected by this runtime.
pub type Header = generic::Header<BlockNumber, BlakeTwo256>;
/// Block type as expected by this runtime.
pub type Block = generic::Block<Header, UncheckedExtrinsic>;
/// A Block signed with a Justification
pub type SignedBlock = generic::SignedBlock<Block>;
/// BlockId type as expected by this runtime.
pub type BlockId = generic::BlockId<Block>;
/// The SignedExtension to the basic transaction logic.
pub type SignedExtra = (
	RestrictFunctionality,
	system::CheckVersion<Runtime>,
	system::CheckGenesis<Runtime>,
	system::CheckEra<Runtime>,
	system::CheckNonce<Runtime>,
	system::CheckWeight<Runtime>,
	transaction_payment::ChargeTransactionPayment::<Runtime>,
	registrar::LimitParathreadCommits<Runtime>,
	parachains::ValidateDoubleVoteReports<Runtime>,
);
/// Unchecked extrinsic type as expected by this runtime.
pub type UncheckedExtrinsic = generic::UncheckedExtrinsic<Address, Call, Signature, SignedExtra>;
/// Extrinsic type that has already been checked.
pub type CheckedExtrinsic = generic::CheckedExtrinsic<AccountId, Nonce, Call>;
/// Executive: handles dispatch to the various modules.
pub type Executive = executive::Executive<Runtime, Block, system::ChainContext<Runtime>, Runtime, AllModules>;

sp_api::impl_runtime_apis! {
	impl sp_api::Core<Block> for Runtime {
		fn version() -> RuntimeVersion {
			VERSION
		}

		fn execute_block(block: Block) {
			Executive::execute_block(block)
		}

		fn initialize_block(header: &<Block as BlockT>::Header) {
			Executive::initialize_block(header)
		}
	}

	impl sp_api::Metadata<Block> for Runtime {
		fn metadata() -> OpaqueMetadata {
			Runtime::metadata().into()
		}
	}

	impl block_builder_api::BlockBuilder<Block> for Runtime {
		fn apply_extrinsic(extrinsic: <Block as BlockT>::Extrinsic) -> ApplyExtrinsicResult {
			Executive::apply_extrinsic(extrinsic)
		}

		fn finalize_block() -> <Block as BlockT>::Header {
			Executive::finalize_block()
		}

		fn inherent_extrinsics(data: inherents::InherentData) -> Vec<<Block as BlockT>::Extrinsic> {
			data.create_extrinsics()
		}

		fn check_inherents(
			block: Block,
			data: inherents::InherentData,
		) -> inherents::CheckInherentsResult {
			data.check_extrinsics(&block)
		}

		fn random_seed() -> <Block as BlockT>::Hash {
			RandomnessCollectiveFlip::random_seed()
		}
	}

	impl tx_pool_api::runtime_api::TaggedTransactionQueue<Block> for Runtime {
		fn validate_transaction(tx: <Block as BlockT>::Extrinsic) -> TransactionValidity {
			Executive::validate_transaction(tx)
		}
	}

	impl offchain_primitives::OffchainWorkerApi<Block> for Runtime {
		fn offchain_worker(header: &<Block as BlockT>::Header) {
			Executive::offchain_worker(header)
		}
	}

	impl parachain::ParachainHost<Block> for Runtime {
		fn validators() -> Vec<parachain::ValidatorId> {
			Parachains::authorities()
		}
		fn duty_roster() -> parachain::DutyRoster {
			Parachains::calculate_duty_roster().0
		}
		fn active_parachains() -> Vec<(parachain::Id, Option<(parachain::CollatorId, parachain::Retriable)>)> {
			Registrar::active_paras()
		}
		fn global_validation_schedule() -> parachain::GlobalValidationSchedule {
			Parachains::global_validation_schedule()
		}
		fn local_validation_data(id: parachain::Id) -> Option<parachain::LocalValidationData> {
			Parachains::local_validation_data(&id)
		}
		fn parachain_code(id: parachain::Id) -> Option<Vec<u8>> {
			Parachains::parachain_code(&id)
		}
		fn get_heads(extrinsics: Vec<<Block as BlockT>::Extrinsic>)
			-> Option<Vec<AbridgedCandidateReceipt>>
		{
			extrinsics
				.into_iter()
				.find_map(|ex| match UncheckedExtrinsic::decode(&mut ex.encode().as_slice()) {
					Ok(ex) => match ex.function {
						Call::Parachains(ParachainsCall::set_heads(heads)) => {
							Some(heads.into_iter().map(|c| c.candidate).collect())
						}
						_ => None,
					}
					Err(_) => None,
				})
		}
		fn signing_context() -> SigningContext {
			Parachains::signing_context()
		}
	}

	impl fg_primitives::GrandpaApi<Block> for Runtime {
		fn grandpa_authorities() -> Vec<(GrandpaId, u64)> {
			Grandpa::grandpa_authorities()
		}
	}

	impl babe_primitives::BabeApi<Block> for Runtime {
		fn configuration() -> babe_primitives::BabeConfiguration {
			// The choice of `c` parameter (where `1 - c` represents the
			// probability of a slot being empty), is done in accordance to the
			// slot duration and expected target block time, for safely
			// resisting network delays of maximum two seconds.
			// <https://research.web3.foundation/en/latest/polkadot/BABE/Babe/#6-practical-results>
			babe_primitives::BabeConfiguration {
				slot_duration: Babe::slot_duration(),
				epoch_length: EpochDuration::get(),
				c: PRIMARY_PROBABILITY,
				genesis_authorities: Babe::authorities(),
				randomness: Babe::randomness(),
				secondary_slots: true,
			}
		}

		fn current_epoch_start() -> babe_primitives::SlotNumber {
			Babe::current_epoch_start()
		}
	}

	impl authority_discovery_primitives::AuthorityDiscoveryApi<Block> for Runtime {
		fn authorities() -> Vec<AuthorityDiscoveryId> {
			AuthorityDiscovery::authorities()
		}
	}

	impl sp_session::SessionKeys<Block> for Runtime {
		fn generate_session_keys(seed: Option<Vec<u8>>) -> Vec<u8> {
			SessionKeys::generate(seed)
		}

		fn decode_session_keys(
			encoded: Vec<u8>,
		) -> Option<Vec<(Vec<u8>, sp_core::crypto::KeyTypeId)>> {
			SessionKeys::decode_into_raw_public_keys(&encoded)
		}
	}

	impl system_rpc_runtime_api::AccountNonceApi<Block, AccountId, Nonce> for Runtime {
		fn account_nonce(account: AccountId) -> Nonce {
			System::account_nonce(account)
		}
	}

	impl pallet_transaction_payment_rpc_runtime_api::TransactionPaymentApi<
		Block,
		Balance,
		UncheckedExtrinsic,
	> for Runtime {
		fn query_info(uxt: UncheckedExtrinsic, len: u32) -> RuntimeDispatchInfo<Balance> {
			TransactionPayment::query_info(uxt, len)
		}
	}

	#[cfg(feature = "runtime-benchmarks")]
	impl frame_benchmarking::Benchmark<Block> for Runtime {
		fn dispatch_benchmark(
			module: Vec<u8>,
			extrinsic: Vec<u8>,
			lowest_range_values: Vec<u32>,
			highest_range_values: Vec<u32>,
			steps: Vec<u32>,
			repeat: u32,
		) -> Result<Vec<frame_benchmarking::BenchmarkResults>, RuntimeString> {
			use frame_benchmarking::Benchmarking;

			let result = match module.as_slice() {
				b"claims" => Claims::run_benchmark(
					extrinsic,
					lowest_range_values,
					highest_range_values,
					steps,
					repeat,
				),
				_ => Err("Benchmark not found for this pallet."),
			};

			result.map_err(|e| e.into())
		}
	}
}<|MERGE_RESOLUTION|>--- conflicted
+++ resolved
@@ -79,13 +79,8 @@
 	spec_name: create_runtime_str!("kusama"),
 	impl_name: create_runtime_str!("parity-kusama"),
 	authoring_version: 2,
-<<<<<<< HEAD
-	spec_version: 1056,
-	impl_version: 0,
-=======
 	spec_version: 1057,
 	impl_version: 1,
->>>>>>> 5f37995e
 	apis: RUNTIME_API_VERSIONS,
 };
 
