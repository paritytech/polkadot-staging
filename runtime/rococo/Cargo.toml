[package]
name = "rococo-runtime"
version = "0.8.27"
authors = ["Parity Technologies <admin@parity.io>"]
edition = "2018"
build = "build.rs"

[dependencies]
parity-scale-codec = { version = "1.3.5", default-features = false, features = ["derive"] }
serde = { version = "1.0.118", default-features = false }
serde_derive = { version = "1.0.117", optional = true }
<<<<<<< HEAD
smallvec = "1.6.0"
hex-literal = "0.3.1"
=======
smallvec = "1.6.1"
>>>>>>> ac5e2a08

frame-support = { git = "https://github.com/paritytech/substrate", branch = "master", default-features = false }
sp-api = { git = "https://github.com/paritytech/substrate", branch = "master", default-features = false }
sp-io = { git = "https://github.com/paritytech/substrate", branch = "master", default-features = false }
sp-std = { package = "sp-std", git = "https://github.com/paritytech/substrate", branch = "master", default-features = false }
sp-runtime = { git = "https://github.com/paritytech/substrate", branch = "master", default-features = false }
sp-session = { git = "https://github.com/paritytech/substrate", branch = "master", default-features = false }
sp-staking = { git = "https://github.com/paritytech/substrate", branch = "master", default-features = false }
sp-core = { git = "https://github.com/paritytech/substrate", branch = "master", default-features = false }
sp-version = { git = "https://github.com/paritytech/substrate", branch = "master", default-features = false }

tx-pool-api = { package = "sp-transaction-pool", git = "https://github.com/paritytech/substrate", branch = "master", default-features = false }
block-builder-api = { package = "sp-block-builder", git = "https://github.com/paritytech/substrate", branch = "master", default-features = false }
inherents = { package = "sp-inherents", git = "https://github.com/paritytech/substrate", branch = "master", default-features = false }
offchain-primitives = { package = "sp-offchain", git = "https://github.com/paritytech/substrate", branch = "master", default-features = false }

pallet-authority-discovery = { git = "https://github.com/paritytech/substrate", branch = "master", default-features = false }
pallet-authorship = { git = "https://github.com/paritytech/substrate", branch = "master", default-features = false }
pallet-babe = { git = "https://github.com/paritytech/substrate", branch = "master", default-features = false }
pallet-sudo = { git = "https://github.com/paritytech/substrate", branch = "master", default-features = false }
babe-primitives = { package = "sp-consensus-babe", git = "https://github.com/paritytech/substrate", branch = "master", default-features = false }
pallet-balances = { git = "https://github.com/paritytech/substrate", branch = "master", default-features = false }
pallet-session = { git = "https://github.com/paritytech/substrate", branch = "master", default-features = false }
pallet-im-online = { git = "https://github.com/paritytech/substrate", branch = "master", default-features = false }
pallet-indices = { git = "https://github.com/paritytech/substrate", branch = "master", default-features = false }
pallet-transaction-payment = { git = "https://github.com/paritytech/substrate", branch = "master", default-features = false }
pallet-transaction-payment-rpc-runtime-api = { git = "https://github.com/paritytech/substrate", branch = "master", default-features = false }
pallet-staking = { git = "https://github.com/paritytech/substrate", branch = "master", default-features = false }
pallet-staking-reward-curve = { package = "pallet-staking-reward-curve", git = "https://github.com/paritytech/substrate", branch = "master" }
frame-executive = { git = "https://github.com/paritytech/substrate", branch = "master", default-features = false }
pallet-grandpa = { git = "https://github.com/paritytech/substrate", branch = "master", default-features = false }
pallet-timestamp = { git = "https://github.com/paritytech/substrate", branch = "master", default-features = false }
pallet-offences = { git = "https://github.com/paritytech/substrate", branch = "master", default-features = false }
authority-discovery-primitives = { package = "sp-authority-discovery", git = "https://github.com/paritytech/substrate", branch = "master", default-features = false }

frame-system = {git = "https://github.com/paritytech/substrate", branch = "master", default-features = false }
frame-system-rpc-runtime-api = { git = "https://github.com/paritytech/substrate", branch = "master", default-features = false }

runtime-common = { package = "polkadot-runtime-common", path = "../common", default-features = false }
primitives = { package = "polkadot-primitives", path = "../../primitives", default-features = false }
polkadot-parachain = { path = "../../parachain", default-features = false }
runtime-parachains = { package = "polkadot-runtime-parachains", path = "../parachains", default-features = false }

xcm = { package = "xcm", path = "../../xcm", default-features = false }
xcm-executor = { package = "xcm-executor", path = "../../xcm/xcm-executor", default-features = false }
xcm-builder = { package = "xcm-builder", path = "../../xcm/xcm-builder", default-features = false }

[build-dependencies]
substrate-wasm-builder = "3.0.0"

[features]
default = ["std"]
no_std = []
std = [
	"authority-discovery-primitives/std",
	"pallet-authority-discovery/std",
	"pallet-authorship/std",
	"pallet-babe/std",
	"babe-primitives/std",
	"pallet-balances/std",
	"parity-scale-codec/std",
	"frame-executive/std",
	"pallet-grandpa/std",
	"pallet-sudo/std",
	"pallet-indices/std",
	"pallet-im-online/std",
	"inherents/std",
	"frame-support/std",
	"polkadot-parachain/std",
	"primitives/std",
	"runtime-common/std",
	"runtime-parachains/std",
	"pallet-session/std",
	"sp-api/std",
	"sp-core/std",
	"sp-io/std",
	"sp-runtime/std",
	"sp-session/std",
	"sp-staking/std",
	"sp-std/std",
	"pallet-staking/std",
	"frame-system/std",
	"frame-system-rpc-runtime-api/std",
	"offchain-primitives/std",
	"pallet-offences/std",
	"pallet-timestamp/std",
	"pallet-transaction-payment/std",
	"pallet-transaction-payment-rpc-runtime-api/std",
	"block-builder-api/std",
	"tx-pool-api/std",
	"sp-version/std",
	"serde_derive",
	"serde/std",
	"xcm/std",
	"xcm-executor/std",
	"xcm-builder/std",
]
# When enabled, the runtime api will not be build.
#
# This is required by Cumulus to access certain types of the
# runtime without clashing with the runtime api exported functions
# in WASM.
disable-runtime-api = []<|MERGE_RESOLUTION|>--- conflicted
+++ resolved
@@ -9,12 +9,8 @@
 parity-scale-codec = { version = "1.3.5", default-features = false, features = ["derive"] }
 serde = { version = "1.0.118", default-features = false }
 serde_derive = { version = "1.0.117", optional = true }
-<<<<<<< HEAD
-smallvec = "1.6.0"
+smallvec = "1.6.1"
 hex-literal = "0.3.1"
-=======
-smallvec = "1.6.1"
->>>>>>> ac5e2a08
 
 frame-support = { git = "https://github.com/paritytech/substrate", branch = "master", default-features = false }
 sp-api = { git = "https://github.com/paritytech/substrate", branch = "master", default-features = false }
