--- conflicted
+++ resolved
@@ -119,13 +119,10 @@
 			.expect("this struct is not created with invalid shard number; qed")
 	}
 }
-<<<<<<< HEAD
-
-=======
+
 /// Returns the maximum number of allowed, faulty chunks
 /// which does not prevent recovery given all other pieces
 /// are correct.
->>>>>>> 0508b6f2
 const fn n_faulty(n_validators: usize) -> Result<usize, Error> {
 	if n_validators > MAX_VALIDATORS { return Err(Error::TooManyValidators) }
 	if n_validators <= 1 { return Err(Error::NotEnoughValidators) }
