// Copyright 2021 Parity Technologies (UK) Ltd.
// This file is part of Polkadot.

// Polkadot is free software: you can redistribute it and/or modify
// it under the terms of the GNU General Public License as published by
// the Free Software Foundation, either version 3 of the License, or
// (at your option) any later version.

// Polkadot is distributed in the hope that it will be useful,
// but WITHOUT ANY WARRANTY; without even the implied warranty of
// MERCHANTABILITY or FITNESS FOR A PARTICULAR PURPOSE.  See the
// GNU General Public License for more details.

// You should have received a copy of the GNU General Public License
// along with Polkadot.  If not, see <http://www.gnu.org/licenses/>.

//! Requests and responses as sent over the wire for the individual protocols.

use parity_scale_codec::{Decode, Encode};

use polkadot_primitives::v1::{
	AvailableData, CandidateHash, CandidateReceipt, ErasureChunk, ValidatorIndex,
	CompressedPoV, Hash,
};
use polkadot_primitives::v1::Id as ParaId;

use super::request::IsRequest;
use super::Protocol;

/// Request an availability chunk.
#[derive(Debug, Copy, Clone, Encode, Decode)]
pub struct ChunkFetchingRequest {
	/// Hash of candidate we want a chunk for.
	pub candidate_hash: CandidateHash,
	/// The index of the chunk to fetch.
	pub index: ValidatorIndex,
}

/// Receive a requested erasure chunk.
#[derive(Debug, Clone, Encode, Decode)]
pub enum ChunkFetchingResponse {
	/// The requested chunk data.
	#[codec(index = 0)]
	Chunk(ChunkResponse),
	/// Node was not in possession of the requested chunk.
	#[codec(index = 1)]
	NoSuchChunk,
}

impl From<Option<ChunkResponse>> for ChunkFetchingResponse {
	fn from(x: Option<ChunkResponse>) -> Self {
		match x {
			Some(c) => ChunkFetchingResponse::Chunk(c),
			None => ChunkFetchingResponse::NoSuchChunk,
		}
	}
}

/// Skimmed down variant of `ErasureChunk`.
///
/// Instead of transmitting a full `ErasureChunk` we transmit `ChunkResponse` in
/// `ChunkFetchingResponse`, which omits the chunk's index. The index is already known by
/// the requester and by not transmitting it, we ensure the requester is going to use his index
/// value for validating the response, thus making sure he got what he requested.
#[derive(Debug, Clone, Encode, Decode)]
pub struct ChunkResponse {
	/// The erasure-encoded chunk of data belonging to the candidate block.
	pub chunk: Vec<u8>,
	/// Proof for this chunk's branch in the Merkle tree.
	pub proof: Vec<Vec<u8>>,
}

impl From<ErasureChunk> for ChunkResponse {
	fn from(ErasureChunk {chunk, index: _, proof}: ErasureChunk) -> Self {
		ChunkResponse {chunk, proof}
	}
}

impl ChunkResponse {
	/// Re-build an `ErasureChunk` from response and request.
	pub fn recombine_into_chunk(self, req: &ChunkFetchingRequest) -> ErasureChunk {
		ErasureChunk {
			chunk: self.chunk,
			proof: self.proof,
			index: req.index,
		}
	}
}

impl IsRequest for ChunkFetchingRequest {
	type Response = ChunkFetchingResponse;
	const PROTOCOL: Protocol = Protocol::ChunkFetching;
}

/// Request the advertised collation at that relay-parent.
#[derive(Debug, Clone, Encode, Decode)]
pub struct CollationFetchingRequest {
	/// Relay parent we want a collation for.
	pub relay_parent: Hash,
	/// The `ParaId` of the collation.
	pub para_id: ParaId,
}

/// Responses as sent by collators.
#[derive(Debug, Clone, Encode, Decode)]
pub enum CollationFetchingResponse {
	/// Deliver requested collation.
	#[codec(index = 0)]
	Collation(CandidateReceipt, CompressedPoV),
}

impl IsRequest for CollationFetchingRequest {
	type Response = CollationFetchingResponse;
	const PROTOCOL: Protocol = Protocol::CollationFetching;
}

<<<<<<< HEAD
/// Request the advertised collation at that relay-parent.
#[derive(Debug, Clone, Encode, Decode)]
pub struct PoVFetchingRequest {
	/// Candidate we want a PoV for.
	pub candidate_hash: CandidateHash,
}

/// Responses to `PoVFetchingRequest`.
#[derive(Debug, Clone, Encode, Decode)]
pub enum PoVFetchingResponse {
	/// Deliver requested PoV.
	#[codec(index = 0)]
	PoV(CompressedPoV),
	/// PoV was not found in store.
	#[codec(index = 1)]
	NoSuchPoV,
}

impl IsRequest for PoVFetchingRequest {
	type Response = PoVFetchingResponse;
	const PROTOCOL: Protocol = Protocol::PoVFetching;
}
=======
/// Request the entire available data for a candidate.
#[derive(Debug, Clone, Encode, Decode)]
pub struct AvailableDataFetchingRequest {
	/// The candidate hash to get the available data for.
	pub candidate_hash: CandidateHash,
}

/// Receive a requested available data.
#[derive(Debug, Clone, Encode, Decode)]
pub enum AvailableDataFetchingResponse {
	/// The requested data.
	#[codec(index = 0)]
	AvailableData(AvailableData),
	/// Node was not in possession of the requested data.
	#[codec(index = 1)]
	NoSuchData,
}

impl From<Option<AvailableData>> for AvailableDataFetchingResponse {
	fn from(x: Option<AvailableData>) -> Self {
		match x {
			Some(data) => AvailableDataFetchingResponse::AvailableData(data),
			None => AvailableDataFetchingResponse::NoSuchData,
		}
	}
}

impl IsRequest for AvailableDataFetchingRequest {
	type Response = AvailableDataFetchingResponse;
	const PROTOCOL: Protocol = Protocol::AvailableDataFetching;
}
>>>>>>> 12252d25
<|MERGE_RESOLUTION|>--- conflicted
+++ resolved
@@ -114,7 +114,6 @@
 	const PROTOCOL: Protocol = Protocol::CollationFetching;
 }
 
-<<<<<<< HEAD
 /// Request the advertised collation at that relay-parent.
 #[derive(Debug, Clone, Encode, Decode)]
 pub struct PoVFetchingRequest {
@@ -137,7 +136,7 @@
 	type Response = PoVFetchingResponse;
 	const PROTOCOL: Protocol = Protocol::PoVFetching;
 }
-=======
+
 /// Request the entire available data for a candidate.
 #[derive(Debug, Clone, Encode, Decode)]
 pub struct AvailableDataFetchingRequest {
@@ -168,5 +167,4 @@
 impl IsRequest for AvailableDataFetchingRequest {
 	type Response = AvailableDataFetchingResponse;
 	const PROTOCOL: Protocol = Protocol::AvailableDataFetching;
-}
->>>>>>> 12252d25
+}