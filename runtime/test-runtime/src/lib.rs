--- conflicted
+++ resolved
@@ -307,13 +307,6 @@
 	type DataProvider = pallet_staking::Module<Self>;
 }
 
-impl sp_election_providers::onchain::Config for Runtime {
-	type AccountId = <Self as frame_system::Config>::AccountId;
-	type BlockNumber = <Self as frame_system::Config>::BlockNumber;
-	type Accuracy = sp_runtime::Perbill;
-	type DataProvider = pallet_staking::Module<Self>;
-}
-
 impl pallet_staking::Config for Runtime {
 	type Currency = Balances;
 	type UnixTime = Timestamp;
@@ -331,15 +324,6 @@
 	type RewardCurve = RewardCurve;
 	type MaxNominatorRewardedPerValidator = MaxNominatorRewardedPerValidator;
 	type NextNewSession = Session;
-<<<<<<< HEAD
-=======
-	type ElectionLookahead = ElectionLookahead;
-	type Call = Call;
-	type UnsignedPriority = StakingUnsignedPriority;
-	type MaxIterations = MaxIterations;
-	type OffchainSolutionWeightLimit = ();
-	type MinSolutionScoreBump = MinSolutionScoreBump;
->>>>>>> 6aa73f26
 	type ElectionProvider = sp_election_providers::onchain::OnChainSequentialPhragmen<Self>;
 	type WeightInfo = ();
 }
