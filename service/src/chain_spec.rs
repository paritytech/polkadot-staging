// Copyright 2017-2020 Parity Technologies (UK) Ltd.
// This file is part of Polkadot.

// Polkadot is free software: you can redistribute it and/or modify
// it under the terms of the GNU General Public License as published by
// the Free Software Foundation, either version 3 of the License, or
// (at your option) any later version.

// Polkadot is distributed in the hope that it will be useful,
// but WITHOUT ANY WARRANTY; without even the implied warranty of
// MERCHANTABILITY or FITNESS FOR A PARTICULAR PURPOSE.  See the
// GNU General Public License for more details.

// You should have received a copy of the GNU General Public License
// along with Polkadot.  If not, see <http://www.gnu.org/licenses/>.

//! Polkadot chain configurations.

use primitives::{Pair, Public, crypto::UncheckedInto, sr25519};
use polkadot_primitives::{AccountId, AccountPublic, parachain::ValidatorId};
use polkadot_runtime as polkadot;
use polkadot_runtime::constants::currency::DOTS;
use sc_chain_spec::ChainSpecExtension;
use sp_runtime::{traits::IdentifyAccount, Perbill};
use serde::{Serialize, Deserialize};
use telemetry::TelemetryEndpoints;
use hex_literal::hex;
use babe_primitives::AuthorityId as BabeId;
use grandpa::AuthorityId as GrandpaId;
use im_online::sr25519::{AuthorityId as ImOnlineId};
use authority_discovery_primitives::AuthorityId as AuthorityDiscoveryId;
use pallet_staking::Forcing;

const STAGING_TELEMETRY_URL: &str = "wss://telemetry.polkadot.io/submit/";
const DEFAULT_PROTOCOL_ID: &str = "dot";

/// Node `ChainSpec` extensions.
///
/// Additional parameters for some Substrate core modules,
/// customizable from the chain spec.
#[derive(Default, Clone, Serialize, Deserialize, ChainSpecExtension)]
#[serde(rename_all = "camelCase")]
pub struct Extensions {
	/// Block numbers with known hashes.
	pub fork_blocks: client::ForkBlocks<polkadot_primitives::Block>,
<<<<<<< HEAD
=======
	/// Known bad block hashes.
	pub bad_blocks: client::BadBlocks<polkadot_primitives::Block>,
>>>>>>> 10ae9453
}

/// The `ChainSpec`.
///
/// We use the same `ChainSpec` type for Polkadot and Kusama. As Kusama
/// is only loaded from a file, the `GenesisConfig` type is not used.
pub type ChainSpec = service::ChainSpec<
	polkadot::GenesisConfig,
	Extensions,
>;

pub fn kusama_config() -> Result<ChainSpec, String> {
	ChainSpec::from_json_bytes(&include_bytes!("../res/kusama.json")[..])
}

fn session_keys(
	babe: BabeId,
	grandpa: GrandpaId,
	im_online: ImOnlineId,
	parachain_validator: ValidatorId,
	authority_discovery: AuthorityDiscoveryId
) -> polkadot::SessionKeys {
	polkadot::SessionKeys { babe, grandpa, im_online, parachain_validator, authority_discovery }
}

fn staging_testnet_config_genesis() -> polkadot::GenesisConfig {
	// subkey inspect "$SECRET"
	let endowed_accounts = vec![
		// 5CVFESwfkk7NmhQ6FwHCM9roBvr9BGa4vJHFYU8DnGQxrXvz
		hex!["12b782529c22032ed4694e0f6e7d486be7daa6d12088f6bc74d593b3900b8438"].into(),
	];

	// for i in 1 2 3 4; do for j in stash controller; do subkey inspect "$SECRET//$i//$j"; done; done
	// for i in 1 2 3 4; do for j in babe; do subkey --sr25519 inspect "$SECRET//$i//$j"; done; done
	// for i in 1 2 3 4; do for j in grandpa; do subkey --ed25519 inspect "$SECRET//$i//$j"; done; done
	// for i in 1 2 3 4; do for j in im_online; do subkey --sr25519 inspect "$SECRET//$i//$j"; done; done
	// for i in 1 2 3 4; do for j in parachains; do subkey --sr25519 inspect "$SECRET//$i//$j"; done; done
	let initial_authorities: Vec<(
		AccountId,
		AccountId,
		BabeId,
		GrandpaId,
		ImOnlineId,
		ValidatorId,
		AuthorityDiscoveryId
	)> = vec![(
		// 5DD7Q4VEfPTLEdn11CnThoHT5f9xKCrnofWJL5SsvpTghaAT
		hex!["32a5718e87d16071756d4b1370c411bbbb947eb62f0e6e0b937d5cbfc0ea633b"].into(),
		// 5GNzaEqhrZAtUQhbMe2gn9jBuNWfamWFZHULryFwBUXyd1cG
		hex!["bee39fe862c85c91aaf343e130d30b643c6ea0b4406a980206f1df8331f7093b"].into(),
		// 5FpewyS2VY8Cj3tKgSckq8ECkjd1HKHvBRnWhiHqRQsWfFC1
		hex!["a639b507ee1585e0b6498ff141d6153960794523226866d1b44eba3f25f36356"].unchecked_into(),
		// 5EjvdwATjyFFikdZibVvx1q5uBHhphS2Mnsq5c7yfaYK25vm
		hex!["76620f7c98bce8619979c2b58cf2b0aff71824126d2b039358729dad993223db"].unchecked_into(),
		// 5FpewyS2VY8Cj3tKgSckq8ECkjd1HKHvBRnWhiHqRQsWfFC1
		hex!["a639b507ee1585e0b6498ff141d6153960794523226866d1b44eba3f25f36356"].unchecked_into(),
		// 5FpewyS2VY8Cj3tKgSckq8ECkjd1HKHvBRnWhiHqRQsWfFC1
		hex!["a639b507ee1585e0b6498ff141d6153960794523226866d1b44eba3f25f36356"].unchecked_into(),
		// 5FpewyS2VY8Cj3tKgSckq8ECkjd1HKHvBRnWhiHqRQsWfFC1
		hex!["a639b507ee1585e0b6498ff141d6153960794523226866d1b44eba3f25f36356"].unchecked_into(),
	),(
		// 5G9VGb8ESBeS8Ca4or43RfhShzk9y7T5iTmxHk5RJsjZwsRx
		hex!["b496c98a405ceab59b9e970e59ef61acd7765a19b704e02ab06c1cdfe171e40f"].into(),
		// 5F7V9Y5FcxKXe1aroqvPeRiUmmeQwTFcL3u9rrPXcMuMiCNx
		hex!["86d3a7571dd60139d297e55d8238d0c977b2e208c5af088f7f0136b565b0c103"].into(),
		// 5GvuM53k1Z4nAB5zXJFgkRSHv4Bqo4BsvgbQWNWkiWZTMwWY
		hex!["765e46067adac4d1fe6c783aa2070dfa64a19f84376659e12705d1734b3eae01"].unchecked_into(),
		// 5HBDAaybNqjmY7ww8ZcZZY1L5LHxvpnyfqJwoB7HhR6raTmG
		hex!["e2234d661bee4a04c38392c75d1566200aa9e6ae44dd98ee8765e4cc9af63cb7"].unchecked_into(),
		// 5GvuM53k1Z4nAB5zXJFgkRSHv4Bqo4BsvgbQWNWkiWZTMwWY
		hex!["765e46067adac4d1fe6c783aa2070dfa64a19f84376659e12705d1734b3eae01"].unchecked_into(),
		// 5GvuM53k1Z4nAB5zXJFgkRSHv4Bqo4BsvgbQWNWkiWZTMwWY
		hex!["765e46067adac4d1fe6c783aa2070dfa64a19f84376659e12705d1734b3eae01"].unchecked_into(),
		// 5GvuM53k1Z4nAB5zXJFgkRSHv4Bqo4BsvgbQWNWkiWZTMwWY
		hex!["765e46067adac4d1fe6c783aa2070dfa64a19f84376659e12705d1734b3eae01"].unchecked_into(),
	),(
		// 5FzwpgGvk2kk9agow6KsywLYcPzjYc8suKej2bne5G5b9YU3
		hex!["ae12f70078a22882bf5135d134468f77301927aa67c376e8c55b7ff127ace115"].into(),
		// 5EqoZhVC2BcsM4WjvZNidu2muKAbu5THQTBKe3EjvxXkdP7A
		hex!["7addb914ec8486bbc60643d2647685dcc06373401fa80e09813b630c5831d54b"].into(),
		// 5CXNq1mSKJT4Sc2CbyBBdANeSkbUvdWvE4czJjKXfBHi9sX5
		hex!["664eae1ca4713dd6abf8c15e6c041820cda3c60df97dc476c2cbf7cb82cb2d2e"].unchecked_into(),
		// 5E8ULLQrDAtWhfnVfZmX41Yux86zNAwVJYguWJZVWrJvdhBe
		hex!["5b57ed1443c8967f461db1f6eb2ada24794d163a668f1cf9d9ce3235dfad8799"].unchecked_into(),
		// 5CXNq1mSKJT4Sc2CbyBBdANeSkbUvdWvE4czJjKXfBHi9sX5
		hex!["664eae1ca4713dd6abf8c15e6c041820cda3c60df97dc476c2cbf7cb82cb2d2e"].unchecked_into(),
		// 5CXNq1mSKJT4Sc2CbyBBdANeSkbUvdWvE4czJjKXfBHi9sX5
		hex!["664eae1ca4713dd6abf8c15e6c041820cda3c60df97dc476c2cbf7cb82cb2d2e"].unchecked_into(),
		// 5CXNq1mSKJT4Sc2CbyBBdANeSkbUvdWvE4czJjKXfBHi9sX5
		hex!["664eae1ca4713dd6abf8c15e6c041820cda3c60df97dc476c2cbf7cb82cb2d2e"].unchecked_into(),
	),(
		// 5CFj6Kg9rmVn1vrqpyjau2ztyBzKeVdRKwNPiA3tqhB5HPqq
		hex!["0867dbb49721126df589db100dda728dc3b475cbf414dad8f72a1d5e84897252"].into(),
		// 5CwQXP6nvWzigFqNhh2jvCaW9zWVzkdveCJY3tz2MhXMjTon
		hex!["26ab2b4b2eba2263b1e55ceb48f687bb0018130a88df0712fbdaf6a347d50e2a"].into(),
		// 5FCd9Y7RLNyxz5wnCAErfsLbXGG34L2BaZRHzhiJcMUMd5zd
		hex!["2adb17a5cafbddc7c3e00ec45b6951a8b12ce2264235b4def342513a767e5d3d"].unchecked_into(),
		// 5HGLmrZsiTFTPp3QoS1W8w9NxByt8PVq79reqvdxNcQkByqK
		hex!["e60d23f49e93c1c1f2d7c115957df5bbd7faf5ebf138d1e9d02e8b39a1f63df0"].unchecked_into(),
		// 5FCd9Y7RLNyxz5wnCAErfsLbXGG34L2BaZRHzhiJcMUMd5zd
		hex!["2adb17a5cafbddc7c3e00ec45b6951a8b12ce2264235b4def342513a767e5d3d"].unchecked_into(),
		// 5FCd9Y7RLNyxz5wnCAErfsLbXGG34L2BaZRHzhiJcMUMd5zd
		hex!["2adb17a5cafbddc7c3e00ec45b6951a8b12ce2264235b4def342513a767e5d3d"].unchecked_into(),
		// 5FCd9Y7RLNyxz5wnCAErfsLbXGG34L2BaZRHzhiJcMUMd5zd
		hex!["2adb17a5cafbddc7c3e00ec45b6951a8b12ce2264235b4def342513a767e5d3d"].unchecked_into(),
	)];

	const ENDOWMENT: u128 = 1_000_000 * DOTS;
	const STASH: u128 = 100 * DOTS;

	polkadot::GenesisConfig {
		system: Some(polkadot::SystemConfig {
			code: polkadot::WASM_BINARY.to_vec(),
			changes_trie_config: Default::default(),
		}),
		balances: Some(polkadot::BalancesConfig {
			balances: endowed_accounts.iter()
				.map(|k: &AccountId| (k.clone(), ENDOWMENT))
				.chain(initial_authorities.iter().map(|x| (x.0.clone(), STASH)))
				.collect(),
			vesting: vec![],
		}),
		indices: Some(polkadot::IndicesConfig {
			ids: endowed_accounts.iter().cloned()
				.chain(initial_authorities.iter().map(|x| x.0.clone()))
				.collect::<Vec<_>>(),
		}),
		session: Some(polkadot::SessionConfig {
			keys: initial_authorities.iter().map(|x| (
				x.0.clone(),
				session_keys(x.2.clone(), x.3.clone(), x.4.clone(), x.5.clone(), x.6.clone()),
			)).collect::<Vec<_>>(),
		}),
		staking: Some(polkadot::StakingConfig {
			current_era: 0,
			validator_count: 50,
			minimum_validator_count: 4,
			stakers: initial_authorities
				.iter()
				.map(|x| (x.0.clone(), x.1.clone(), STASH, polkadot::StakerStatus::Validator))
				.collect(),
			invulnerables: initial_authorities.iter().map(|x| x.0.clone()).collect(),
			force_era: Forcing::ForceNone,
			slash_reward_fraction: Perbill::from_percent(10),
			.. Default::default()
		}),
		democracy: Some(Default::default()),
		collective_Instance1: Some(polkadot::CouncilConfig {
			members: vec![],
			phantom: Default::default(),
		}),
		collective_Instance2: Some(polkadot::TechnicalCommitteeConfig {
			members: vec![],
			phantom: Default::default(),
		}),
		membership_Instance1: Some(Default::default()),
		babe: Some(Default::default()),
		grandpa: Some(Default::default()),
		im_online: Some(Default::default()),
		authority_discovery: Some(polkadot::AuthorityDiscoveryConfig {
			keys: vec![],
		}),
		parachains: Some(polkadot::ParachainsConfig {
			authorities: vec![],
		}),
		registrar: Some(polkadot::RegistrarConfig {
			parachains: vec![],
			_phdata: Default::default(),
		}),
		claims: Some(polkadot::ClaimsConfig {
			claims: vec![],
			vesting: vec![],
		})
	}
}

/// Staging testnet config.
pub fn staging_testnet_config() -> ChainSpec {
	let boot_nodes = vec![];
	ChainSpec::from_genesis(
		"Staging Testnet",
		"staging_testnet",
		staging_testnet_config_genesis,
		boot_nodes,
		Some(TelemetryEndpoints::new(vec![(STAGING_TELEMETRY_URL.to_string(), 0)])),
		Some(DEFAULT_PROTOCOL_ID),
		None,
		Default::default(),
	)
}

/// Helper function to generate a crypto pair from seed
pub fn get_from_seed<TPublic: Public>(seed: &str) -> <TPublic::Pair as Pair>::Public {
	TPublic::Pair::from_string(&format!("//{}", seed), None)
		.expect("static values are valid; qed")
		.public()
}


/// Helper function to generate an account ID from seed
pub fn get_account_id_from_seed<TPublic: Public>(seed: &str) -> AccountId where
	AccountPublic: From<<TPublic::Pair as Pair>::Public>
{
	AccountPublic::from(get_from_seed::<TPublic>(seed)).into_account()
}

/// Helper function to generate stash, controller and session key from seed
pub fn get_authority_keys_from_seed(seed: &str) -> (
	AccountId,
	AccountId,
	BabeId,
	GrandpaId,
	ImOnlineId,
	ValidatorId,
	AuthorityDiscoveryId
) {
	(
		get_account_id_from_seed::<sr25519::Public>(&format!("{}//stash", seed)),
		get_account_id_from_seed::<sr25519::Public>(seed),
		get_from_seed::<BabeId>(seed),
		get_from_seed::<GrandpaId>(seed),
		get_from_seed::<ImOnlineId>(seed),
		get_from_seed::<ValidatorId>(seed),
		get_from_seed::<AuthorityDiscoveryId>(seed),
	)
}

/// Helper function to create GenesisConfig for testing
pub fn testnet_genesis(
	initial_authorities: Vec<(AccountId, AccountId, BabeId, GrandpaId, ImOnlineId, ValidatorId, AuthorityDiscoveryId)>,
	_root_key: AccountId,
	endowed_accounts: Option<Vec<AccountId>>,
) -> polkadot::GenesisConfig {
	let endowed_accounts: Vec<AccountId> = endowed_accounts.unwrap_or_else(|| {
		vec![
			get_account_id_from_seed::<sr25519::Public>("Alice"),
			get_account_id_from_seed::<sr25519::Public>("Bob"),
			get_account_id_from_seed::<sr25519::Public>("Charlie"),
			get_account_id_from_seed::<sr25519::Public>("Dave"),
			get_account_id_from_seed::<sr25519::Public>("Eve"),
			get_account_id_from_seed::<sr25519::Public>("Ferdie"),
			get_account_id_from_seed::<sr25519::Public>("Alice//stash"),
			get_account_id_from_seed::<sr25519::Public>("Bob//stash"),
			get_account_id_from_seed::<sr25519::Public>("Charlie//stash"),
			get_account_id_from_seed::<sr25519::Public>("Dave//stash"),
			get_account_id_from_seed::<sr25519::Public>("Eve//stash"),
			get_account_id_from_seed::<sr25519::Public>("Ferdie//stash"),
		]
	});

	const ENDOWMENT: u128 = 1_000_000 * DOTS;
	const STASH: u128 = 100 * DOTS;

	polkadot::GenesisConfig {
		system: Some(polkadot::SystemConfig {
			code: polkadot::WASM_BINARY.to_vec(),
			changes_trie_config: Default::default(),
		}),
		indices: Some(polkadot::IndicesConfig {
			ids: endowed_accounts.clone(),
		}),
		balances: Some(polkadot::BalancesConfig {
			balances: endowed_accounts.iter().map(|k| (k.clone(), ENDOWMENT)).collect(),
			vesting: vec![],
		}),
		session: Some(polkadot::SessionConfig {
			keys: initial_authorities.iter().map(|x| (
				x.0.clone(),
				session_keys(x.2.clone(), x.3.clone(), x.4.clone(), x.5.clone(), x.6.clone()),
			)).collect::<Vec<_>>(),
		}),
		staking: Some(polkadot::StakingConfig {
			current_era: 0,
			minimum_validator_count: 1,
			validator_count: 2,
			stakers: initial_authorities.iter()
				.map(|x| (x.0.clone(), x.1.clone(), STASH, polkadot::StakerStatus::Validator))
				.collect(),
			invulnerables: initial_authorities.iter().map(|x| x.0.clone()).collect(),
			force_era: Forcing::NotForcing,
			slash_reward_fraction: Perbill::from_percent(10),
			.. Default::default()
		}),
		democracy: Some(polkadot::DemocracyConfig::default()),
		collective_Instance1: Some(polkadot::CouncilConfig {
			members: vec![],
			phantom: Default::default(),
		}),
		collective_Instance2: Some(polkadot::TechnicalCommitteeConfig {
			members: vec![],
			phantom: Default::default(),
		}),
		membership_Instance1: Some(Default::default()),
		babe: Some(Default::default()),
		grandpa: Some(Default::default()),
		im_online: Some(Default::default()),
		authority_discovery: Some(polkadot::AuthorityDiscoveryConfig {
			keys: vec![],
		}),
		parachains: Some(polkadot::ParachainsConfig {
			authorities: vec![],
		}),
		registrar: Some(polkadot::RegistrarConfig{
			parachains: vec![],
			_phdata: Default::default(),
		}),
		claims: Some(polkadot::ClaimsConfig {
			claims: vec![],
			vesting: vec![],
		})
	}
}


fn development_config_genesis() -> polkadot::GenesisConfig {
	testnet_genesis(
		vec![
			get_authority_keys_from_seed("Alice"),
		],
		get_account_id_from_seed::<sr25519::Public>("Alice"),
		None,
	)
}

/// Development config (single validator Alice)
pub fn development_config() -> ChainSpec {
	ChainSpec::from_genesis(
		"Development",
		"dev",
		development_config_genesis,
		vec![],
		None,
		Some(DEFAULT_PROTOCOL_ID),
		None,
		Default::default(),
	)
}

fn local_testnet_genesis() -> polkadot::GenesisConfig {
	testnet_genesis(
		vec![
			get_authority_keys_from_seed("Alice"),
			get_authority_keys_from_seed("Bob"),
		],
		get_account_id_from_seed::<sr25519::Public>("Alice"),
		None,
	)
}

/// Local testnet config (multivalidator Alice + Bob)
pub fn local_testnet_config() -> ChainSpec {
	ChainSpec::from_genesis(
		"Local Testnet",
		"local_testnet",
		local_testnet_genesis,
		vec![],
		None,
		Some(DEFAULT_PROTOCOL_ID),
		None,
		Default::default(),
	)
}<|MERGE_RESOLUTION|>--- conflicted
+++ resolved
@@ -43,11 +43,8 @@
 pub struct Extensions {
 	/// Block numbers with known hashes.
 	pub fork_blocks: client::ForkBlocks<polkadot_primitives::Block>,
-<<<<<<< HEAD
-=======
 	/// Known bad block hashes.
 	pub bad_blocks: client::BadBlocks<polkadot_primitives::Block>,
->>>>>>> 10ae9453
 }
 
 /// The `ChainSpec`.
