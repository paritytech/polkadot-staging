--- conflicted
+++ resolved
@@ -20,7 +20,6 @@
 polkadot-primitives = { path = "../primitives" }
 polkadot-runtime = { path = "../runtime" }
 table = { package = "polkadot-statement-table", path = "../statement-table" }
-<<<<<<< HEAD
 grandpa = { package = "substrate-finality-grandpa", git = "https://github.com/paritytech/substrate", branch = "polkadot-master" }
 inherents = { package = "substrate-inherents", git = "https://github.com/paritytech/substrate", branch = "polkadot-master" }
 consensus = { package = "substrate-consensus-common", git = "https://github.com/paritytech/substrate", branch = "polkadot-master" }
@@ -36,22 +35,6 @@
 runtime_babe = { package = "pallet-babe", git = "https://github.com/paritytech/substrate", branch = "polkadot-master" }
 babe-primitives = { package = "substrate-consensus-babe-primitives", git = "https://github.com/paritytech/substrate", branch = "polkadot-master" }
 keystore = { package = "substrate-keystore", git = "https://github.com/paritytech/substrate", branch = "polkadot-master" }
-=======
-grandpa = { package = "substrate-finality-grandpa", git = "https://github.com/expenses/substrate", branch = "futures03" }
-inherents = { package = "substrate-inherents", git = "https://github.com/expenses/substrate", branch = "futures03" }
-consensus = { package = "substrate-consensus-common", git = "https://github.com/expenses/substrate", branch = "futures03" }
-primitives = { package = "substrate-primitives", git = "https://github.com/expenses/substrate", branch = "futures03" }
-transaction_pool = { package = "substrate-transaction-pool", git = "https://github.com/expenses/substrate", branch = "futures03" }
-client = { package = "substrate-client", git = "https://github.com/expenses/substrate", branch = "futures03" }
-sr-api = { git = "https://github.com/expenses/substrate", branch = "futures03" }
-block-builder = { package = "substrate-block-builder", git = "https://github.com/expenses/substrate", branch = "futures03" }
-trie = { package = "substrate-trie", git = "https://github.com/expenses/substrate", branch = "futures03" }
-runtime_primitives = { package = "sr-primitives", git = "https://github.com/expenses/substrate", branch = "futures03" }
-bitvec = { version = "0.15.2", default-features = false, features = ["alloc"] }
-runtime_babe = { package = "paint-babe", git = "https://github.com/expenses/substrate", branch = "futures03" }
-babe-primitives = { package = "substrate-consensus-babe-primitives", git = "https://github.com/expenses/substrate", branch = "futures03" }
-keystore = { package = "substrate-keystore", git = "https://github.com/expenses/substrate", branch = "futures03" }
->>>>>>> d0ae729f
 
 [dev-dependencies]
 substrate-keyring = { git = "https://github.com/expenses/substrate", branch = "futures03" }