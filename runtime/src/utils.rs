--- conflicted
+++ resolved
@@ -21,20 +21,12 @@
 use runtime_primitives::traits::{Checkable, AuxLookup};
 use timestamp::Call as TimestampCall;
 use parachains::Call as ParachainsCall;
-<<<<<<< HEAD
 use consensus::Call as ConsensusCall;
-
-/// Produces the list of inherent extrinsics.
-pub fn inherent_extrinsics(data: ::primitives::InherentData) -> Vec<UncheckedExtrinsic> {
-	let make_inherent = |function| UncheckedExtrinsic::new(
-=======
-use session::Call as SessionCall;
 use version::RuntimeVersion;
 
 /// Produces the list of inherent extrinsics.
 pub fn inherent_extrinsics(data: ::primitives::InherentData, runtime_version: RuntimeVersion) -> Vec<UncheckedExtrinsic> {
-	let make_inherent = |function|	UncheckedExtrinsic::new(
->>>>>>> ab08eb78
+	let make_inherent = |function| UncheckedExtrinsic::new(
 		Extrinsic {
 			signed: Default::default(),
 			function,
