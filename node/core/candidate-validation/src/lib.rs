// Copyright 2020 Parity Technologies (UK) Ltd.
// This file is part of Polkadot.

// Polkadot is free software: you can redistribute it and/or modify
// it under the terms of the GNU General Public License as published by
// the Free Software Foundation, either version 3 of the License, or
// (at your option) any later version.

// Polkadot is distributed in the hope that it will be useful,
// but WITHOUT ANY WARRANTY; without even the implied warranty of
// MERCHANTABILITY or FITNESS FOR A PARTICULAR PURPOSE.  See the
// GNU General Public License for more details.

// You should have received a copy of the GNU General Public License
// along with Polkadot.  If not, see <http://www.gnu.org/licenses/>.

//! The Candidate Validation subsystem.
//!
//! This handles incoming requests from other subsystems to validate candidates
//! according to a validation function. This delegates validation to an underlying
//! pool of processes used for execution of the Wasm.

use polkadot_subsystem::{
	Subsystem, SubsystemContext, SpawnedSubsystem, SubsystemResult,
	FromOverseer, OverseerSignal,
	messages::{
		AllMessages, CandidateValidationMessage, RuntimeApiMessage,
		ValidationFailed, RuntimeApiRequest,
	},
	metrics::{self, prometheus},
};
use polkadot_subsystem::errors::RuntimeApiError;
use polkadot_node_primitives::{ValidationResult, ValidationOutputs, InvalidCandidate};
use polkadot_primitives::v1::{
	ValidationCode, PoV, CandidateDescriptor, ValidationData, PersistedValidationData,
	TransientValidationData, OccupiedCoreAssumption, Hash,
};
use polkadot_parachain::wasm_executor::{self, ValidationPool, ExecutionMode, ValidationError,
	InvalidCandidate as WasmInvalidCandidate};
use polkadot_parachain::primitives::{ValidationResult as WasmValidationResult, ValidationParams};

use parity_scale_codec::Encode;
use sp_core::traits::SpawnNamed;

use futures::channel::oneshot;
use futures::prelude::*;

use std::sync::Arc;

const LOG_TARGET: &'static str = "candidate_validation";

/// The candidate validation subsystem.
pub struct CandidateValidationSubsystem<S> {
	spawn: S,
	metrics: Metrics,
}

#[derive(Clone)]
struct MetricsInner {
	validation_requests: prometheus::CounterVec<prometheus::U64>,
}

/// Candidate validation metrics.
#[derive(Default, Clone)]
pub struct Metrics(Option<MetricsInner>);

impl Metrics {
	fn on_validation_event(&self, event: &Result<ValidationResult, ValidationFailed>) {
		if let Some(metrics) = &self.0 {
			match event {
				Ok(ValidationResult::Valid(_)) => {
					metrics.validation_requests.with_label_values(&["valid"]).inc();
				},
				Ok(ValidationResult::Invalid(_)) => {
					metrics.validation_requests.with_label_values(&["invalid"]).inc();
				},
				Err(_) => {
					metrics.validation_requests.with_label_values(&["failed"]).inc();
				},
			}
		}
	}
}

impl metrics::Metrics for Metrics {
	fn try_register(registry: &prometheus::Registry) -> Result<Self, prometheus::PrometheusError> {
		let metrics = MetricsInner {
			validation_requests: prometheus::register(
				prometheus::CounterVec::new(
					prometheus::Opts::new(
						"parachain_validation_requests_total",
						"Number of validation requests served.",
					),
					&["valid", "invalid", "failed"],
				)?,
				registry,
			)?,
		};
		Ok(Metrics(Some(metrics)))
	}
}

impl<S> CandidateValidationSubsystem<S> {
	/// Create a new `CandidateValidationSubsystem` with the given task spawner.
	pub fn new(spawn: S, metrics: Metrics) -> Self {
		CandidateValidationSubsystem { spawn, metrics }
	}
}

impl<S, C> Subsystem<C> for CandidateValidationSubsystem<S> where
	C: SubsystemContext<Message = CandidateValidationMessage>,
	S: SpawnNamed + Clone + 'static,
{
	type Metrics = Metrics;

	fn start(self, ctx: C) -> SpawnedSubsystem {
		SpawnedSubsystem {
			name: "candidate-validation-subsystem",
			future: run(ctx, self.spawn, self.metrics).map(|_| ()).boxed(),
		}
	}
}

async fn run(
	mut ctx: impl SubsystemContext<Message = CandidateValidationMessage>,
	spawn: impl SpawnNamed + Clone + 'static,
	metrics: Metrics,
)
	-> SubsystemResult<()>
{
	let pool = ValidationPool::new();

	loop {
		match ctx.recv().await? {
			FromOverseer::Signal(OverseerSignal::ActiveLeaves(_)) => {}
			FromOverseer::Signal(OverseerSignal::BlockFinalized(_)) => {}
			FromOverseer::Signal(OverseerSignal::Conclude) => return Ok(()),
			FromOverseer::Communication { msg } => match msg {
				CandidateValidationMessage::ValidateFromChainState(
					descriptor,
					pov,
					response_sender,
				) => {
					let res = spawn_validate_from_chain_state(
						&mut ctx,
						Some(pool.clone()),
						descriptor,
						pov,
						spawn.clone(),
					).await;

					match res {
						Ok(x) => {
							metrics.on_validation_event(&x);
							let _ = response_sender.send(x);
						}
						Err(e) => return Err(e),
					}
				}
				CandidateValidationMessage::ValidateFromExhaustive(
					persisted_validation_data,
					transient_validation_data,
					validation_code,
					descriptor,
					pov,
					response_sender,
				) => {
					let res = spawn_validate_exhaustive(
						&mut ctx,
						Some(pool.clone()),
						persisted_validation_data,
						transient_validation_data,
						validation_code,
						descriptor,
						pov,
						spawn.clone(),
					).await;

					match res {
						Ok(x) => {
							metrics.on_validation_event(&x);
							if let Err(_e) = response_sender.send(x) {
								log::warn!(
									target: LOG_TARGET,
									"Requester of candidate validation dropped",
								)
							}
						},
						Err(e) => return Err(e),
					}
				}
			}
		}
	}
}

async fn runtime_api_request<T>(
	ctx: &mut impl SubsystemContext<Message = CandidateValidationMessage>,
	relay_parent: Hash,
	request: RuntimeApiRequest,
	receiver: oneshot::Receiver<Result<T, RuntimeApiError>>,
) -> SubsystemResult<Result<T, RuntimeApiError>> {
	ctx.send_message(
		AllMessages::RuntimeApi(RuntimeApiMessage::Request(
			relay_parent,
			request,
		))
	).await?;

	receiver.await.map_err(Into::into)
}

#[derive(Debug)]
enum AssumptionCheckOutcome {
	Matches(ValidationData, ValidationCode),
	DoesNotMatch,
	BadRequest,
}

async fn check_assumption_validation_data(
	ctx: &mut impl SubsystemContext<Message = CandidateValidationMessage>,
	descriptor: &CandidateDescriptor,
	assumption: OccupiedCoreAssumption,
) -> SubsystemResult<AssumptionCheckOutcome> {
	let validation_data = {
		let (tx, rx) = oneshot::channel();
		let d = runtime_api_request(
			ctx,
			descriptor.relay_parent,
			RuntimeApiRequest::FullValidationData(
				descriptor.para_id,
				assumption,
				tx,
			),
			rx,
		).await?;

		match d {
			Ok(None) | Err(_) => {
				return Ok(AssumptionCheckOutcome::BadRequest);
			}
			Ok(Some(d)) => d,
		}
	};

	let persisted_validation_data_hash = validation_data.persisted.hash();

	SubsystemResult::Ok(if descriptor.persisted_validation_data_hash == persisted_validation_data_hash {
		let (code_tx, code_rx) = oneshot::channel();
		let validation_code = runtime_api_request(
			ctx,
			descriptor.relay_parent,
			RuntimeApiRequest::ValidationCode(
				descriptor.para_id,
				OccupiedCoreAssumption::Included,
				code_tx,
			),
			code_rx,
		).await?;

		match validation_code {
			Ok(None) | Err(_) => AssumptionCheckOutcome::BadRequest,
			Ok(Some(v)) => AssumptionCheckOutcome::Matches(validation_data, v),
		}
	} else {
		AssumptionCheckOutcome::DoesNotMatch
	})
}

async fn spawn_validate_from_chain_state(
	ctx: &mut impl SubsystemContext<Message = CandidateValidationMessage>,
	validation_pool: Option<ValidationPool>,
	descriptor: CandidateDescriptor,
	pov: Arc<PoV>,
	spawn: impl SpawnNamed + 'static,
) -> SubsystemResult<Result<ValidationResult, ValidationFailed>> {
	// The candidate descriptor has a `persisted_validation_data_hash` which corresponds to
	// one of up to two possible values that we can derive from the state of the
<<<<<<< HEAD
	// relay-parent. We can fetch these values by getting the persisted validation data
	// based on the different `OccupiedCoreAssumption`s.
=======
	// relay-parent. We can fetch these values by getting the `global_validation_data`,
	// and both `local_validation_data` based on the different `OccupiedCoreAssumption`s.
	let global_validation_data = {
		let (tx, rx) = oneshot::channel();
		let res = runtime_api_request(
			ctx,
			descriptor.relay_parent,
			RuntimeApiRequest::GlobalValidationData(tx),
			rx,
		).await?;

		match res {
			Ok(g) => g,
			Err(e) => {
				log::warn!(
					target: LOG_TARGET,
					"Error making runtime API request: {:?}",
					e,
				);

				return Ok(Err(ValidationFailed("Error making API request".into())));
			}
		}
	};

>>>>>>> 804958ab
	match check_assumption_validation_data(
		ctx,
		&descriptor,
		OccupiedCoreAssumption::Included,
	).await? {
		AssumptionCheckOutcome::Matches(validation_data, validation_code) => {
			return spawn_validate_exhaustive(
				ctx,
				validation_pool,
				validation_data.persisted,
				Some(validation_data.transient),
				validation_code,
				descriptor,
				pov,
				spawn,
			).await;
		}
		AssumptionCheckOutcome::DoesNotMatch => {},
		AssumptionCheckOutcome::BadRequest => return Ok(Err(ValidationFailed("Bad request".into()))),
	}

	match check_assumption_validation_data(
		ctx,
		&descriptor,
		OccupiedCoreAssumption::TimedOut,
	).await? {
		AssumptionCheckOutcome::Matches(validation_data, validation_code) => {
			return spawn_validate_exhaustive(
				ctx,
				validation_pool,
				validation_data.persisted,
				Some(validation_data.transient),
				validation_code,
				descriptor,
				pov,
				spawn,
			).await;
		}
		AssumptionCheckOutcome::DoesNotMatch => {},
		AssumptionCheckOutcome::BadRequest => return Ok(Err(ValidationFailed("Bad request".into()))),
	}

	// If neither the assumption of the occupied core having the para included or the assumption
	// of the occupied core timing out are valid, then the persisted_validation_data_hash in the descriptor
	// is not based on the relay parent and is thus invalid.
	Ok(Ok(ValidationResult::Invalid(InvalidCandidate::BadParent)))
}

async fn spawn_validate_exhaustive(
	ctx: &mut impl SubsystemContext<Message = CandidateValidationMessage>,
	validation_pool: Option<ValidationPool>,
	persisted_validation_data: PersistedValidationData,
	transient_validation_data: Option<TransientValidationData>,
	validation_code: ValidationCode,
	descriptor: CandidateDescriptor,
	pov: Arc<PoV>,
	spawn: impl SpawnNamed + 'static,
) -> SubsystemResult<Result<ValidationResult, ValidationFailed>> {
	let (tx, rx) = oneshot::channel();
	let fut = async move {
		let res = validate_candidate_exhaustive::<RealValidationBackend, _>(
			validation_pool,
			persisted_validation_data,
			transient_validation_data,
			validation_code,
			descriptor,
			pov,
			spawn,
		);

		let _ = tx.send(res);
	};

	ctx.spawn_blocking("blocking-candidate-validation-task", fut.boxed()).await?;
	rx.await.map_err(Into::into)
}

/// Does basic checks of a candidate. Provide the encoded PoV-block. Returns `Ok` if basic checks
/// are passed, `Err` otherwise.
fn perform_basic_checks(
	candidate: &CandidateDescriptor,
	max_block_data_size: Option<u64>,
	pov: &PoV,
) -> Result<(), InvalidCandidate> {
	let encoded_pov = pov.encode();
	let hash = pov.hash();

	if let Some(max_size) = max_block_data_size {
		if encoded_pov.len() as u64 > max_size {
			return Err(InvalidCandidate::ParamsTooLarge(encoded_pov.len() as u64));
		}
	}

	if hash != candidate.pov_hash {
		return Err(InvalidCandidate::HashMismatch);
	}

	if let Err(()) = candidate.check_collator_signature() {
		return Err(InvalidCandidate::BadSignature);
	}

	Ok(())
}

/// Check the result of Wasm execution against the constraints given by the relay-chain.
///
/// Returns `Ok(())` if checks pass, error otherwise.
fn check_wasm_result_against_constraints(
	transient_params: &TransientValidationData,
	result: &WasmValidationResult,
) -> Result<(), InvalidCandidate> {
	if result.head_data.0.len() > transient_params.max_head_data_size as _ {
		return Err(InvalidCandidate::HeadDataTooLarge(result.head_data.0.len() as u64))
	}

	if let Some(ref code) = result.new_validation_code {
		if transient_params.code_upgrade_allowed.is_none() {
			return Err(InvalidCandidate::CodeUpgradeNotAllowed)
		}

		if code.0.len() > transient_params.max_code_size as _ {
			return Err(InvalidCandidate::NewCodeTooLarge(code.0.len() as u64))
		}
	}

	Ok(())
}

trait ValidationBackend {
	type Arg;

	fn validate<S: SpawnNamed + 'static>(
		arg: Self::Arg,
		validation_code: &ValidationCode,
		params: ValidationParams,
		spawn: S,
	) -> Result<WasmValidationResult, ValidationError>;
}

struct RealValidationBackend;

impl ValidationBackend for RealValidationBackend {
	type Arg = Option<ValidationPool>;

	fn validate<S: SpawnNamed + 'static>(
		pool: Option<ValidationPool>,
		validation_code: &ValidationCode,
		params: ValidationParams,
		spawn: S,
	) -> Result<WasmValidationResult, ValidationError> {
		let execution_mode = pool.as_ref()
			.map(ExecutionMode::Remote)
			.unwrap_or(ExecutionMode::Local);

		wasm_executor::validate_candidate(
			&validation_code.0,
			params,
			execution_mode,
			spawn,
		)
	}
}

/// Validates the candidate from exhaustive parameters.
///
/// Sends the result of validation on the channel once complete.
fn validate_candidate_exhaustive<B: ValidationBackend, S: SpawnNamed + 'static>(
	backend_arg: B::Arg,
	persisted_validation_data: PersistedValidationData,
	transient_validation_data: Option<TransientValidationData>,
	validation_code: ValidationCode,
	descriptor: CandidateDescriptor,
	pov: Arc<PoV>,
	spawn: S,
) -> Result<ValidationResult, ValidationFailed> {
	if let Err(e) = perform_basic_checks(&descriptor, None, &*pov) {
		return Ok(ValidationResult::Invalid(e))
	}

	let params = ValidationParams {
		parent_head: persisted_validation_data.parent_head.clone(),
		block_data: pov.block_data.clone(),
		relay_chain_height: persisted_validation_data.block_number,
		hrmp_mqc_heads: persisted_validation_data.hrmp_mqc_heads.clone(),
	};

	match B::validate(backend_arg, &validation_code, params, spawn) {
		Err(ValidationError::InvalidCandidate(WasmInvalidCandidate::Timeout)) =>
			Ok(ValidationResult::Invalid(InvalidCandidate::Timeout)),
		Err(ValidationError::InvalidCandidate(WasmInvalidCandidate::ParamsTooLarge(l))) =>
			Ok(ValidationResult::Invalid(InvalidCandidate::ParamsTooLarge(l as u64))),
		Err(ValidationError::InvalidCandidate(WasmInvalidCandidate::CodeTooLarge(l))) =>
			Ok(ValidationResult::Invalid(InvalidCandidate::CodeTooLarge(l as u64))),
		Err(ValidationError::InvalidCandidate(WasmInvalidCandidate::BadReturn)) =>
			Ok(ValidationResult::Invalid(InvalidCandidate::BadReturn)),
		Err(ValidationError::InvalidCandidate(WasmInvalidCandidate::WasmExecutor(e))) =>
			Ok(ValidationResult::Invalid(InvalidCandidate::ExecutionError(e.to_string()))),
		Err(ValidationError::InvalidCandidate(WasmInvalidCandidate::ExternalWasmExecutor(e))) =>
			Ok(ValidationResult::Invalid(InvalidCandidate::ExecutionError(e.to_string()))),
		Err(ValidationError::Internal(e)) => Err(ValidationFailed(e.to_string())),
		Ok(res) => {
			let post_check_result = if let Some(transient) = transient_validation_data {
				check_wasm_result_against_constraints(
					&transient,
					&res,
				)
			} else {
				Ok(())
			};

			Ok(match post_check_result {
				Ok(()) => ValidationResult::Valid(ValidationOutputs {
					head_data: res.head_data,
					validation_data: persisted_validation_data,
					upward_messages: res.upward_messages,
					fees: 0,
					new_validation_code: res.new_validation_code,
				}),
				Err(e) => ValidationResult::Invalid(e),
			})
		}
	}
}

#[cfg(test)]
mod tests {
	use super::*;
	use polkadot_node_subsystem_test_helpers as test_helpers;
	use polkadot_primitives::v1::{HeadData, BlockData};
	use sp_core::testing::TaskExecutor;
	use futures::executor;
	use assert_matches::assert_matches;
	use sp_keyring::Sr25519Keyring;

	struct MockValidationBackend;

	struct MockValidationArg {
		result: Result<WasmValidationResult, ValidationError>,
	}

	impl ValidationBackend for MockValidationBackend {
		type Arg = MockValidationArg;

		fn validate<S: SpawnNamed + 'static>(
			arg: Self::Arg,
			_validation_code: &ValidationCode,
			_params: ValidationParams,
			_spawn: S,
		) -> Result<WasmValidationResult, ValidationError> {
			arg.result
		}
	}

	fn collator_sign(descriptor: &mut CandidateDescriptor, collator: Sr25519Keyring) {
		descriptor.collator = collator.public().into();
		let payload = polkadot_primitives::v1::collator_signature_payload(
			&descriptor.relay_parent,
			&descriptor.para_id,
			&descriptor.persisted_validation_data_hash,
			&descriptor.pov_hash,
		);

		descriptor.signature = collator.sign(&payload[..]).into();
		assert!(descriptor.check_collator_signature().is_ok());
	}

	#[test]
	fn correctly_checks_included_assumption() {
		let validation_data: ValidationData = Default::default();
		let validation_code: ValidationCode = vec![1, 2, 3].into();

		let persisted_validation_data_hash = validation_data.persisted.hash();
		let relay_parent = [2; 32].into();
		let para_id = 5.into();

		let mut candidate = CandidateDescriptor::default();
		candidate.relay_parent = relay_parent;
		candidate.persisted_validation_data_hash = persisted_validation_data_hash;
		candidate.para_id = para_id;

		let pool = TaskExecutor::new();
		let (mut ctx, mut ctx_handle) = test_helpers::make_subsystem_context(pool.clone());

		let (check_fut, check_result) = check_assumption_validation_data(
			&mut ctx,
			&candidate,
			OccupiedCoreAssumption::Included,
		).remote_handle();

		let test_fut = async move {
			assert_matches!(
				ctx_handle.recv().await,
				AllMessages::RuntimeApi(RuntimeApiMessage::Request(
					rp,
					RuntimeApiRequest::FullValidationData(p, OccupiedCoreAssumption::Included, tx)
				)) => {
					assert_eq!(rp, relay_parent);
					assert_eq!(p, para_id);

					let _ = tx.send(Ok(Some(validation_data.clone())));
				}
			);

			assert_matches!(
				ctx_handle.recv().await,
				AllMessages::RuntimeApi(RuntimeApiMessage::Request(
					rp,
					RuntimeApiRequest::ValidationCode(p, OccupiedCoreAssumption::Included, tx)
				)) => {
					assert_eq!(rp, relay_parent);
					assert_eq!(p, para_id);

					let _ = tx.send(Ok(Some(validation_code.clone())));
				}
			);

			assert_matches!(check_result.await.unwrap(), AssumptionCheckOutcome::Matches(o, v) => {
				assert_eq!(o, validation_data);
				assert_eq!(v, validation_code);
			});
		};

		let test_fut = future::join(test_fut, check_fut);
		executor::block_on(test_fut);
	}

	#[test]
	fn correctly_checks_timed_out_assumption() {
		let validation_data: ValidationData = Default::default();
		let validation_code: ValidationCode = vec![1, 2, 3].into();

		let persisted_validation_data_hash = validation_data.persisted.hash();
		let relay_parent = [2; 32].into();
		let para_id = 5.into();

		let mut candidate = CandidateDescriptor::default();
		candidate.relay_parent = relay_parent;
		candidate.persisted_validation_data_hash = persisted_validation_data_hash;
		candidate.para_id = para_id;

		let pool = TaskExecutor::new();
		let (mut ctx, mut ctx_handle) = test_helpers::make_subsystem_context(pool.clone());

		let (check_fut, check_result) = check_assumption_validation_data(
			&mut ctx,
			&candidate,
			OccupiedCoreAssumption::TimedOut,
		).remote_handle();

		let test_fut = async move {
			assert_matches!(
				ctx_handle.recv().await,
				AllMessages::RuntimeApi(RuntimeApiMessage::Request(
					rp,
					RuntimeApiRequest::FullValidationData(p, OccupiedCoreAssumption::TimedOut, tx)
				)) => {
					assert_eq!(rp, relay_parent);
					assert_eq!(p, para_id);

					let _ = tx.send(Ok(Some(validation_data.clone())));
				}
			);

			assert_matches!(
				ctx_handle.recv().await,
				AllMessages::RuntimeApi(RuntimeApiMessage::Request(
					rp,
					RuntimeApiRequest::ValidationCode(p, OccupiedCoreAssumption::Included, tx)
				)) => {
					assert_eq!(rp, relay_parent);
					assert_eq!(p, para_id);

					let _ = tx.send(Ok(Some(validation_code.clone())));
				}
			);

			assert_matches!(check_result.await.unwrap(), AssumptionCheckOutcome::Matches(o, v) => {
				assert_eq!(o, validation_data);
				assert_eq!(v, validation_code);
			});
		};

		let test_fut = future::join(test_fut, check_fut);
		executor::block_on(test_fut);
	}

	#[test]
	fn check_is_bad_request_if_no_validation_data() {
		let validation_data: ValidationData = Default::default();
		let persisted_validation_data_hash = validation_data.persisted.hash();
		let relay_parent = [2; 32].into();
		let para_id = 5.into();

		let mut candidate = CandidateDescriptor::default();
		candidate.relay_parent = relay_parent;
		candidate.persisted_validation_data_hash = persisted_validation_data_hash;
		candidate.para_id = para_id;

		let pool = TaskExecutor::new();
		let (mut ctx, mut ctx_handle) = test_helpers::make_subsystem_context(pool.clone());

		let (check_fut, check_result) = check_assumption_validation_data(
			&mut ctx,
			&candidate,
			OccupiedCoreAssumption::Included,
		).remote_handle();

		let test_fut = async move {
			assert_matches!(
				ctx_handle.recv().await,
				AllMessages::RuntimeApi(RuntimeApiMessage::Request(
					rp,
					RuntimeApiRequest::FullValidationData(p, OccupiedCoreAssumption::Included, tx)
				)) => {
					assert_eq!(rp, relay_parent);
					assert_eq!(p, para_id);

					let _ = tx.send(Ok(None));
				}
			);

			assert_matches!(check_result.await.unwrap(), AssumptionCheckOutcome::BadRequest);
		};

		let test_fut = future::join(test_fut, check_fut);
		executor::block_on(test_fut);
	}

	#[test]
	fn check_is_bad_request_if_no_validation_code() {
		let validation_data: ValidationData = Default::default();
		let persisted_validation_data_hash = validation_data.persisted.hash();
		let relay_parent = [2; 32].into();
		let para_id = 5.into();

		let mut candidate = CandidateDescriptor::default();
		candidate.relay_parent = relay_parent;
		candidate.persisted_validation_data_hash = persisted_validation_data_hash;
		candidate.para_id = para_id;

		let pool = TaskExecutor::new();
		let (mut ctx, mut ctx_handle) = test_helpers::make_subsystem_context(pool.clone());

		let (check_fut, check_result) = check_assumption_validation_data(
			&mut ctx,
			&candidate,
			OccupiedCoreAssumption::TimedOut,
		).remote_handle();

		let test_fut = async move {
			assert_matches!(
				ctx_handle.recv().await,
				AllMessages::RuntimeApi(RuntimeApiMessage::Request(
					rp,
					RuntimeApiRequest::FullValidationData(p, OccupiedCoreAssumption::TimedOut, tx)
				)) => {
					assert_eq!(rp, relay_parent);
					assert_eq!(p, para_id);

					let _ = tx.send(Ok(Some(validation_data.clone())));
				}
			);

			assert_matches!(
				ctx_handle.recv().await,
				AllMessages::RuntimeApi(RuntimeApiMessage::Request(
					rp,
					RuntimeApiRequest::ValidationCode(p, OccupiedCoreAssumption::Included, tx)
				)) => {
					assert_eq!(rp, relay_parent);
					assert_eq!(p, para_id);

					let _ = tx.send(Ok(None));
				}
			);

			assert_matches!(check_result.await.unwrap(), AssumptionCheckOutcome::BadRequest);
		};

		let test_fut = future::join(test_fut, check_fut);
		executor::block_on(test_fut);
	}

	#[test]
	fn check_does_not_match() {
		let validation_data: ValidationData = Default::default();
		let relay_parent = [2; 32].into();
		let para_id = 5.into();

		let mut candidate = CandidateDescriptor::default();
		candidate.relay_parent = relay_parent;
		candidate.persisted_validation_data_hash = [3; 32].into();
		candidate.para_id = para_id;

		let pool = TaskExecutor::new();
		let (mut ctx, mut ctx_handle) = test_helpers::make_subsystem_context(pool.clone());

		let (check_fut, check_result) = check_assumption_validation_data(
			&mut ctx,
			&candidate,
			OccupiedCoreAssumption::Included,
		).remote_handle();

		let test_fut = async move {
			assert_matches!(
				ctx_handle.recv().await,
				AllMessages::RuntimeApi(RuntimeApiMessage::Request(
					rp,
					RuntimeApiRequest::FullValidationData(p, OccupiedCoreAssumption::Included, tx)
				)) => {
					assert_eq!(rp, relay_parent);
					assert_eq!(p, para_id);

					let _ = tx.send(Ok(Some(validation_data.clone())));
				}
			);

			assert_matches!(check_result.await.unwrap(), AssumptionCheckOutcome::DoesNotMatch);
		};

		let test_fut = future::join(test_fut, check_fut);
		executor::block_on(test_fut);
	}

	#[test]
	fn candidate_validation_ok_is_ok() {
		let mut validation_data: ValidationData = Default::default();
		validation_data.transient.max_head_data_size = 1024;
		validation_data.transient.max_code_size = 1024;
		validation_data.transient.code_upgrade_allowed = Some(20);

		let pov = PoV { block_data: BlockData(vec![1; 32]) };

		let mut descriptor = CandidateDescriptor::default();
		descriptor.pov_hash = pov.hash();
		collator_sign(&mut descriptor, Sr25519Keyring::Alice);

		assert!(perform_basic_checks(&descriptor, Some(1024), &pov).is_ok());

		let validation_result = WasmValidationResult {
			head_data: HeadData(vec![1, 1, 1]),
			new_validation_code: Some(vec![2, 2, 2].into()),
			upward_messages: Vec::new(),
			processed_downward_messages: 0,
		};

		assert!(check_wasm_result_against_constraints(
			&validation_data.transient,
			&validation_result,
		).is_ok());

		let v = validate_candidate_exhaustive::<MockValidationBackend, _>(
			MockValidationArg { result: Ok(validation_result) },
			validation_data.persisted.clone(),
			Some(validation_data.transient),
			vec![1, 2, 3].into(),
			descriptor,
			Arc::new(pov),
			TaskExecutor::new(),
		).unwrap();

		assert_matches!(v, ValidationResult::Valid(outputs) => {
			assert_eq!(outputs.head_data, HeadData(vec![1, 1, 1]));
			assert_eq!(outputs.validation_data, validation_data.persisted);
			assert_eq!(outputs.upward_messages, Vec::new());
			assert_eq!(outputs.fees, 0);
			assert_eq!(outputs.new_validation_code, Some(vec![2, 2, 2].into()));
		});
	}

	#[test]
	fn candidate_validation_bad_return_is_invalid() {
		let mut validation_data: ValidationData = Default::default();

		validation_data.transient.max_head_data_size = 1024;
		validation_data.transient.max_code_size = 1024;
		validation_data.transient.code_upgrade_allowed = Some(20);

		let pov = PoV { block_data: BlockData(vec![1; 32]) };

		let mut descriptor = CandidateDescriptor::default();
		descriptor.pov_hash = pov.hash();
		collator_sign(&mut descriptor, Sr25519Keyring::Alice);

		assert!(perform_basic_checks(&descriptor, Some(1024), &pov).is_ok());

		let validation_result = WasmValidationResult {
			head_data: HeadData(vec![1, 1, 1]),
			new_validation_code: Some(vec![2, 2, 2].into()),
			upward_messages: Vec::new(),
			processed_downward_messages: 0,
		};

		assert!(check_wasm_result_against_constraints(
			&validation_data.transient,
			&validation_result,
		).is_ok());

		let v = validate_candidate_exhaustive::<MockValidationBackend, _>(
			MockValidationArg {
				result: Err(ValidationError::InvalidCandidate(
					WasmInvalidCandidate::BadReturn
				))
			},
			validation_data.persisted,
			Some(validation_data.transient),
			vec![1, 2, 3].into(),
			descriptor,
			Arc::new(pov),
			TaskExecutor::new(),
		).unwrap();

		assert_matches!(v, ValidationResult::Invalid(InvalidCandidate::BadReturn));
	}


	#[test]
	fn candidate_validation_timeout_is_internal_error() {
		let mut validation_data: ValidationData = Default::default();

		validation_data.transient.max_head_data_size = 1024;
		validation_data.transient.max_code_size = 1024;
		validation_data.transient.code_upgrade_allowed = Some(20);

		let pov = PoV { block_data: BlockData(vec![1; 32]) };

		let mut descriptor = CandidateDescriptor::default();
		descriptor.pov_hash = pov.hash();
		collator_sign(&mut descriptor, Sr25519Keyring::Alice);

		assert!(perform_basic_checks(&descriptor, Some(1024), &pov).is_ok());

		let validation_result = WasmValidationResult {
			head_data: HeadData(vec![1, 1, 1]),
			new_validation_code: Some(vec![2, 2, 2].into()),
			upward_messages: Vec::new(),
			processed_downward_messages: 0,
		};

		assert!(check_wasm_result_against_constraints(
			&validation_data.transient,
			&validation_result,
		).is_ok());

		let v = validate_candidate_exhaustive::<MockValidationBackend, _>(
			MockValidationArg {
				result: Err(ValidationError::InvalidCandidate(
					WasmInvalidCandidate::Timeout
				))
			},
			validation_data.persisted,
			Some(validation_data.transient),
			vec![1, 2, 3].into(),
			descriptor,
			Arc::new(pov),
			TaskExecutor::new(),
		);

		assert_matches!(v, Ok(ValidationResult::Invalid(InvalidCandidate::Timeout)));
	}

	#[test]
	fn candidate_validation_ok_does_not_validate_outputs_if_no_transient() {
		let mut validation_data: ValidationData = Default::default();
		validation_data.transient.max_head_data_size = 1;
		validation_data.transient.max_code_size = 1;

		let pov = PoV { block_data: BlockData(vec![1; 32]) };

		let mut descriptor = CandidateDescriptor::default();
		descriptor.pov_hash = pov.hash();
		collator_sign(&mut descriptor, Sr25519Keyring::Alice);

		assert!(perform_basic_checks(&descriptor, Some(1024), &pov).is_ok());

		let validation_result = WasmValidationResult {
			head_data: HeadData(vec![1, 1, 1]),
			new_validation_code: Some(vec![2, 2, 2].into()),
			upward_messages: Vec::new(),
			processed_downward_messages: 0,
		};

		assert!(check_wasm_result_against_constraints(
			&validation_data.transient,
			&validation_result,
		).is_err());

		let v = validate_candidate_exhaustive::<MockValidationBackend, _>(
			MockValidationArg { result: Ok(validation_result) },
			validation_data.persisted.clone(),
			None,
			vec![1, 2, 3].into(),
			descriptor,
			Arc::new(pov),
			TaskExecutor::new(),
		).unwrap();

		assert_matches!(v, ValidationResult::Valid(outputs) => {
			assert_eq!(outputs.head_data, HeadData(vec![1, 1, 1]));
			assert_eq!(outputs.validation_data, validation_data.persisted);
			assert_eq!(outputs.upward_messages, Vec::new());
			assert_eq!(outputs.fees, 0);
			assert_eq!(outputs.new_validation_code, Some(vec![2, 2, 2].into()));
		});
	}
}<|MERGE_RESOLUTION|>--- conflicted
+++ resolved
@@ -276,36 +276,8 @@
 ) -> SubsystemResult<Result<ValidationResult, ValidationFailed>> {
 	// The candidate descriptor has a `persisted_validation_data_hash` which corresponds to
 	// one of up to two possible values that we can derive from the state of the
-<<<<<<< HEAD
 	// relay-parent. We can fetch these values by getting the persisted validation data
 	// based on the different `OccupiedCoreAssumption`s.
-=======
-	// relay-parent. We can fetch these values by getting the `global_validation_data`,
-	// and both `local_validation_data` based on the different `OccupiedCoreAssumption`s.
-	let global_validation_data = {
-		let (tx, rx) = oneshot::channel();
-		let res = runtime_api_request(
-			ctx,
-			descriptor.relay_parent,
-			RuntimeApiRequest::GlobalValidationData(tx),
-			rx,
-		).await?;
-
-		match res {
-			Ok(g) => g,
-			Err(e) => {
-				log::warn!(
-					target: LOG_TARGET,
-					"Error making runtime API request: {:?}",
-					e,
-				);
-
-				return Ok(Err(ValidationFailed("Error making API request".into())));
-			}
-		}
-	};
-
->>>>>>> 804958ab
 	match check_assumption_validation_data(
 		ctx,
 		&descriptor,
