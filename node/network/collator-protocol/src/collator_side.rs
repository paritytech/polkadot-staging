--- conflicted
+++ resolved
@@ -124,13 +124,11 @@
 	/// go out of scope with their respective deactivated leafs.
 	known_validators: HashMap<PeerId, ValidatorId>,
 
-<<<<<<< HEAD
 	/// Use to await for the next validator connection and revoke the request.
 	last_connection_request: Option<validator_discovery::ConnectionRequest>,
-=======
+
 	/// Metrics.
 	metrics: Metrics,
->>>>>>> b8905d13
 }
 
 /// Distribute a collation.
@@ -685,10 +683,6 @@
 	use polkadot_subsystem::ActiveLeavesUpdate;
 	use polkadot_node_subsystem_util::TimeoutExt;
 	use polkadot_subsystem_testhelpers as test_helpers;
-<<<<<<< HEAD
-=======
-	use polkadot_node_network_protocol::ObservedRole;
->>>>>>> b8905d13
 
 	#[derive(Default)]
 	struct TestCandidateBuilder {
