[package]
name = "polkadot-node-core-provisioner"
version = "0.1.0"
authors = ["Parity Technologies <admin@parity.io>"]
edition = "2018"

[dependencies]
bitvec = { version = "0.17.4", default-features = false, features = ["alloc"] }
derive_more = "0.99.9"
futures = "0.3.5"
log = "0.4.8"
polkadot-primitives = { path = "../../../primitives" }
polkadot-node-subsystem = { path = "../../subsystem" }
polkadot-node-subsystem-util = { path = "../../subsystem-util" }

[dev-dependencies]
lazy_static = "1.4"
<<<<<<< HEAD
sp-core = { git = "https://github.com/rakanalh/substrate", branch = "async-keystore-auth-discovery" }
sp-application-crypto = { git = "https://github.com/rakanalh/substrate", branch = "async-keystore-auth-discovery" }
sc-keystore = { git = "https://github.com/rakanalh/substrate", branch = "async-keystore-auth-discovery" }
tokio = { version = "0.2.22", features = ["time"] }
=======
sp-core = { git = "https://github.com/paritytech/substrate", branch = "master" }
sp-application-crypto = { git = "https://github.com/paritytech/substrate", branch = "master" }
sp-keystore = { git = "https://github.com/paritytech/substrate", branch = "master" }
sc-keystore = { git = "https://github.com/paritytech/substrate", branch = "master" }
futures-timer = "3.0.2"
>>>>>>> 80289617
tempfile = "3.1.0"<|MERGE_RESOLUTION|>--- conflicted
+++ resolved
@@ -15,16 +15,9 @@
 
 [dev-dependencies]
 lazy_static = "1.4"
-<<<<<<< HEAD
 sp-core = { git = "https://github.com/rakanalh/substrate", branch = "async-keystore-auth-discovery" }
 sp-application-crypto = { git = "https://github.com/rakanalh/substrate", branch = "async-keystore-auth-discovery" }
+sp-keystore = { git = "https://github.com/rakanalh/substrate", branch = "async-keystore-auth-discovery" }
 sc-keystore = { git = "https://github.com/rakanalh/substrate", branch = "async-keystore-auth-discovery" }
-tokio = { version = "0.2.22", features = ["time"] }
-=======
-sp-core = { git = "https://github.com/paritytech/substrate", branch = "master" }
-sp-application-crypto = { git = "https://github.com/paritytech/substrate", branch = "master" }
-sp-keystore = { git = "https://github.com/paritytech/substrate", branch = "master" }
-sc-keystore = { git = "https://github.com/paritytech/substrate", branch = "master" }
 futures-timer = "3.0.2"
->>>>>>> 80289617
 tempfile = "3.1.0"