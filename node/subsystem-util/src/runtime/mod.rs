--- conflicted
+++ resolved
@@ -137,7 +137,6 @@
 	}
 
 	/// Get `ExtendedSessionInfo` by relay parent hash.
-<<<<<<< HEAD
 	pub async fn get_session_info<'a, Sender>(
 		&'a mut self,
 		sender: &mut Sender,
@@ -145,13 +144,6 @@
 	) -> Result<&'a ExtendedSessionInfo>
 	where
 		Sender: SubsystemSender,
-=======
-	pub async fn get_session_info<'a>(
-		&'a mut self,
-		ctx: &mut impl SubsystemContext,
-		parent: Hash,
-	) -> Result<&'a ExtendedSessionInfo>
->>>>>>> c0387bab
 	{
 		let session_index = self.get_session_index(sender, parent).await?;
 
@@ -162,7 +154,6 @@
 	///
 	/// `request_session_info` still requires the parent to be passed in, so we take the parent
 	/// in addition to the `SessionIndex`.
-<<<<<<< HEAD
 	pub async fn get_session_info_by_index<'a, Sender>(
 		&'a mut self,
 		sender: &mut Sender,
@@ -171,14 +162,6 @@
 	) -> Result<&'a ExtendedSessionInfo>
 	where
 		Sender: SubsystemSender,
-=======
-	pub async fn get_session_info_by_index<'a>(
-		&'a mut self,
-		ctx: &mut impl SubsystemContext,
-		parent: Hash,
-		session_index: SessionIndex,
-	) -> Result<&'a ExtendedSessionInfo>
->>>>>>> c0387bab
 	{
 		if !self.session_info_cache.contains(&session_index) {
 			let session_info =
