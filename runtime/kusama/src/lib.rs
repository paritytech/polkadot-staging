--- conflicted
+++ resolved
@@ -355,14 +355,6 @@
 	pub const UnsignedPhase: u32 = EPOCH_DURATION_IN_SLOTS / 4;
 
 	// signed config
-<<<<<<< HEAD
-	pub const SignedMaxSubmissions: u32 = 0;
-	pub const SignedRewardBase: Balance = 100 * CENTS;
-	pub const SignedDepositBase: Balance = 100 * CENTS;
-	pub const SignedDepositByte: Balance = 1 * CENTS;
-
-	// fallback: run election on-chain.
-=======
 	pub const SignedMaxSubmissions: u32 = 16;
 	pub const SignedDepositBase: Balance = deposit(1, 0);
 	// A typical solution occupies within an order of magnitude of 50kb.
@@ -376,7 +368,6 @@
 	>(Perbill::from_perthousand(1500));
 
 	// fallback: emergency phase.
->>>>>>> 16f646dc
 	pub const Fallback: pallet_election_provider_multi_phase::FallbackStrategy =
 		pallet_election_provider_multi_phase::FallbackStrategy::Nothing;
 	pub SolutionImprovementThreshold: Perbill = Perbill::from_rational(5u32, 10_000);
