#![allow(dead_code)]
// Copyright 2021 Parity Technologies (UK) Ltd.
// This file is part of Polkadot.

// Polkadot is free software: you can redistribute it and/or modify
// it under the terms of the GNU General Public License as published by
// the Free Software Foundation, either version 3 of the License, or
// (at your option) any later version.

// Polkadot is distributed in the hope that it will be useful,
// but WITHOUT ANY WARRANTY; without even the implied warranty of
// MERCHANTABILITY or FITNESS FOR A PARTICULAR PURPOSE.  See the
// GNU General Public License for more details.

// You should have received a copy of the GNU General Public License
// along with Polkadot.  If not, see <http://www.gnu.org/licenses/>.

use super::*;
<<<<<<< HEAD
use polkadot_primitives::v1::{
	CoreIndex, GroupIndex, ValidatorSignature, DisputeStatement, ValidDisputeStatementKind,
};
=======
use std::time::Duration;
use polkadot_overseer::HeadSupportsParachains;
use polkadot_primitives::v1::{
	CoreIndex, GroupIndex, ValidatorSignature, Header, CandidateEvent,
};
use polkadot_node_subsystem::{ActivatedLeaf, ActiveLeavesUpdate, LeafStatus};
>>>>>>> d80f8489
use polkadot_node_primitives::approval::{
	AssignmentCert, AssignmentCertKind, VRFOutput, VRFProof,
	RELAY_VRF_MODULO_CONTEXT, DelayTranche,
};
use polkadot_node_subsystem_test_helpers as test_helpers;
use polkadot_node_subsystem::messages::{AllMessages, ApprovalVotingMessage, AssignmentCheckResult};
use polkadot_node_subsystem_util::TimeoutExt;

use parking_lot::Mutex;
use std::pin::Pin;
use std::sync::Arc;
use std::sync::atomic::{AtomicBool, Ordering};
use sp_keyring::sr25519::Keyring as Sr25519Keyring;
use sp_keystore::CryptoStore;
use assert_matches::assert_matches;

use super::import::tests::{
	BabeEpoch, BabeEpochConfiguration, AllowedSlots, Digest, garbage_vrf, DigestItem, PreDigest,
	SecondaryVRFPreDigest, CompatibleDigestItem,
};
use super::approval_db::v1::StoredBlockRange;
use super::backend::BackendWriteOp;

const SLOT_DURATION_MILLIS: u64 = 5000;

#[derive(Clone)]
struct TestSyncOracle {
	flag: Arc<AtomicBool>,
	done_syncing_sender: Arc<Mutex<Option<oneshot::Sender<()>>>>,
}

struct TestSyncOracleHandle {
	done_syncing_receiver: oneshot::Receiver<()>,
	flag: Arc<AtomicBool>,
}

impl TestSyncOracleHandle {
	fn set_done(&self) {
		self.flag.store(false, Ordering::SeqCst);
	}

	async fn await_mode_switch(self) {
		let _ = self.done_syncing_receiver.await;
	}
}

impl SyncOracle for TestSyncOracle {
	fn is_major_syncing(&mut self) -> bool {
		let is_major_syncing = self.flag.load(Ordering::SeqCst);

		if !is_major_syncing {
			if let Some(sender) = self.done_syncing_sender.lock().take() {
				let _ = sender.send(());
			}
		}

		is_major_syncing
	}

	fn is_offline(&mut self) -> bool {
		unimplemented!("not used in network bridge")
	}
}

// val - result of `is_major_syncing`.
fn make_sync_oracle(val: bool) -> (TestSyncOracle, TestSyncOracleHandle) {
	let (tx, rx) = oneshot::channel();
	let flag = Arc::new(AtomicBool::new(val));

	(
		TestSyncOracle {
			flag: flag.clone(),
			done_syncing_sender: Arc::new(Mutex::new(Some(tx))),
		},
		TestSyncOracleHandle {
			flag,
			done_syncing_receiver: rx,
		}
	)
}

fn done_syncing_oracle() -> Box<dyn SyncOracle + Send> {
	let (oracle, _) = make_sync_oracle(false);
	Box::new(oracle)
}

#[cfg(test)]
pub mod test_constants {
	use crate::approval_db::v1::Config as DatabaseConfig;
	const DATA_COL: u32 = 0;
	pub(crate) const NUM_COLUMNS: u32 = 1;

	pub(crate) const TEST_CONFIG: DatabaseConfig = DatabaseConfig {
		col_data: DATA_COL,
	};
}

struct MockSupportsParachains;

impl HeadSupportsParachains for MockSupportsParachains {
	fn head_supports_parachains(&self, _head: &Hash) -> bool {
		true
	}
}

fn slot_to_tick(t: impl Into<Slot>) -> crate::time::Tick {
	crate::time::slot_number_to_tick(SLOT_DURATION_MILLIS, t.into())
}

#[derive(Default, Clone)]
struct MockClock {
	inner: Arc<Mutex<MockClockInner>>,
}

impl MockClock {
	fn new(tick: Tick) -> Self {
		let me = Self::default();
		me.inner.lock().set_tick(tick);
		me
	}
}

impl Clock for MockClock {
	fn tick_now(&self) -> Tick {
		self.inner.lock().tick
	}

	fn wait(&self, tick: Tick) -> Pin<Box<dyn Future<Output = ()> + Send + 'static>> {
		let rx = self.inner.lock().register_wakeup(tick, true);

		Box::pin(async move {
			rx.await.expect("i exist in a timeless void. yet, i remain");
		})
	}
}

// This mock clock allows us to manipulate the time and
// be notified when wakeups have been triggered.
#[derive(Default)]
struct MockClockInner {
	tick: Tick,
	wakeups: Vec<(Tick, oneshot::Sender<()>)>,
}

impl MockClockInner {
	fn set_tick(&mut self, tick: Tick) {
		self.tick = tick;
		self.wakeup_all(tick);
	}

	fn wakeup_all(&mut self, up_to: Tick) {
		// This finds the position of the first wakeup after
		// the given tick, or the end of the map.
		let drain_up_to = self.wakeups.binary_search_by_key(
			&(up_to + 1),
			|w| w.0,
		).unwrap_or_else(|i| i);

		for (_, wakeup) in self.wakeups.drain(..drain_up_to) {
			let _ = wakeup.send(());
		}
	}

	fn has_wakeup(&self, tick: Tick) -> bool {
		self.wakeups.binary_search_by_key(&tick, |w| w.0).is_ok()
	}

	// If `pre_emptive` is true, we compare the given tick to the internal
	// tick of the clock for an early return.
	//
	// Otherwise, the wakeup will only trigger alongside another wakeup of
	// equal or greater tick.
	//
	// When the pre-emptive wakeup is disabled, this can be used in combination with
	// a preceding call to `set_tick` to wait until some other wakeup at that same tick
	//  has been triggered.
	fn register_wakeup(&mut self, tick: Tick, pre_emptive: bool) -> oneshot::Receiver<()> {
		let (tx, rx) = oneshot::channel();

		let pos = self.wakeups.binary_search_by_key(
			&tick,
			|w| w.0,
		).unwrap_or_else(|i| i);

		self.wakeups.insert(pos, (tick, tx));

		if pre_emptive {
			// if `tick > self.tick`, this won't wake up the new
			// listener.
			self.wakeup_all(self.tick);
		}

		rx
	}
}

struct MockAssignmentCriteria<Compute, Check>(Compute, Check);

impl<Compute, Check> AssignmentCriteria for MockAssignmentCriteria<Compute, Check>
where
	Compute: Fn() -> HashMap<polkadot_primitives::v1::CoreIndex, criteria::OurAssignment>,
	Check: Fn() -> Result<DelayTranche, criteria::InvalidAssignment>
{
	fn compute_assignments(
		&self,
		_keystore: &LocalKeystore,
		_relay_vrf_story: polkadot_node_primitives::approval::RelayVRFStory,
		_config: &criteria::Config,
		_leaving_cores: Vec<(CandidateHash, polkadot_primitives::v1::CoreIndex, polkadot_primitives::v1::GroupIndex)>,
	) -> HashMap<polkadot_primitives::v1::CoreIndex, criteria::OurAssignment> {
		self.0()
	}

	fn check_assignment_cert(
		&self,
		_claimed_core_index: polkadot_primitives::v1::CoreIndex,
		_validator_index: ValidatorIndex,
		_config: &criteria::Config,
		_relay_vrf_story: polkadot_node_primitives::approval::RelayVRFStory,
		_assignment: &polkadot_node_primitives::approval::AssignmentCert,
		_backing_group: polkadot_primitives::v1::GroupIndex,
	) -> Result<polkadot_node_primitives::approval::DelayTranche, criteria::InvalidAssignment> {
		self.1()
	}
}

impl<F> MockAssignmentCriteria<
	fn() -> HashMap<polkadot_primitives::v1::CoreIndex, criteria::OurAssignment>,
	F,
> {
	fn check_only(f: F) -> Self {
		MockAssignmentCriteria(Default::default, f)
	}
}

#[derive(Default)]
struct TestStore {
	stored_block_range: Option<StoredBlockRange>,
	blocks_at_height: HashMap<BlockNumber, Vec<Hash>>,
	block_entries: HashMap<Hash, BlockEntry>,
	candidate_entries: HashMap<CandidateHash, CandidateEntry>,
}

impl Backend for TestStore {
	fn load_block_entry(
		&self,
		block_hash: &Hash,
	) -> SubsystemResult<Option<BlockEntry>> {
		Ok(self.block_entries.get(block_hash).cloned())
	}

	fn load_candidate_entry(
		&self,
		candidate_hash: &CandidateHash,
	) -> SubsystemResult<Option<CandidateEntry>> {
		Ok(self.candidate_entries.get(candidate_hash).cloned())
	}

	fn load_blocks_at_height(
		&self,
		height: &BlockNumber,
	) -> SubsystemResult<Vec<Hash>> {
		Ok(self.blocks_at_height.get(height).cloned().unwrap_or_default())
	}

	fn load_all_blocks(&self) -> SubsystemResult<Vec<Hash>> {
		let mut hashes: Vec<_> = self.block_entries.keys().cloned().collect();

		hashes.sort_by_key(|k| self.block_entries.get(k).unwrap().block_number());

		Ok(hashes)
	}

	fn load_stored_blocks(&self) -> SubsystemResult<Option<StoredBlockRange>> {
		Ok(self.stored_block_range.clone())
	}

	fn write<I>(&mut self, ops: I) -> SubsystemResult<()>
		where I: IntoIterator<Item = BackendWriteOp>
	{
		for op in ops {
			match op {
				BackendWriteOp::WriteStoredBlockRange(stored_block_range) => {
					self.stored_block_range = Some(stored_block_range);
				}
				BackendWriteOp::WriteBlocksAtHeight(h, blocks) => {
					self.blocks_at_height.insert(h, blocks);
				}
				BackendWriteOp::DeleteBlocksAtHeight(h) => {
					let _ = self.blocks_at_height.remove(&h);
				}
				BackendWriteOp::WriteBlockEntry(block_entry) => {
					self.block_entries.insert(block_entry.block_hash(), block_entry);
				}
				BackendWriteOp::DeleteBlockEntry(hash) => {
					let _ = self.block_entries.remove(&hash);
				}
				BackendWriteOp::WriteCandidateEntry(candidate_entry) => {
					self.candidate_entries.insert(candidate_entry.candidate_receipt().hash(), candidate_entry);
				}
				BackendWriteOp::DeleteCandidateEntry(candidate_hash) => {
					let _ = self.candidate_entries.remove(&candidate_hash);
				}
			}
		}

		Ok(())
	}
}

fn garbage_assignment_cert(kind: AssignmentCertKind) -> AssignmentCert {
	let ctx = schnorrkel::signing_context(RELAY_VRF_MODULO_CONTEXT);
	let msg = b"test-garbage";
	let mut prng = rand_core::OsRng;
	let keypair = schnorrkel::Keypair::generate_with(&mut prng);
	let (inout, proof, _) = keypair.vrf_sign(ctx.bytes(msg));
	let out = inout.to_output();

	AssignmentCert {
		kind,
		vrf: (VRFOutput(out), VRFProof(proof)),
	}
}

fn sign_approval(
	key: Sr25519Keyring,
	candidate_hash: CandidateHash,
	session_index: SessionIndex,
) -> ValidatorSignature {
	key.sign(&ApprovalVote(candidate_hash).signing_payload(session_index)).into()
}

type VirtualOverseer = test_helpers::TestSubsystemContextHandle<ApprovalVotingMessage>;

struct TestHarness {
	virtual_overseer: VirtualOverseer,
	clock: Box<MockClock>,
}

#[derive(Default)]
struct HarnessConfig {
	tick_start: Tick,
	assigned_tranche: DelayTranche,
}

fn test_harness<T: Future<Output = VirtualOverseer>>(
	config: HarnessConfig,
	sync_oracle: Box<dyn SyncOracle + Send>,
	test: impl FnOnce(TestHarness) -> T,
) {
	let pool = sp_core::testing::TaskExecutor::new();
	let (context, virtual_overseer) = test_helpers::make_subsystem_context(pool);

	let keystore = LocalKeystore::in_memory();
	let _ = keystore.sr25519_generate_new(
		polkadot_primitives::v1::PARACHAIN_KEY_TYPE_ID,
		Some(&Sr25519Keyring::Alice.to_seed()),
	);

	let store = TestStore::default();

	let HarnessConfig {
		tick_start,
		assigned_tranche,
	} = config;

	let clock = Box::new(MockClock::new(tick_start));
	let subsystem = run(
		context,
		ApprovalVotingSubsystem::with_config(
			Config{
				col_data: test_constants::TEST_CONFIG.col_data,
				 slot_duration_millis: 100u64,
			},
			Arc::new(kvdb_memorydb::create(test_constants::NUM_COLUMNS)),
			Arc::new(keystore),
			sync_oracle,
			Metrics::default(),
		),
		clock.clone(),
		Box::new(MockAssignmentCriteria::check_only(move || { Ok(assigned_tranche) })),
		store,
	);

	let test_fut = test(TestHarness {
		virtual_overseer,
		clock,
	});

	futures::pin_mut!(test_fut);
	futures::pin_mut!(subsystem);

	futures::executor::block_on(future::join(async move {
		let mut overseer = test_fut.await;
		overseer_signal(&mut overseer, OverseerSignal::Conclude).await;
	}, subsystem)).1.unwrap();
}

async fn overseer_send(
	overseer: &mut VirtualOverseer,
	msg: FromOverseer<ApprovalVotingMessage>,
) {
	tracing::trace!("Sending message:\n{:?}", &msg);
	overseer
		.send(msg)
		.timeout(TIMEOUT)
		.await
		.expect(&format!("{:?} is enough for sending messages.", TIMEOUT));
}

async fn overseer_recv(
	overseer: &mut VirtualOverseer,
) -> AllMessages {
	let msg = overseer_recv_with_timeout(overseer, TIMEOUT)
		.await
		.expect(&format!("{:?} is enough to receive messages.", TIMEOUT));

	tracing::trace!("Received message:\n{:?}", &msg);

	msg
}

async fn overseer_recv_with_timeout(
	overseer: &mut VirtualOverseer,
	timeout: Duration,
) -> Option<AllMessages> {
	tracing::trace!("Waiting for message...");
	overseer
		.recv()
		.timeout(timeout)
		.await
}

const TIMEOUT: Duration = Duration::from_millis(2000);
async fn overseer_signal(
	overseer: &mut VirtualOverseer,
	signal: OverseerSignal,
) {
	overseer
		.send(FromOverseer::Signal(signal))
		.timeout(TIMEOUT)
		.await
		.expect(&format!("{:?} is more than enough for sending signals.", TIMEOUT));
}

#[test]
fn blank_subsystem_act_on_bad_block() {
	let (oracle, handle) = make_sync_oracle(false);
	test_harness(Default::default(), Box::new(oracle), |test_harness| async move {
		let TestHarness {
			mut virtual_overseer,
			..
		} = test_harness;

		let (tx, rx) = oneshot::channel();

		let bad_block_hash: Hash = Default::default();

		overseer_send(
			&mut virtual_overseer,
			FromOverseer::Communication {
				msg: ApprovalVotingMessage::CheckAndImportAssignment(
					IndirectAssignmentCert{
						block_hash: bad_block_hash.clone(),
						validator: 0u32.into(),
						cert: garbage_assignment_cert(
							AssignmentCertKind::RelayVRFModulo { sample: 0 }
						),
					},
					0u32,
					tx,
				)
			}
		).await;

		handle.await_mode_switch().await;

		assert_matches!(
			rx.await,
			Ok(
				AssignmentCheckResult::Bad(AssignmentCheckError::UnknownBlock(hash))
			) => {
				assert_eq!(hash, bad_block_hash);
			}
		);

<<<<<<< HEAD
	assert_eq!(actions.len(), 2);
	assert_matches!(
		actions.get(0).unwrap(),
		Action::WriteCandidateEntry(c_hash, c_entry) => {
			assert_eq!(c_hash, &candidate_hash);
			assert!(c_entry.approvals().get(validator_index.0 as usize).unwrap());
			assert!(!c_entry.approval_entry(&block_hash).unwrap().is_approved());
		}
	);

	assert_matches!(
		actions.get(1).unwrap(),
		Action::InformDisputeCoordinator {
			dispute_statement,
			validator_index: v,
			candidate_hash: c_hash,
			..
		} => {
			assert_eq!(c_hash, &candidate_hash);
			assert_eq!(v, &validator_index);
			assert_matches!(
				dispute_statement.statement(),
				&DisputeStatement::Valid(ValidDisputeStatementKind::ApprovalChecking)
			);
		}
	);
}

#[test]
fn duplicate_approval_import_only_schedules_wakeups() {
	let block_hash = Hash::repeat_byte(0x01);
	let candidate_hash = CandidateHash(Hash::repeat_byte(0xCC));
	let validator_index = ValidatorIndex(0);
	let validator_index_b = ValidatorIndex(1);

	let candidate_index = 0;
	let mut state = State {
		assignment_criteria: Box::new(MockAssignmentCriteria::check_only(|| {
			Ok(0)
		})),
		..some_state(StateConfig {
			validators: vec![Sr25519Keyring::Alice, Sr25519Keyring::Bob, Sr25519Keyring::Charlie],
			validator_groups: vec![vec![ValidatorIndex(0), ValidatorIndex(1)], vec![ValidatorIndex(2)]],
			needed_approvals: 2,
			..Default::default()
		})
	};

	let vote = IndirectSignedApprovalVote {
		block_hash,
		candidate_index,
		validator: validator_index,
		signature: sign_approval(Sr25519Keyring::Alice, candidate_hash, 1),
	};

	state.db.candidate_entries.get_mut(&candidate_hash).unwrap()
		.approval_entry_mut(&block_hash)
		.unwrap()
		.import_assignment(0, validator_index, 0);

	assert!(!state.db.candidate_entries.get_mut(&candidate_hash).unwrap()
		.mark_approval(validator_index));

	// There is only one assignment, so nothing to schedule if we double-import.

	let (actions, res) = check_and_import_approval(
		&state,
		&Metrics(None),
		vote.clone(),
		|r| r
	).unwrap();

	// We've already marked the validator as approving, so no dispute coordinator message
	// will be sent.

	assert_eq!(res, ApprovalCheckResult::Accepted);
	assert!(actions.is_empty());

	// After adding a second assignment, there should be a schedule wakeup action.
=======
		virtual_overseer
	});
}

#[test]
fn ss_rejects_approval_if_no_block_entry() {
	let (oracle, _handle) = make_sync_oracle(false);
	test_harness(Default::default(), Box::new(oracle), |test_harness| async move {
		let TestHarness {
			mut virtual_overseer,
			..
		} = test_harness;
>>>>>>> d80f8489

		let block_hash = Hash::repeat_byte(0x01);
		let candidate_index = 0;
		let validator = ValidatorIndex(0);
		let candidate_hash = CandidateReceipt::<Hash>::default().hash();
		let session_index = 1;

		let rx = cai_approval(
			&mut virtual_overseer,
			block_hash,
			candidate_index,
			validator,
			candidate_hash,
			session_index,
		).await;

		assert_matches!(
			rx.await,
			Ok(ApprovalCheckResult::Bad(ApprovalCheckError::UnknownBlock(hash))) => {
				assert_eq!(hash, block_hash);
			}
		);

		virtual_overseer
	});
}

#[test]
fn ss_rejects_approval_before_assignment() {
	let (oracle, _handle) = make_sync_oracle(false);
	test_harness(Default::default(), Box::new(oracle), |test_harness| async move {
		let TestHarness {
			mut virtual_overseer,
			..
		} = test_harness;

		let block_hash = Hash::repeat_byte(0x01);

		let candidate_hash = {
			let mut candidate_receipt = CandidateReceipt::<Hash>::default();
			candidate_receipt.descriptor.para_id = 1.into();
			candidate_receipt.descriptor.relay_parent = block_hash;
			candidate_receipt.hash()
		};

		let candidate_index = 0;
		let validator = ValidatorIndex(0);
		let session_index = 1;

		// Add block hash 00.
		ChainBuilder::new()
			.add_block(block_hash, ChainBuilder::GENESIS_HASH, Slot::from(1), 1)
			.build(&mut virtual_overseer)
			.await;

		let rx = cai_approval(
			&mut virtual_overseer,
			block_hash,
			candidate_index,
			validator,
			candidate_hash,
			session_index,
		).await;

		assert_matches!(
			rx.await,
			Ok(ApprovalCheckResult::Bad(ApprovalCheckError::NoAssignment(v))) => {
				assert_eq!(v, validator);
			}
		);

		virtual_overseer
	});
}

#[test]
fn ss_rejects_assignment_in_future() {
	let (oracle, _handle) = make_sync_oracle(false);
	test_harness(HarnessConfig {
		tick_start: 0,
		assigned_tranche: TICK_TOO_FAR_IN_FUTURE as _,
		..Default::default()
	}, Box::new(oracle), |test_harness| async move {
		let TestHarness {
			mut virtual_overseer,
			clock,
		} = test_harness;

		let block_hash = Hash::repeat_byte(0x01);
		let candidate_index = 0;
		let validator = ValidatorIndex(0);

		// Add block hash 00.
		ChainBuilder::new()
			.add_block(block_hash, ChainBuilder::GENESIS_HASH, Slot::from(1), 1)
			.build(&mut virtual_overseer)
			.await;

		let rx = cai_assignment(
			&mut virtual_overseer,
			block_hash,
			candidate_index,
			validator,
		).await;

		assert_eq!(rx.await, Ok(AssignmentCheckResult::TooFarInFuture));

		// Advance clock to make assignment reasonably near.
		clock.inner.lock().set_tick(1);

		let rx = cai_assignment(
			&mut virtual_overseer,
			block_hash,
			candidate_index,
			validator,
		).await;

		assert_eq!(rx.await, Ok(AssignmentCheckResult::Accepted));

		virtual_overseer
	});
}

#[test]
fn ss_accepts_duplicate_assignment() {
	let (oracle, _handle) = make_sync_oracle(false);
	test_harness(Default::default(), Box::new(oracle), |test_harness| async move {
		let TestHarness {
			mut virtual_overseer,
			..
		} = test_harness;

		let block_hash = Hash::repeat_byte(0x01);
		let candidate_index = 0;
		let validator = ValidatorIndex(0);

		// Add block hash 00.
		ChainBuilder::new()
			.add_block(block_hash, ChainBuilder::GENESIS_HASH, Slot::from(1), 1)
			.build(&mut virtual_overseer)
			.await;

		let rx = cai_assignment(
			&mut virtual_overseer,
			block_hash,
			candidate_index,
			validator,
		).await;

		assert_eq!(rx.await, Ok(AssignmentCheckResult::Accepted));

		let rx = cai_assignment(
			&mut virtual_overseer,
			block_hash,
			candidate_index,
			validator,
		).await;

		assert_eq!(rx.await, Ok(AssignmentCheckResult::AcceptedDuplicate));

		virtual_overseer
	});
}

#[test]
fn ss_rejects_assignment_with_unknown_candidate() {
	let (oracle, _handle) = make_sync_oracle(false);
	test_harness(Default::default(), Box::new(oracle), |test_harness| async move {
		let TestHarness {
			mut virtual_overseer,
			..
		} = test_harness;

		let block_hash = Hash::repeat_byte(0x01);
		let candidate_index = 7;
		let validator = ValidatorIndex(0);

		// Add block hash 00.
		ChainBuilder::new()
			.add_block(block_hash, ChainBuilder::GENESIS_HASH, Slot::from(1), 1)
			.build(&mut virtual_overseer)
			.await;

		let rx = cai_assignment(
			&mut virtual_overseer,
			block_hash,
			candidate_index,
			validator,
		).await;

		assert_eq!(
			rx.await,
			Ok(AssignmentCheckResult::Bad(AssignmentCheckError::InvalidCandidateIndex(candidate_index))),
		);

		virtual_overseer
	});
}

#[test]
fn ss_accepts_and_imports_approval_after_assignment() {
	let (oracle, _handle) = make_sync_oracle(false);
	test_harness(Default::default(), Box::new(oracle), |test_harness| async move {
		let TestHarness {
			mut virtual_overseer,
			..
		} = test_harness;

		let block_hash = Hash::repeat_byte(0x01);

		let candidate_hash = {
			let mut candidate_receipt = CandidateReceipt::<Hash>::default();
			candidate_receipt.descriptor.para_id = 1.into();
			candidate_receipt.descriptor.relay_parent = block_hash;
			candidate_receipt.hash()
		};

		let candidate_index = 0;
		let validator = ValidatorIndex(0);
		let session_index = 1;

		// Add block hash 0x01...
		ChainBuilder::new()
			.add_block(block_hash, ChainBuilder::GENESIS_HASH, Slot::from(1), 1)
			.build(&mut virtual_overseer)
			.await;

		let rx = cai_assignment(
			&mut virtual_overseer,
			block_hash,
			candidate_index,
			validator,
		).await;

		assert_eq!(rx.await, Ok(AssignmentCheckResult::Accepted));

		let rx = cai_approval(
			&mut virtual_overseer,
			block_hash,
			candidate_index,
			validator,
			candidate_hash,
			session_index,
		).await;

		assert_eq!(rx.await, Ok(ApprovalCheckResult::Accepted));

		virtual_overseer
	});
}
#[test]
fn ss_assignment_import_updates_candidate_entry_and_schedules_wakeup() {
	let (oracle, _handle) = make_sync_oracle(false);
	test_harness(Default::default(), Box::new(oracle), |test_harness| async move {
		let TestHarness {
			mut virtual_overseer,
			..
		} = test_harness;

		let block_hash = Hash::repeat_byte(0x01);

		let _candidate_hash = {
			let mut candidate_receipt = CandidateReceipt::<Hash>::default();
			candidate_receipt.descriptor.para_id = 1.into();
			candidate_receipt.descriptor.relay_parent = block_hash;
			candidate_receipt.hash()
		};

		let candidate_index = 0;
		let validator = ValidatorIndex(0);

		// Add block hash 0x01...
		ChainBuilder::new()
			.add_block(block_hash, ChainBuilder::GENESIS_HASH, Slot::from(1), 1)
			.build(&mut virtual_overseer)
			.await;

		let rx = cai_assignment(
			&mut virtual_overseer,
			block_hash,
			candidate_index,
			validator,
		).await;

		assert_eq!(rx.await, Ok(AssignmentCheckResult::Accepted));

		// TODO(ladi): fix
		//assert!(clock.inner.lock().has_wakeup(20));

		virtual_overseer
	});
}

async fn cai_approval(
	overseer: &mut VirtualOverseer,
	block_hash: Hash,
	candidate_index: CandidateIndex,
	validator: ValidatorIndex,
	candidate_hash: CandidateHash,
	session_index: SessionIndex,
) -> oneshot::Receiver<ApprovalCheckResult> {
	let signature = sign_approval(Sr25519Keyring::Alice, candidate_hash, session_index);
	let (tx, rx) = oneshot::channel();
	overseer_send(
		overseer,
		FromOverseer::Communication {
			msg: ApprovalVotingMessage::CheckAndImportApproval(
				IndirectSignedApprovalVote {
					block_hash,
					candidate_index,
					validator,
					signature,
				},
				tx,
			),
		}
	).await;
	rx
}

async fn cai_assignment(
	overseer: &mut VirtualOverseer,
	block_hash: Hash,
	candidate_index: CandidateIndex,
	validator: ValidatorIndex,
) -> oneshot::Receiver<AssignmentCheckResult> {
	let (tx, rx) = oneshot::channel();
	overseer_send(
		overseer,
		FromOverseer::Communication {
			msg: ApprovalVotingMessage::CheckAndImportAssignment(
				IndirectAssignmentCert {
					block_hash,
					validator,
					cert: garbage_assignment_cert(
						AssignmentCertKind::RelayVRFModulo {
							sample: 0,
						},
					),
				},
				candidate_index,
				tx,
			),
		}
	).await;
	rx
}

struct ChainBuilder {
	blocks_by_hash: HashMap<Hash, Header>,
	blocks_at_height: BTreeMap<u32, Vec<Hash>>,
}


impl ChainBuilder {
	const GENESIS_HASH: Hash = Hash::repeat_byte(0xff);
	const GENESIS_PARENT_HASH: Hash = Hash::repeat_byte(0x00);

	pub fn new() -> Self {
		let mut builder = Self {
			blocks_by_hash: HashMap::new(),
			blocks_at_height: BTreeMap::new(),
		};
		builder.add_block_inner(Self::GENESIS_HASH, Self::GENESIS_PARENT_HASH, Slot::from(0), 0);
		builder
	}

	pub fn add_block<'a>(
		&'a mut self,
		hash: Hash,
		parent_hash: Hash,
		slot: Slot,
		number: u32,
	) -> &'a mut Self {
		assert!(number != 0, "cannot add duplicate genesis block");
		assert!(hash != Self::GENESIS_HASH, "cannot add block with genesis hash");
		assert!(parent_hash != Self::GENESIS_PARENT_HASH, "cannot add block with genesis parent hash");
		assert!(self.blocks_by_hash.len() < u8::MAX.into());
		self.add_block_inner(hash, parent_hash, slot, number)
	}

	fn add_block_inner<'a>(
		&'a mut self,
		hash: Hash,
		parent_hash: Hash,
		slot: Slot,
		number: u32,
	) -> &'a mut Self {
		let header = ChainBuilder::make_header(parent_hash, slot, number);
		assert!(
			self.blocks_by_hash.insert(hash, header).is_none(),
			"block with hash {:?} already exists", hash,
		);
		self.blocks_at_height.entry(number).or_insert_with(Vec::new).push(hash);
		self
	}

	pub async fn build(&self, overseer: &mut VirtualOverseer) {
		for (number, blocks) in self.blocks_at_height.iter() {
			for (i, hash) in blocks.iter().enumerate() {
				let mut cur_hash = *hash;
				let mut ancestry = Vec::new();
				while cur_hash != Self::GENESIS_PARENT_HASH {
					let cur_header = self.blocks_by_hash.get(&cur_hash).expect("chain is not contiguous");
					ancestry.push((cur_hash, cur_header.clone()));
					cur_hash = cur_header.parent_hash;
				}
				ancestry.reverse();
				import_block(overseer, ancestry.as_ref(), *number, false, i > 0).await;
				let _: Option<()> = future::pending().timeout(Duration::from_millis(100)).await;
			}
		}
	}

	fn make_header(
		parent_hash: Hash,
		slot: Slot,
		number: u32,
	) -> Header {
		let digest = {
			let mut digest = Digest::default();
			let (vrf_output, vrf_proof) = garbage_vrf();
			digest.push(DigestItem::babe_pre_digest(PreDigest::SecondaryVRF(
				SecondaryVRFPreDigest {
					authority_index: 0,
					slot,
					vrf_output,
					vrf_proof,
				}
			)));
			digest
		};

		Header {
			digest,
			extrinsics_root: Default::default(),
			number,
			state_root: Default::default(),
			parent_hash,
		}
 	}
 }

async fn import_block(
	overseer: &mut VirtualOverseer,
	hashes: &[(Hash, Header)],
	session: u32,
	gap: bool,
	fork: bool,
) {
	let validators = vec![Sr25519Keyring::Alice, Sr25519Keyring::Bob];
	let session_info = SessionInfo {
		validators: validators.iter().map(|v| v.public().into()).collect(),
		discovery_keys: validators.iter().map(|v| v.public().into()).collect(),
		assignment_keys: validators.iter().map(|v| v.public().into()).collect(),
		validator_groups: vec![vec![ValidatorIndex(0)], vec![ValidatorIndex(1)]],
		n_cores: 6,
		needed_approvals: 1,
		zeroth_delay_tranche_width: 5,
		relay_vrf_modulo_samples: 3,
		n_delay_tranches: 50,
		no_show_slots: 2,
	};

	let (new_head, new_header) = &hashes[hashes.len() - 1];
	overseer_send(
		overseer,
		FromOverseer::Signal(OverseerSignal::ActiveLeaves(ActiveLeavesUpdate::start_work(ActivatedLeaf {
			hash: *new_head,
			number: session,
			status: LeafStatus::Fresh,
			span: Arc::new(jaeger::Span::Disabled),
		})),
	)).await;

	assert_matches!(
		overseer_recv(overseer).await,
		AllMessages::ChainApi(ChainApiMessage::BlockHeader(head, h_tx)) => {
			assert_eq!(*new_head, head);
			h_tx.send(Ok(Some(new_header.clone()))).unwrap();
		}
	);

	assert_matches!(
		overseer_recv(overseer).await,
		AllMessages::RuntimeApi(
			RuntimeApiMessage::Request(
				req_block_hash,
				RuntimeApiRequest::SessionIndexForChild(s_tx)
			)
		) => {
			let hash = &hashes[session.saturating_sub(1) as usize];
			assert_eq!(req_block_hash, hash.0.clone());
			s_tx.send(Ok(session.into())).unwrap();
		}
	);

	if !fork {
		assert_matches!(
			overseer_recv(overseer).await,
			AllMessages::RuntimeApi(
				RuntimeApiMessage::Request(
					req_block_hash,
					RuntimeApiRequest::SessionInfo(idx, si_tx),
				)
			) => {
				assert_eq!(session, idx);
				assert_eq!(req_block_hash, *new_head);
				si_tx.send(Ok(Some(session_info.clone()))).unwrap();
			}
		);

		let mut _ancestry_step = 0;
		if gap {
			assert_matches!(
				overseer_recv(overseer).await,
				AllMessages::ChainApi(ChainApiMessage::Ancestors {
					hash,
					k,
					response_channel,
				}) => {
					assert_eq!(hash, *new_head);
					let history: Vec<Hash> = hashes.iter().map(|v| v.0).take(k).collect();
					let _ = response_channel.send(Ok(history));
					_ancestry_step = k;
				}
			);

			for i in 0.._ancestry_step {
				match overseer_recv(overseer).await {
					AllMessages::ChainApi(ChainApiMessage::BlockHeader(_, h_tx)) => {
						let (hash, header) = hashes[i as usize].clone();
						assert_eq!(hash, *new_head);
						h_tx.send(Ok(Some(header))).unwrap();
					}
					AllMessages::ChainApi(ChainApiMessage::Ancestors {
						hash,
						k,
						response_channel,
					}) => {
						assert_eq!(hash, *new_head);
						assert_eq!(k as u32, session-1);
						let history: Vec<Hash> = hashes.iter().map(|v| v.0).take(k).collect();
						response_channel.send(Ok(history)).unwrap();
					}
					_ => unreachable!{},
				}
			}
		}

	}

	if session > 0 {
		assert_matches!(
			overseer_recv(overseer).await,
			AllMessages::RuntimeApi(
				RuntimeApiMessage::Request(hash, RuntimeApiRequest::CandidateEvents(c_tx))
			) => {
				assert_eq!(hash, *new_head);

				let make_candidate = |para_id| {
					let mut r = CandidateReceipt::default();
					r.descriptor.para_id = para_id;
					r.descriptor.relay_parent = hash;
					r
				};
				let candidates = vec![
					(make_candidate(1.into()), CoreIndex(0), GroupIndex(2)),
					(make_candidate(2.into()), CoreIndex(1), GroupIndex(3)),
				];

				let inclusion_events = candidates.into_iter()
					.map(|(r, c, g)| CandidateEvent::CandidateIncluded(r, Vec::new().into(), c, g))
					.collect::<Vec<_>>();
				c_tx.send(Ok(inclusion_events)).unwrap();
			}
		);

		assert_matches!(
			overseer_recv(overseer).await,
			AllMessages::RuntimeApi(
				RuntimeApiMessage::Request(
					req_block_hash,
					RuntimeApiRequest::SessionIndexForChild(s_tx)
				)
			) => {
				let hash = &hashes[(session-1) as usize];
				assert_eq!(req_block_hash, hash.0.clone());
				s_tx.send(Ok(session.into())).unwrap();
			}
		);

		assert_matches!(
			overseer_recv(overseer).await,
			AllMessages::RuntimeApi(
				RuntimeApiMessage::Request(
					req_block_hash,
					RuntimeApiRequest::CurrentBabeEpoch(c_tx),
				)
			) => {
				let hash = &hashes[session as usize];
				assert_eq!(req_block_hash, hash.0.clone());
				let _ = c_tx.send(Ok(BabeEpoch {
					epoch_index: session as _,
					start_slot: Slot::from(0),
					duration: 200,
					authorities: vec![(Sr25519Keyring::Alice.public().into(), 1)],
					randomness: [0u8; 32],
					config: BabeEpochConfiguration {
						c: (1, 4),
						allowed_slots: AllowedSlots::PrimarySlots,
					},
				}));
			}
		);
	}

	if session == 0 {
		assert_matches!(
			overseer_recv(overseer).await,
			AllMessages::ApprovalDistribution(ApprovalDistributionMessage::NewBlocks(v)) => {
				assert_eq!(v.len(), 0usize);
			}
		);
	} else {
		assert_matches!(
			overseer_recv(overseer).await,
			AllMessages::ApprovalDistribution(
				ApprovalDistributionMessage::NewBlocks(mut approval_vec)
			) => {
				assert_eq!(approval_vec.len(), 1);
				let metadata = approval_vec.pop().unwrap();
				let hash = &hashes[session as usize];
				let parent_hash = &hashes[(session - 1) as usize];
				assert_eq!(metadata.hash, hash.0.clone());
				assert_eq!(metadata.parent_hash, parent_hash.0.clone());
				assert_eq!(metadata.slot, Slot::from(session as u64));
			}
		);
	}
}

#[test]
fn linear_import_act_on_leaf() {
	let session = 3u32;

	let (oracle, _handle) = make_sync_oracle(false);
	test_harness(Default::default(), Box::new(oracle), |test_harness| async move {
		let TestHarness {
			mut virtual_overseer,
			..
		} = test_harness;

		let mut head: Hash = ChainBuilder::GENESIS_HASH;
		let mut builder = ChainBuilder::new();
		for i in 1..session {
			let slot = Slot::from(i as u64);

			let hash = Hash::repeat_byte(i as u8);
			builder.add_block(hash, head, slot, i);
			head = hash;
 		}

		builder.build(&mut virtual_overseer).await;

		let (tx, rx) = oneshot::channel();

		overseer_send(
			&mut virtual_overseer,
			FromOverseer::Communication {
				msg: ApprovalVotingMessage::CheckAndImportAssignment(
					IndirectAssignmentCert{
						block_hash: head,
						validator: 0u32.into(),
						cert: garbage_assignment_cert(
							AssignmentCertKind::RelayVRFModulo { sample: 0 }
						),
					},
					0u32,
					tx,
				)
			}
		).await;

		assert_eq!(rx.await, Ok(AssignmentCheckResult::Accepted));

		virtual_overseer
	});
}

#[test]
fn forkful_import_at_same_height_act_on_leaf() {
	let session = 3u32;

	let (oracle, _handle) = make_sync_oracle(false);
	test_harness(Default::default(), Box::new(oracle), |test_harness| async move {
		let TestHarness {
			mut virtual_overseer,
			..
		} = test_harness;

		let mut head: Hash = ChainBuilder::GENESIS_HASH;
		let mut builder = ChainBuilder::new();
		for i in 1..session {
			let slot = Slot::from(i as u64);
			let hash = Hash::repeat_byte(i as u8);
			builder.add_block(hash, head, slot, i);
			head = hash;
		}
		let num_forks = 3;
		let forks = Vec::new();

		for i in 0..num_forks {
			let slot = Slot::from(session as u64);
			let hash = Hash::repeat_byte(session as u8 + i);
			builder.add_block(hash, head, slot, session);
 		}
		builder.build(&mut virtual_overseer).await;

		for head in forks.into_iter() {
			let (tx, rx) = oneshot::channel();

			overseer_send(
				&mut virtual_overseer,
				FromOverseer::Communication {
					msg: ApprovalVotingMessage::CheckAndImportAssignment(
						IndirectAssignmentCert{
							block_hash: head,
							validator: 0u32.into(),
							cert: garbage_assignment_cert(
								AssignmentCertKind::RelayVRFModulo { sample: 0 }
							),
						},
						0u32,
						tx,
					)
				}
			).await;

			assert_eq!(rx.await, Ok(AssignmentCheckResult::Accepted));
		}
		virtual_overseer
	});
}<|MERGE_RESOLUTION|>--- conflicted
+++ resolved
@@ -16,18 +16,12 @@
 // along with Polkadot.  If not, see <http://www.gnu.org/licenses/>.
 
 use super::*;
-<<<<<<< HEAD
-use polkadot_primitives::v1::{
-	CoreIndex, GroupIndex, ValidatorSignature, DisputeStatement, ValidDisputeStatementKind,
-};
-=======
 use std::time::Duration;
 use polkadot_overseer::HeadSupportsParachains;
 use polkadot_primitives::v1::{
 	CoreIndex, GroupIndex, ValidatorSignature, Header, CandidateEvent,
 };
 use polkadot_node_subsystem::{ActivatedLeaf, ActiveLeavesUpdate, LeafStatus};
->>>>>>> d80f8489
 use polkadot_node_primitives::approval::{
 	AssignmentCert, AssignmentCertKind, VRFOutput, VRFProof,
 	RELAY_VRF_MODULO_CONTEXT, DelayTranche,
@@ -514,87 +508,6 @@
 			}
 		);
 
-<<<<<<< HEAD
-	assert_eq!(actions.len(), 2);
-	assert_matches!(
-		actions.get(0).unwrap(),
-		Action::WriteCandidateEntry(c_hash, c_entry) => {
-			assert_eq!(c_hash, &candidate_hash);
-			assert!(c_entry.approvals().get(validator_index.0 as usize).unwrap());
-			assert!(!c_entry.approval_entry(&block_hash).unwrap().is_approved());
-		}
-	);
-
-	assert_matches!(
-		actions.get(1).unwrap(),
-		Action::InformDisputeCoordinator {
-			dispute_statement,
-			validator_index: v,
-			candidate_hash: c_hash,
-			..
-		} => {
-			assert_eq!(c_hash, &candidate_hash);
-			assert_eq!(v, &validator_index);
-			assert_matches!(
-				dispute_statement.statement(),
-				&DisputeStatement::Valid(ValidDisputeStatementKind::ApprovalChecking)
-			);
-		}
-	);
-}
-
-#[test]
-fn duplicate_approval_import_only_schedules_wakeups() {
-	let block_hash = Hash::repeat_byte(0x01);
-	let candidate_hash = CandidateHash(Hash::repeat_byte(0xCC));
-	let validator_index = ValidatorIndex(0);
-	let validator_index_b = ValidatorIndex(1);
-
-	let candidate_index = 0;
-	let mut state = State {
-		assignment_criteria: Box::new(MockAssignmentCriteria::check_only(|| {
-			Ok(0)
-		})),
-		..some_state(StateConfig {
-			validators: vec![Sr25519Keyring::Alice, Sr25519Keyring::Bob, Sr25519Keyring::Charlie],
-			validator_groups: vec![vec![ValidatorIndex(0), ValidatorIndex(1)], vec![ValidatorIndex(2)]],
-			needed_approvals: 2,
-			..Default::default()
-		})
-	};
-
-	let vote = IndirectSignedApprovalVote {
-		block_hash,
-		candidate_index,
-		validator: validator_index,
-		signature: sign_approval(Sr25519Keyring::Alice, candidate_hash, 1),
-	};
-
-	state.db.candidate_entries.get_mut(&candidate_hash).unwrap()
-		.approval_entry_mut(&block_hash)
-		.unwrap()
-		.import_assignment(0, validator_index, 0);
-
-	assert!(!state.db.candidate_entries.get_mut(&candidate_hash).unwrap()
-		.mark_approval(validator_index));
-
-	// There is only one assignment, so nothing to schedule if we double-import.
-
-	let (actions, res) = check_and_import_approval(
-		&state,
-		&Metrics(None),
-		vote.clone(),
-		|r| r
-	).unwrap();
-
-	// We've already marked the validator as approving, so no dispute coordinator message
-	// will be sent.
-
-	assert_eq!(res, ApprovalCheckResult::Accepted);
-	assert!(actions.is_empty());
-
-	// After adding a second assignment, there should be a schedule wakeup action.
-=======
 		virtual_overseer
 	});
 }
@@ -607,7 +520,6 @@
 			mut virtual_overseer,
 			..
 		} = test_harness;
->>>>>>> d80f8489
 
 		let block_hash = Hash::repeat_byte(0x01);
 		let candidate_index = 0;
