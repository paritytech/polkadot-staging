--- conflicted
+++ resolved
@@ -578,15 +578,9 @@
 #[cfg_attr(feature = "std", derive(Serialize, Deserialize, Debug))]
 pub struct Activity(#[cfg_attr(feature = "std", serde(with="bytes"))] pub Vec<u8>);
 
-<<<<<<< HEAD
-/// Statements which can be made about parachain candidates. These are the
-/// actual values which are signed by
-#[derive(Clone, PartialEq, Eq, Encode, Decode)]
-=======
 /// Statements that can be made about parachain candidates. These are the
 /// actual values that are signed.
-#[derive(Clone, PartialEq, Eq, Encode)]
->>>>>>> 83f10b33
+#[derive(Clone, PartialEq, Eq, Encode, Decode)]
 #[cfg_attr(feature = "std", derive(Debug))]
 pub enum Statement {
 	/// Proposal of a parachain candidate.
