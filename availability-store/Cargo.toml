[package]
name = "polkadot-availability-store"
description = "Persistent database for parachain data"
<<<<<<< HEAD
version = "0.7.14"
=======
version = "0.7.15"
>>>>>>> b2509f9d
authors = ["Parity Technologies <admin@parity.io>"]
edition = "2018"

[dependencies]
polkadot-primitives = { path = "../primitives" }
polkadot-erasure-coding = { path = "../erasure-coding" }
parking_lot = "0.9.0"
derive_more = "0.99"
log = "0.4.8"
futures = "0.3.1"
tokio = { version = "0.2.4", features = ["rt-core"] }
exit-future = "0.2.0"
codec = { package = "parity-scale-codec", version = "1.1.0", default-features = false, features = ["derive"] }
<<<<<<< HEAD
sc-network = { git = "https://github.com/paritytech/substrate", branch = "bkchr-propose-with-proof" }
consensus_common = { package = "sp-consensus", git = "https://github.com/paritytech/substrate", branch = "bkchr-propose-with-proof" }
client = { package = "sc-client-api", git = "https://github.com/paritytech/substrate", branch = "bkchr-propose-with-proof" }
sc-client = { git = "https://github.com/paritytech/substrate", branch = "bkchr-propose-with-proof" }
sp-runtime = { git = "https://github.com/paritytech/substrate", default-features = false, branch = "bkchr-propose-with-proof" }
sp-blockchain = { git = "https://github.com/paritytech/substrate", branch = "bkchr-propose-with-proof" }
sp-api = { git = "https://github.com/paritytech/substrate", branch = "bkchr-propose-with-proof" }
keystore = { package = "sc-keystore", git = "https://github.com/paritytech/substrate", branch = "bkchr-propose-with-proof" }
sp-core = { git = "https://github.com/paritytech/substrate", branch = "bkchr-propose-with-proof" }
=======
sc-network = { git = "https://github.com/paritytech/substrate", branch = "polkadot-master" }
consensus_common = { package = "sp-consensus", git = "https://github.com/paritytech/substrate", branch = "polkadot-master" }
client = { package = "sc-client-api", git = "https://github.com/paritytech/substrate", branch = "polkadot-master" }
sc-client = { git = "https://github.com/paritytech/substrate", branch = "polkadot-master" }
sp-runtime = { git = "https://github.com/paritytech/substrate", default-features = false, branch = "polkadot-master" }
sp-blockchain = { git = "https://github.com/paritytech/substrate", branch = "polkadot-master" }
sp-api = { git = "https://github.com/paritytech/substrate", branch = "polkadot-master" }
keystore = { package = "sc-keystore", git = "https://github.com/paritytech/substrate", branch = "polkadot-master" }
sp-core = { git = "https://github.com/paritytech/substrate", branch = "polkadot-master" }
>>>>>>> b2509f9d
kvdb = "0.2.0"
kvdb-memorydb = "0.2.0"

[target.'cfg(not(target_os = "unknown"))'.dependencies]
kvdb-rocksdb = "0.3"<|MERGE_RESOLUTION|>--- conflicted
+++ resolved
@@ -1,11 +1,7 @@
 [package]
 name = "polkadot-availability-store"
 description = "Persistent database for parachain data"
-<<<<<<< HEAD
-version = "0.7.14"
-=======
 version = "0.7.15"
->>>>>>> b2509f9d
 authors = ["Parity Technologies <admin@parity.io>"]
 edition = "2018"
 
@@ -18,28 +14,16 @@
 futures = "0.3.1"
 tokio = { version = "0.2.4", features = ["rt-core"] }
 exit-future = "0.2.0"
-codec = { package = "parity-scale-codec", version = "1.1.0", default-features = false, features = ["derive"] }
-<<<<<<< HEAD
+codec = { package = "parity-scale-codec", version = "1.1.0", features = ["derive"] }
 sc-network = { git = "https://github.com/paritytech/substrate", branch = "bkchr-propose-with-proof" }
 consensus_common = { package = "sp-consensus", git = "https://github.com/paritytech/substrate", branch = "bkchr-propose-with-proof" }
 client = { package = "sc-client-api", git = "https://github.com/paritytech/substrate", branch = "bkchr-propose-with-proof" }
 sc-client = { git = "https://github.com/paritytech/substrate", branch = "bkchr-propose-with-proof" }
-sp-runtime = { git = "https://github.com/paritytech/substrate", default-features = false, branch = "bkchr-propose-with-proof" }
+sp-runtime = { git = "https://github.com/paritytech/substrate", branch = "bkchr-propose-with-proof" }
 sp-blockchain = { git = "https://github.com/paritytech/substrate", branch = "bkchr-propose-with-proof" }
 sp-api = { git = "https://github.com/paritytech/substrate", branch = "bkchr-propose-with-proof" }
 keystore = { package = "sc-keystore", git = "https://github.com/paritytech/substrate", branch = "bkchr-propose-with-proof" }
 sp-core = { git = "https://github.com/paritytech/substrate", branch = "bkchr-propose-with-proof" }
-=======
-sc-network = { git = "https://github.com/paritytech/substrate", branch = "polkadot-master" }
-consensus_common = { package = "sp-consensus", git = "https://github.com/paritytech/substrate", branch = "polkadot-master" }
-client = { package = "sc-client-api", git = "https://github.com/paritytech/substrate", branch = "polkadot-master" }
-sc-client = { git = "https://github.com/paritytech/substrate", branch = "polkadot-master" }
-sp-runtime = { git = "https://github.com/paritytech/substrate", default-features = false, branch = "polkadot-master" }
-sp-blockchain = { git = "https://github.com/paritytech/substrate", branch = "polkadot-master" }
-sp-api = { git = "https://github.com/paritytech/substrate", branch = "polkadot-master" }
-keystore = { package = "sc-keystore", git = "https://github.com/paritytech/substrate", branch = "polkadot-master" }
-sp-core = { git = "https://github.com/paritytech/substrate", branch = "polkadot-master" }
->>>>>>> b2509f9d
 kvdb = "0.2.0"
 kvdb-memorydb = "0.2.0"
 
