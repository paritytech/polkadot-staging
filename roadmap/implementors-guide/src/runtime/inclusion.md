--- conflicted
+++ resolved
@@ -58,7 +58,6 @@
   1. For all now-available candidates, invoke the `enact_candidate` routine with the candidate and relay-parent number.
   1. > TODO: pass it onwards to `Validity` module.
   1. Return a list of freed cores consisting of the cores where candidates have become available.
-<<<<<<< HEAD
 * `process_candidates(BackedCandidates, scheduled: Vec<CoreAssignment>, group_validators: Fn(GroupIndex) -> Option<Vec<ValidatorIndex>>)`:
   1. check that each candidate corresponds to a scheduled core and that they are ordered in the same order the cores appear in assignments in `scheduled`.
   1. check that `scheduled` is sorted ascending by `CoreIndex`, without duplicates.
@@ -67,13 +66,7 @@
   1. Ensure that any code upgrade scheduled by the candidate does not happen within `config.validation_upgrade_frequency` of `Paras::last_code_upgrade(para_id, true)`, if any, comparing against the value of `Paras::FutureCodeUpgrades` for the given para ID.
   1. Check the collator's signature on the pov block.
   1. check the backing of the candidate using the signatures and the bitfields, comparing against the validators assigned to the groups, fetched with the `group_validators` lookup.
-=======
-* `process_candidates(BackedCandidates, scheduled: Vec<CoreAssignment>)`:
-  1. check that each candidate corresponds to a scheduled core and that they are ordered in ascending order by `ParaId`.
-  1. Ensure that any code upgrade scheduled by the candidate does not happen within `config.validation_upgrade_frequency` of the currently scheduled upgrade, if any, comparing against the value of `Paras::FutureCodeUpgrades` for the given para ID.
-  1. check the backing of the candidate using the signatures and the bitfields.
-  1. check that the upward messages are not exceeding `config.max_upward_queue_count` and `config.watermark_upward_queue_size` parameters.
->>>>>>> f92be014
+  1. check that the upward messages, when combined with the existing queue size, are not exceeding `config.max_upward_queue_count` and `config.watermark_upward_queue_size` parameters.
   1. create an entry in the `PendingAvailability` map for each backed candidate with a blank `availability_votes` bitfield.
   1. Return a `Vec<CoreIndex>` of all scheduled cores of the list of passed assignments that a candidate was successfully backed for, sorted ascending by CoreIndex.
 * `enact_candidate(relay_parent_number: BlockNumber, AbridgedCandidateReceipt)`:
