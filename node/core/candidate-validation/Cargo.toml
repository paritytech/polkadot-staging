[package]
name = "polkadot-node-core-candidate-validation"
version = "0.1.0"
authors = ["Parity Technologies <admin@parity.io>"]
edition = "2018"

[dependencies]
async-trait = "0.1.42"
futures = "0.3.12"
tracing = "0.1.25"

<<<<<<< HEAD
=======
sp-core = { package = "sp-core", git = "https://github.com/paritytech/substrate", branch = "master" }
sp-maybe-compressed-blob = { package = "sp-maybe-compressed-blob", git = "https://github.com/paritytech/substrate", branch = "master" }
>>>>>>> e5bab572
parity-scale-codec = { version = "2.0.0", default-features = false, features = ["bit-vec", "derive"] }

polkadot-primitives = { path = "../../../primitives" }
polkadot-parachain = { path = "../../../parachain" }
polkadot-node-primitives = { path = "../../primitives" }
polkadot-subsystem = { package = "polkadot-node-subsystem", path = "../../subsystem" }
polkadot-node-subsystem-util = { path = "../../subsystem-util" }

[target.'cfg(not(any(target_os = "android", target_os = "unknown")))'.dependencies]
polkadot-node-core-pvf = { path = "../pvf" }

[dev-dependencies]
sp-keyring = { git = "https://github.com/paritytech/substrate", branch = "master" }
futures = { version = "0.3.12", features = ["thread-pool"] }
assert_matches = "1.4.0"
polkadot-node-subsystem-test-helpers = { path = "../../subsystem-test-helpers" }
sp-core = { git = "https://github.com/paritytech/substrate", branch = "master" }<|MERGE_RESOLUTION|>--- conflicted
+++ resolved
@@ -9,11 +9,7 @@
 futures = "0.3.12"
 tracing = "0.1.25"
 
-<<<<<<< HEAD
-=======
-sp-core = { package = "sp-core", git = "https://github.com/paritytech/substrate", branch = "master" }
 sp-maybe-compressed-blob = { package = "sp-maybe-compressed-blob", git = "https://github.com/paritytech/substrate", branch = "master" }
->>>>>>> e5bab572
 parity-scale-codec = { version = "2.0.0", default-features = false, features = ["bit-vec", "derive"] }
 
 polkadot-primitives = { path = "../../../primitives" }
