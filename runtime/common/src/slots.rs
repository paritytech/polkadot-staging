--- conflicted
+++ resolved
@@ -31,12 +31,7 @@
 use primitives::v1::{
 	Id as ParaId, ValidationCode, HeadData,
 };
-<<<<<<< HEAD
-use system::{ensure_signed, ensure_root};
-=======
 use frame_system::{ensure_signed, ensure_root};
-use crate::registrar::{Registrar, swap_ordered_existence};
->>>>>>> fb831768
 use crate::slot_range::{SlotRange, SLOT_RANGE_COUNT};
 
 type BalanceOf<T> = <<T as Trait>::Currency as Currency<<T as frame_system::Trait>::AccountId>>::Balance;
@@ -952,13 +947,8 @@
 		impl_outer_origin, parameter_types, assert_ok, assert_noop,
 		traits::{OnInitialize, OnFinalize}
 	};
-<<<<<<< HEAD
-	use balances;
+	use pallet_balances;
 	use primitives::v1::{BlockNumber, Header, Id as ParaId};
-=======
-	use pallet_balances;
-	use primitives::v0::{BlockNumber, Header, Id as ParaId, Info as ParaInfo, Scheduling};
->>>>>>> fb831768
 
 	impl_outer_origin! {
 		pub enum Origin for Test {}
