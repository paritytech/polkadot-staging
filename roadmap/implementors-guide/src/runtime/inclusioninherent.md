--- conflicted
+++ resolved
@@ -16,13 +16,8 @@
 
 ## Entry Points
 
-<<<<<<< HEAD
-* `inclusion`: This entry-point accepts two parameters: [`Bitfields`](/type-definitions.html#signed-availability-bitfield) and [`BackedCandidates`](/type-definitions.html#backed-candidate).
+* `inclusion`: This entry-point accepts two parameters: [`Bitfields`](../type-definitions.html#signed-availability-bitfield) and [`BackedCandidates`](../type-definitions.html#backed-candidate).
     1. The `Bitfields` are first forwarded to the `Inclusion::process_bitfields` routine, returning a set of freed cores. Provide a `Scheduler::core_para` as a core-lookup to the `process_bitfields` routine. Annotate each of these freed cores with `FreedReason::Concluded`.
-=======
-* `inclusion`: This entry-point accepts two parameters: [`Bitfields`](../type-definitions.html#signed-availability-bitfield) and [`BackedCandidates`](../type-definitions.html#backed-candidate).
-    1. The `Bitfields` are first forwarded to the `process_bitfields` routine, returning a set of freed cores. Provide a `Scheduler::core_para` as a core-lookup to the `process_bitfields` routine. Annotate each of these freed cores with `FreedReason::Concluded`.
->>>>>>> ef01f47d
     1. If `Scheduler::availability_timeout_predicate` is `Some`, invoke `Inclusion::collect_pending` using it, and add timed-out cores to the free cores, annotated with `FreedReason::TimedOut`.
     1. Invoke `Scheduler::schedule(freed)`
 	1. Invoke the `Inclusion::process_candidates` routine with the parameters `(backed_candidates, Scheduler::scheduled(), Scheduler::group_validators)`.
