// Copyright 2020 Parity Technologies (UK) Ltd.
// This file is part of Polkadot.

// Polkadot is free software: you can redistribute it and/or modify
// it under the terms of the GNU General Public License as published by
// the Free Software Foundation, either version 3 of the License, or
// (at your option) any later version.

// Polkadot is distributed in the hope that it will be useful,
// but WITHOUT ANY WARRANTY; without even the implied warranty of
// MERCHANTABILITY or FITNESS FOR A PARTICULAR PURPOSE.  See the
// GNU General Public License for more details.

// You should have received a copy of the GNU General Public License
// along with Polkadot.  If not, see <http://www.gnu.org/licenses/>.

//! The Candidate Validation subsystem.
//!
//! This handles incoming requests from other subsystems to validate candidates
//! according to a validation function. This delegates validation to an underlying
//! pool of processes used for execution of the Wasm.

#![deny(unused_crate_dependencies, unused_results)]
#![warn(missing_docs)]

use polkadot_subsystem::{
	Subsystem, SubsystemContext, SpawnedSubsystem, SubsystemResult, SubsystemError,
	FromOverseer, OverseerSignal,
	messages::{
		AllMessages, CandidateValidationMessage, RuntimeApiMessage,
		ValidationFailed, RuntimeApiRequest,
	},
};
use polkadot_node_subsystem_util::metrics::{self, prometheus};
use polkadot_subsystem::errors::RuntimeApiError;
use polkadot_node_primitives::{
	VALIDATION_CODE_BOMB_LIMIT, POV_BOMB_LIMIT, ValidationResult, InvalidCandidate, PoV, BlockData,
};
use polkadot_primitives::v1::{
	ValidationCode, CandidateDescriptor, PersistedValidationData,
	OccupiedCoreAssumption, Hash, CandidateCommitments,
};
use polkadot_parachain::primitives::{ValidationParams, ValidationResult as WasmValidationResult};
use polkadot_node_core_pvf::{Pvf, ValidationHost, ValidationError, InvalidCandidate as WasmInvalidCandidate};

use parity_scale_codec::Encode;

use futures::channel::oneshot;
use futures::prelude::*;

use std::sync::Arc;
use std::path::PathBuf;

use async_trait::async_trait;

const LOG_TARGET: &'static str = "parachain::candidate-validation";

/// Configuration for the candidate validation subsystem
pub struct Config {
	/// The path where candidate validation can store compiled artifacts for PVFs.
	pub artifacts_cache_path: PathBuf,
	/// The path to the executable which can be used for spawning PVF compilation & validation
	/// workers.
	pub program_path: PathBuf,
}

/// The candidate validation subsystem.
pub struct CandidateValidationSubsystem {
	metrics: Metrics,
	config: Config,
}

impl CandidateValidationSubsystem {
	/// Create a new `CandidateValidationSubsystem` with the given task spawner and isolation
	/// strategy.
	///
	/// Check out [`IsolationStrategy`] to get more details.
	pub fn with_config(config: Config, metrics: Metrics) -> Self {
		CandidateValidationSubsystem { config, metrics, }
	}
}

impl<C> Subsystem<C> for CandidateValidationSubsystem where
	C: SubsystemContext<Message = CandidateValidationMessage>,
{
	fn start(self, ctx: C) -> SpawnedSubsystem {
		let future = run(ctx, self.metrics, self.config.artifacts_cache_path, self.config.program_path)
			.map_err(|e| SubsystemError::with_origin("candidate-validation", e))
			.boxed();
		SpawnedSubsystem {
			name: "candidate-validation-subsystem",
			future,
		}
	}
}

#[tracing::instrument(skip(ctx, metrics), fields(subsystem = LOG_TARGET))]
async fn run(
	mut ctx: impl SubsystemContext<Message = CandidateValidationMessage>,
	metrics: Metrics,
	cache_path: PathBuf,
	program_path: PathBuf,
) -> SubsystemResult<()> {
	let (mut validation_host, task) = polkadot_node_core_pvf::start(
		polkadot_node_core_pvf::Config::new(cache_path, program_path),
	);
	ctx.spawn_blocking("pvf-validation-host", task.boxed()).await?;

	loop {
		match ctx.recv().await? {
			FromOverseer::Signal(OverseerSignal::ActiveLeaves(_)) => {}
			FromOverseer::Signal(OverseerSignal::BlockFinalized(..)) => {}
			FromOverseer::Signal(OverseerSignal::Conclude) => return Ok(()),
			FromOverseer::Communication { msg } => match msg {
				CandidateValidationMessage::ValidateFromChainState(
					descriptor,
					pov,
					response_sender,
				) => {
					let _timer = metrics.time_validate_from_chain_state();

					let res = spawn_validate_from_chain_state(
						&mut ctx,
						&mut validation_host,
						descriptor,
						pov,
						&metrics,
					).await;

					match res {
						Ok(x) => {
							metrics.on_validation_event(&x);
							let _ = response_sender.send(x);
						}
						Err(e) => return Err(e),
					}
				}
				CandidateValidationMessage::ValidateFromExhaustive(
					persisted_validation_data,
					validation_code,
					descriptor,
					pov,
					response_sender,
				) => {
					let _timer = metrics.time_validate_from_exhaustive();

					let res = validate_candidate_exhaustive(
						&mut validation_host,
						persisted_validation_data,
						validation_code,
						descriptor,
						pov,
						&metrics,
					).await;

					match res {
						Ok(x) => {
							metrics.on_validation_event(&x);
							if let Err(_e) = response_sender.send(x) {
								tracing::warn!(
									target: LOG_TARGET,
									"Requester of candidate validation dropped",
								)
							}
						},
						Err(e) => return Err(e),
					}
				}
			}
		}
	}
}

async fn runtime_api_request<T>(
	ctx: &mut impl SubsystemContext<Message = CandidateValidationMessage>,
	relay_parent: Hash,
	request: RuntimeApiRequest,
	receiver: oneshot::Receiver<Result<T, RuntimeApiError>>,
) -> SubsystemResult<Result<T, RuntimeApiError>> {
	ctx.send_message(
		AllMessages::RuntimeApi(RuntimeApiMessage::Request(
			relay_parent,
			request,
		))
	).await;

	receiver.await.map_err(Into::into)
}

#[derive(Debug)]
enum AssumptionCheckOutcome {
	Matches(PersistedValidationData, ValidationCode),
	DoesNotMatch,
	BadRequest,
}

#[tracing::instrument(level = "trace", skip(ctx), fields(subsystem = LOG_TARGET))]
async fn check_assumption_validation_data(
	ctx: &mut impl SubsystemContext<Message = CandidateValidationMessage>,
	descriptor: &CandidateDescriptor,
	assumption: OccupiedCoreAssumption,
) -> SubsystemResult<AssumptionCheckOutcome> {
	let validation_data = {
		let (tx, rx) = oneshot::channel();
		let d = runtime_api_request(
			ctx,
			descriptor.relay_parent,
			RuntimeApiRequest::PersistedValidationData(
				descriptor.para_id,
				assumption,
				tx,
			),
			rx,
		).await?;

		match d {
			Ok(None) | Err(_) => {
				return Ok(AssumptionCheckOutcome::BadRequest);
			}
			Ok(Some(d)) => d,
		}
	};

	let persisted_validation_data_hash = validation_data.hash();

	SubsystemResult::Ok(if descriptor.persisted_validation_data_hash == persisted_validation_data_hash {
		let (code_tx, code_rx) = oneshot::channel();
		let validation_code = runtime_api_request(
			ctx,
			descriptor.relay_parent,
			RuntimeApiRequest::ValidationCode(
				descriptor.para_id,
				assumption,
				code_tx,
			),
			code_rx,
		).await?;

		match validation_code {
			Ok(None) | Err(_) => AssumptionCheckOutcome::BadRequest,
			Ok(Some(v)) => AssumptionCheckOutcome::Matches(validation_data, v),
		}
	} else {
		AssumptionCheckOutcome::DoesNotMatch
	})
}

#[tracing::instrument(level = "trace", skip(ctx), fields(subsystem = LOG_TARGET))]
async fn find_assumed_validation_data(
	ctx: &mut impl SubsystemContext<Message = CandidateValidationMessage>,
	descriptor: &CandidateDescriptor,
) -> SubsystemResult<AssumptionCheckOutcome> {
	// The candidate descriptor has a `persisted_validation_data_hash` which corresponds to
	// one of up to two possible values that we can derive from the state of the
	// relay-parent. We can fetch these values by getting the persisted validation data
	// based on the different `OccupiedCoreAssumption`s.

	const ASSUMPTIONS: &[OccupiedCoreAssumption] = &[
		OccupiedCoreAssumption::Included,
		OccupiedCoreAssumption::TimedOut,
		// `TimedOut` and `Free` both don't perform any speculation and therefore should be the same
		// for our purposes here. In other words, if `TimedOut` matched then the `Free` must be
		// matched as well.
	];

	// Consider running these checks in parallel to reduce validation latency.
	for assumption in ASSUMPTIONS {
		let outcome = check_assumption_validation_data(ctx, descriptor, *assumption).await?;

		match outcome {
			AssumptionCheckOutcome::Matches(_, _) => return Ok(outcome),
			AssumptionCheckOutcome::BadRequest => return Ok(outcome),
			AssumptionCheckOutcome::DoesNotMatch => continue,
		}
	}

	Ok(AssumptionCheckOutcome::DoesNotMatch)
}

#[tracing::instrument(
	level = "trace",
	skip(ctx, validation_host, pov, metrics),
	fields(subsystem = LOG_TARGET),
)]
async fn spawn_validate_from_chain_state(
	ctx: &mut impl SubsystemContext<Message = CandidateValidationMessage>,
	validation_host: &mut ValidationHost,
	descriptor: CandidateDescriptor,
	pov: Arc<PoV>,
	metrics: &Metrics,
) -> SubsystemResult<Result<ValidationResult, ValidationFailed>> {
	let (validation_data, validation_code) =
		match find_assumed_validation_data(ctx, &descriptor).await? {
			AssumptionCheckOutcome::Matches(validation_data, validation_code) => {
				(validation_data, validation_code)
			}
			AssumptionCheckOutcome::DoesNotMatch => {
				// If neither the assumption of the occupied core having the para included or the assumption
				// of the occupied core timing out are valid, then the persisted_validation_data_hash in the descriptor
				// is not based on the relay parent and is thus invalid.
				return Ok(Ok(ValidationResult::Invalid(InvalidCandidate::BadParent)));
			}
			AssumptionCheckOutcome::BadRequest => {
				return Ok(Err(ValidationFailed("Assumption Check: Bad request".into())));
			}
		};

	let validation_result = validate_candidate_exhaustive(
		validation_host,
		validation_data,
		validation_code,
		descriptor.clone(),
		pov,
		metrics,
	)
	.await;

	if let Ok(Ok(ValidationResult::Valid(ref outputs, _))) = validation_result {
		let (tx, rx) = oneshot::channel();
		match runtime_api_request(
			ctx,
			descriptor.relay_parent,
			RuntimeApiRequest::CheckValidationOutputs(descriptor.para_id, outputs.clone(), tx),
			rx,
		)
		.await?
		{
			Ok(true) => {}
			Ok(false) => {
				return Ok(Ok(ValidationResult::Invalid(
					InvalidCandidate::InvalidOutputs,
				)));
			}
			Err(_) => {
				return Ok(Err(ValidationFailed("Check Validation Outputs: Bad request".into())));
			}
		}
	}

	validation_result
}

#[tracing::instrument(
	level = "trace",
	skip(validation_backend, validation_code, pov, metrics),
	fields(subsystem = LOG_TARGET),
)]
async fn validate_candidate_exhaustive(
	mut validation_backend: impl ValidationBackend,
	persisted_validation_data: PersistedValidationData,
	validation_code: ValidationCode,
	descriptor: CandidateDescriptor,
	pov: Arc<PoV>,
	metrics: &Metrics,
) -> SubsystemResult<Result<ValidationResult, ValidationFailed>> {
	let _timer = metrics.time_validate_candidate_exhaustive();

	if let Err(e) = perform_basic_checks(
		&descriptor,
		persisted_validation_data.max_pov_size,
		&*pov,
		&validation_code,
	) {
		return Ok(Ok(ValidationResult::Invalid(e)));
	}

	let params = ValidationParams {
		parent_head: persisted_validation_data.parent_head.clone(),
		block_data: pov.block_data.clone(),
		relay_parent_number: persisted_validation_data.relay_parent_number,
		relay_parent_storage_root: persisted_validation_data.relay_parent_storage_root,
	};

	let result = validation_backend.validate_candidate(validation_code, params).await;

	let result = match result {
		Err(ValidationError::InternalError(e)) => Err(ValidationFailed(e)),

		Err(ValidationError::InvalidCandidate(WasmInvalidCandidate::HardTimeout)) =>
			Ok(ValidationResult::Invalid(InvalidCandidate::Timeout)),
		Err(ValidationError::InvalidCandidate(WasmInvalidCandidate::WorkerReportedError(e))) =>
			Ok(ValidationResult::Invalid(InvalidCandidate::ExecutionError(e))),
		Err(ValidationError::InvalidCandidate(WasmInvalidCandidate::AmbigiousWorkerDeath)) =>
			Ok(ValidationResult::Invalid(InvalidCandidate::ExecutionError("ambigious worker death".to_string()))),

		Ok(res) => {
			if res.head_data.hash() != descriptor.para_head {
				Ok(ValidationResult::Invalid(InvalidCandidate::ParaHeadHashMismatch))
			} else {
				let outputs = CandidateCommitments {
					head_data: res.head_data,
					upward_messages: res.upward_messages,
					horizontal_messages: res.horizontal_messages,
					new_validation_code: res.new_validation_code,
					processed_downward_messages: res.processed_downward_messages,
					hrmp_watermark: res.hrmp_watermark,
				};
				Ok(ValidationResult::Valid(outputs, persisted_validation_data))
			}
		}
	};

	Ok(result)
}

#[async_trait]
trait ValidationBackend {
	async fn validate_candidate(&mut self, validation_code: ValidationCode, params: ValidationParams) ->
		Result<WasmValidationResult, ValidationError>;
}

#[async_trait]
impl ValidationBackend for &'_ mut ValidationHost {
	async fn validate_candidate(&mut self, validation_code: ValidationCode, params: ValidationParams) -> Result<WasmValidationResult, ValidationError>
	{
		let (tx, rx) = oneshot::channel();
		if let Err(err) = self.execute_pvf(
			Pvf::from_code(validation_code.0),
			params.encode(),
			polkadot_node_core_pvf::Priority::Normal,
			tx,
		).await {
			return Err(ValidationError::InternalError(format!("cannot send pvf to the validation host: {:?}", err)));
		}

		let validation_result = rx
			.await
			.map_err(|_| ValidationError::InternalError("validation was cancelled".into()))?;

		validation_result
	}
}

/// Does basic checks of a candidate. Provide the encoded PoV-block. Returns `Ok` if basic checks
/// are passed, `Err` otherwise.
#[tracing::instrument(level = "trace", skip(pov, validation_code), fields(subsystem = LOG_TARGET))]
fn perform_basic_checks(
	candidate: &CandidateDescriptor,
	max_pov_size: u32,
	pov: &PoV,
	validation_code: &ValidationCode,
) -> Result<(), InvalidCandidate> {
	let pov_hash = pov.hash();
	let validation_code_hash = validation_code.hash();

	let encoded_pov_size = pov.encoded_size();
	if encoded_pov_size > max_pov_size as usize {
		return Err(InvalidCandidate::ParamsTooLarge(encoded_pov_size as u64));
	}

	if pov_hash != candidate.pov_hash {
		return Err(InvalidCandidate::PoVHashMismatch);
	}

	if validation_code_hash != candidate.validation_code_hash {
		return Err(InvalidCandidate::CodeHashMismatch);
	}

	if let Err(()) = candidate.check_collator_signature() {
		return Err(InvalidCandidate::BadSignature);
	}

	Ok(())
}

<<<<<<< HEAD
=======
trait ValidationBackend {
	type Arg;

	fn validate<S: SpawnNamed + 'static>(
		arg: Self::Arg,
		raw_validation_code: &[u8],
		params: ValidationParams,
		spawn: S,
	) -> Result<WasmValidationResult, ValidationError>;
}

struct RealValidationBackend;

impl ValidationBackend for RealValidationBackend {
	type Arg = IsolationStrategy;

	fn validate<S: SpawnNamed + 'static>(
		isolation_strategy: IsolationStrategy,
		raw_validation_code: &[u8],
		params: ValidationParams,
		spawn: S,
	) -> Result<WasmValidationResult, ValidationError> {
		wasm_executor::validate_candidate(
			&raw_validation_code,
			params,
			&isolation_strategy,
			spawn,
		)
	}
}

/// Validates the candidate from exhaustive parameters.
///
/// Sends the result of validation on the channel once complete.
#[tracing::instrument(level = "trace", skip(backend_arg, validation_code, pov, spawn, metrics), fields(subsystem = LOG_TARGET))]
fn validate_candidate_exhaustive<B: ValidationBackend, S: SpawnNamed + 'static>(
	backend_arg: B::Arg,
	persisted_validation_data: PersistedValidationData,
	validation_code: ValidationCode,
	descriptor: CandidateDescriptor,
	pov: Arc<PoV>,
	spawn: S,
	metrics: &Metrics,
) -> Result<ValidationResult, ValidationFailed> {
	let _timer = metrics.time_validate_candidate_exhaustive();

	if let Err(e) = perform_basic_checks(
		&descriptor,
		persisted_validation_data.max_pov_size,
		&*pov,
		&validation_code,
	) {
		return Ok(ValidationResult::Invalid(e))
	}

	let raw_validation_code = match sp_maybe_compressed_blob::decompress(
		&validation_code.0,
		VALIDATION_CODE_BOMB_LIMIT,
	) {
		Ok(code) => code,
		Err(e) => {
			tracing::debug!(target: LOG_TARGET, err=?e, "Invalid validation code");

			// If the validation code is invalid, the candidate certainly is.
			return Ok(ValidationResult::Invalid(InvalidCandidate::CodeDecompressionFailure));
		}
	};

	let raw_block_data = match sp_maybe_compressed_blob::decompress(
		&pov.block_data.0,
		POV_BOMB_LIMIT,
	) {
		Ok(block_data) => BlockData(block_data.to_vec()),
		Err(e) => {
			tracing::debug!(target: LOG_TARGET, err=?e, "Invalid PoV code");

			// If the PoV is invalid, the candidate certainly is.
			return Ok(ValidationResult::Invalid(InvalidCandidate::PoVDecompressionFailure));
		}
	};

	let params = ValidationParams {
		parent_head: persisted_validation_data.parent_head.clone(),
		block_data: raw_block_data,
		relay_parent_number: persisted_validation_data.relay_parent_number,
		relay_parent_storage_root: persisted_validation_data.relay_parent_storage_root,
	};

	match B::validate(backend_arg, &raw_validation_code, params, spawn) {
		Err(ValidationError::InvalidCandidate(WasmInvalidCandidate::Timeout)) =>
			Ok(ValidationResult::Invalid(InvalidCandidate::Timeout)),
		Err(ValidationError::InvalidCandidate(WasmInvalidCandidate::ParamsTooLarge(l, _))) =>
			Ok(ValidationResult::Invalid(InvalidCandidate::ParamsTooLarge(l as u64))),
		Err(ValidationError::InvalidCandidate(WasmInvalidCandidate::CodeTooLarge(l, _))) =>
			Ok(ValidationResult::Invalid(InvalidCandidate::CodeTooLarge(l as u64))),
		Err(ValidationError::InvalidCandidate(WasmInvalidCandidate::BadReturn)) =>
			Ok(ValidationResult::Invalid(InvalidCandidate::BadReturn)),
		Err(ValidationError::InvalidCandidate(WasmInvalidCandidate::WasmExecutor(e))) =>
			Ok(ValidationResult::Invalid(InvalidCandidate::ExecutionError(e.to_string()))),
		Err(ValidationError::InvalidCandidate(WasmInvalidCandidate::ExternalWasmExecutor(e))) =>
			Ok(ValidationResult::Invalid(InvalidCandidate::ExecutionError(e.to_string()))),
		Err(ValidationError::Internal(e)) => Err(ValidationFailed(e.to_string())),
		Ok(res) => {
			if res.head_data.hash() != descriptor.para_head {
				return Ok(ValidationResult::Invalid(InvalidCandidate::ParaHeadHashMismatch));
			}

			let outputs = CandidateCommitments {
				head_data: res.head_data,
				upward_messages: res.upward_messages,
				horizontal_messages: res.horizontal_messages,
				new_validation_code: res.new_validation_code,
				processed_downward_messages: res.processed_downward_messages,
				hrmp_watermark: res.hrmp_watermark,
			};
			Ok(ValidationResult::Valid(outputs, persisted_validation_data))
		}
	}
}

>>>>>>> e5bab572
#[derive(Clone)]
struct MetricsInner {
	validation_requests: prometheus::CounterVec<prometheus::U64>,
	validate_from_chain_state: prometheus::Histogram,
	validate_from_exhaustive: prometheus::Histogram,
	validate_candidate_exhaustive: prometheus::Histogram,
}

/// Candidate validation metrics.
#[derive(Default, Clone)]
pub struct Metrics(Option<MetricsInner>);

impl Metrics {
	fn on_validation_event(&self, event: &Result<ValidationResult, ValidationFailed>) {
		if let Some(metrics) = &self.0 {
			match event {
				Ok(ValidationResult::Valid(_, _)) => {
					metrics.validation_requests.with_label_values(&["valid"]).inc();
				},
				Ok(ValidationResult::Invalid(_)) => {
					metrics.validation_requests.with_label_values(&["invalid"]).inc();
				},
				Err(_) => {
					metrics.validation_requests.with_label_values(&["validation failure"]).inc();
				},
			}
		}
	}

	/// Provide a timer for `validate_from_chain_state` which observes on drop.
	fn time_validate_from_chain_state(&self) -> Option<metrics::prometheus::prometheus::HistogramTimer> {
		self.0.as_ref().map(|metrics| metrics.validate_from_chain_state.start_timer())
	}

	/// Provide a timer for `validate_from_exhaustive` which observes on drop.
	fn time_validate_from_exhaustive(&self) -> Option<metrics::prometheus::prometheus::HistogramTimer> {
		self.0.as_ref().map(|metrics| metrics.validate_from_exhaustive.start_timer())
	}

	/// Provide a timer for `validate_candidate_exhaustive` which observes on drop.
	fn time_validate_candidate_exhaustive(&self) -> Option<metrics::prometheus::prometheus::HistogramTimer> {
		self.0.as_ref().map(|metrics| metrics.validate_candidate_exhaustive.start_timer())
	}
}

impl metrics::Metrics for Metrics {
	fn try_register(registry: &prometheus::Registry) -> Result<Self, prometheus::PrometheusError> {
		let metrics = MetricsInner {
			validation_requests: prometheus::register(
				prometheus::CounterVec::new(
					prometheus::Opts::new(
						"parachain_validation_requests_total",
						"Number of validation requests served.",
					),
					&["validity"],
				)?,
				registry,
			)?,
			validate_from_chain_state: prometheus::register(
				prometheus::Histogram::with_opts(
					prometheus::HistogramOpts::new(
						"parachain_candidate_validation_validate_from_chain_state",
						"Time spent within `candidate_validation::validate_from_chain_state`",
					)
				)?,
				registry,
			)?,
			validate_from_exhaustive: prometheus::register(
				prometheus::Histogram::with_opts(
					prometheus::HistogramOpts::new(
						"parachain_candidate_validation_validate_from_exhaustive",
						"Time spent within `candidate_validation::validate_from_exhaustive`",
					)
				)?,
				registry,
			)?,
			validate_candidate_exhaustive: prometheus::register(
				prometheus::Histogram::with_opts(
					prometheus::HistogramOpts::new(
						"parachain_candidate_validation_validate_candidate_exhaustive",
						"Time spent within `candidate_validation::validate_candidate_exhaustive`",
					)
				)?,
				registry,
			)?,
		};
		Ok(Metrics(Some(metrics)))
	}
}

#[cfg(test)]
mod tests {
    use super::*;
	use polkadot_node_subsystem_test_helpers as test_helpers;
	use polkadot_primitives::v1::{HeadData, UpwardMessage};
	use sp_core::testing::TaskExecutor;
	use futures::executor;
	use assert_matches::assert_matches;
	use sp_keyring::Sr25519Keyring;

<<<<<<< HEAD
=======
	struct MockValidationBackend;

	struct MockValidationArg {
		result: Result<WasmValidationResult, ValidationError>,
	}

	impl ValidationBackend for MockValidationBackend {
		type Arg = MockValidationArg;

		fn validate<S: SpawnNamed + 'static>(
			arg: Self::Arg,
			_raw_validation_code: &[u8],
			_params: ValidationParams,
			_spawn: S,
		) -> Result<WasmValidationResult, ValidationError> {
			arg.result
		}
	}

>>>>>>> e5bab572
	fn collator_sign(descriptor: &mut CandidateDescriptor, collator: Sr25519Keyring) {
		descriptor.collator = collator.public().into();
		let payload = polkadot_primitives::v1::collator_signature_payload(
			&descriptor.relay_parent,
			&descriptor.para_id,
			&descriptor.persisted_validation_data_hash,
			&descriptor.pov_hash,
			&descriptor.validation_code_hash,
		);

		descriptor.signature = collator.sign(&payload[..]).into();
		assert!(descriptor.check_collator_signature().is_ok());
	}

	#[test]
	fn correctly_checks_included_assumption() {
		let validation_data: PersistedValidationData = Default::default();
		let validation_code: ValidationCode = vec![1, 2, 3].into();

		let persisted_validation_data_hash = validation_data.hash();
		let relay_parent = [2; 32].into();
		let para_id = 5.into();

		let mut candidate = CandidateDescriptor::default();
		candidate.relay_parent = relay_parent;
		candidate.persisted_validation_data_hash = persisted_validation_data_hash;
		candidate.para_id = para_id;

		let pool = TaskExecutor::new();
		let (mut ctx, mut ctx_handle) = test_helpers::make_subsystem_context(pool.clone());

		let (check_fut, check_result) = check_assumption_validation_data(
			&mut ctx,
			&candidate,
			OccupiedCoreAssumption::Included,
		).remote_handle();

		let test_fut = async move {
			assert_matches!(
				ctx_handle.recv().await,
				AllMessages::RuntimeApi(RuntimeApiMessage::Request(
					rp,
					RuntimeApiRequest::PersistedValidationData(
						p,
						OccupiedCoreAssumption::Included,
						tx
					),
				)) => {
					assert_eq!(rp, relay_parent);
					assert_eq!(p, para_id);

					let _ = tx.send(Ok(Some(validation_data.clone())));
				}
			);

			assert_matches!(
				ctx_handle.recv().await,
				AllMessages::RuntimeApi(RuntimeApiMessage::Request(
					rp,
					RuntimeApiRequest::ValidationCode(p, OccupiedCoreAssumption::Included, tx)
				)) => {
					assert_eq!(rp, relay_parent);
					assert_eq!(p, para_id);

					let _ = tx.send(Ok(Some(validation_code.clone())));
				}
			);

			assert_matches!(check_result.await.unwrap(), AssumptionCheckOutcome::Matches(o, v) => {
				assert_eq!(o, validation_data);
				assert_eq!(v, validation_code);
			});
		};

		let test_fut = future::join(test_fut, check_fut);
		executor::block_on(test_fut);
	}

	#[test]
	fn correctly_checks_timed_out_assumption() {
		let validation_data: PersistedValidationData = Default::default();
		let validation_code: ValidationCode = vec![1, 2, 3].into();

		let persisted_validation_data_hash = validation_data.hash();
		let relay_parent = [2; 32].into();
		let para_id = 5.into();

		let mut candidate = CandidateDescriptor::default();
		candidate.relay_parent = relay_parent;
		candidate.persisted_validation_data_hash = persisted_validation_data_hash;
		candidate.para_id = para_id;

		let pool = TaskExecutor::new();
		let (mut ctx, mut ctx_handle) = test_helpers::make_subsystem_context(pool.clone());

		let (check_fut, check_result) = check_assumption_validation_data(
			&mut ctx,
			&candidate,
			OccupiedCoreAssumption::TimedOut,
		).remote_handle();

		let test_fut = async move {
			assert_matches!(
				ctx_handle.recv().await,
				AllMessages::RuntimeApi(RuntimeApiMessage::Request(
					rp,
					RuntimeApiRequest::PersistedValidationData(
						p,
						OccupiedCoreAssumption::TimedOut,
						tx
					),
				)) => {
					assert_eq!(rp, relay_parent);
					assert_eq!(p, para_id);

					let _ = tx.send(Ok(Some(validation_data.clone())));
				}
			);

			assert_matches!(
				ctx_handle.recv().await,
				AllMessages::RuntimeApi(RuntimeApiMessage::Request(
					rp,
					RuntimeApiRequest::ValidationCode(p, OccupiedCoreAssumption::TimedOut, tx)
				)) => {
					assert_eq!(rp, relay_parent);
					assert_eq!(p, para_id);

					let _ = tx.send(Ok(Some(validation_code.clone())));
				}
			);

			assert_matches!(check_result.await.unwrap(), AssumptionCheckOutcome::Matches(o, v) => {
				assert_eq!(o, validation_data);
				assert_eq!(v, validation_code);
			});
		};

		let test_fut = future::join(test_fut, check_fut);
		executor::block_on(test_fut);
	}

	#[test]
	fn check_is_bad_request_if_no_validation_data() {
		let validation_data: PersistedValidationData = Default::default();
		let persisted_validation_data_hash = validation_data.hash();
		let relay_parent = [2; 32].into();
		let para_id = 5.into();

		let mut candidate = CandidateDescriptor::default();
		candidate.relay_parent = relay_parent;
		candidate.persisted_validation_data_hash = persisted_validation_data_hash;
		candidate.para_id = para_id;

		let pool = TaskExecutor::new();
		let (mut ctx, mut ctx_handle) = test_helpers::make_subsystem_context(pool.clone());

		let (check_fut, check_result) = check_assumption_validation_data(
			&mut ctx,
			&candidate,
			OccupiedCoreAssumption::Included,
		).remote_handle();

		let test_fut = async move {
			assert_matches!(
				ctx_handle.recv().await,
				AllMessages::RuntimeApi(RuntimeApiMessage::Request(
					rp,
					RuntimeApiRequest::PersistedValidationData(
						p,
						OccupiedCoreAssumption::Included,
						tx
					),
				)) => {
					assert_eq!(rp, relay_parent);
					assert_eq!(p, para_id);

					let _ = tx.send(Ok(None));
				}
			);

			assert_matches!(check_result.await.unwrap(), AssumptionCheckOutcome::BadRequest);
		};

		let test_fut = future::join(test_fut, check_fut);
		executor::block_on(test_fut);
	}

	#[test]
	fn check_is_bad_request_if_no_validation_code() {
		let validation_data: PersistedValidationData = Default::default();
		let persisted_validation_data_hash = validation_data.hash();
		let relay_parent = [2; 32].into();
		let para_id = 5.into();

		let mut candidate = CandidateDescriptor::default();
		candidate.relay_parent = relay_parent;
		candidate.persisted_validation_data_hash = persisted_validation_data_hash;
		candidate.para_id = para_id;

		let pool = TaskExecutor::new();
		let (mut ctx, mut ctx_handle) = test_helpers::make_subsystem_context(pool.clone());

		let (check_fut, check_result) = check_assumption_validation_data(
			&mut ctx,
			&candidate,
			OccupiedCoreAssumption::TimedOut,
		).remote_handle();

		let test_fut = async move {
			assert_matches!(
				ctx_handle.recv().await,
				AllMessages::RuntimeApi(RuntimeApiMessage::Request(
					rp,
					RuntimeApiRequest::PersistedValidationData(
						p,
						OccupiedCoreAssumption::TimedOut,
						tx
					),
				)) => {
					assert_eq!(rp, relay_parent);
					assert_eq!(p, para_id);

					let _ = tx.send(Ok(Some(validation_data.clone())));
				}
			);

			assert_matches!(
				ctx_handle.recv().await,
				AllMessages::RuntimeApi(RuntimeApiMessage::Request(
					rp,
					RuntimeApiRequest::ValidationCode(p, OccupiedCoreAssumption::TimedOut, tx)
				)) => {
					assert_eq!(rp, relay_parent);
					assert_eq!(p, para_id);

					let _ = tx.send(Ok(None));
				}
			);

			assert_matches!(check_result.await.unwrap(), AssumptionCheckOutcome::BadRequest);
		};

		let test_fut = future::join(test_fut, check_fut);
		executor::block_on(test_fut);
	}

	#[test]
	fn check_does_not_match() {
		let validation_data: PersistedValidationData = Default::default();
		let relay_parent = [2; 32].into();
		let para_id = 5.into();

		let mut candidate = CandidateDescriptor::default();
		candidate.relay_parent = relay_parent;
		candidate.persisted_validation_data_hash = [3; 32].into();
		candidate.para_id = para_id;

		let pool = TaskExecutor::new();
		let (mut ctx, mut ctx_handle) = test_helpers::make_subsystem_context(pool.clone());

		let (check_fut, check_result) = check_assumption_validation_data(
			&mut ctx,
			&candidate,
			OccupiedCoreAssumption::Included,
		).remote_handle();

		let test_fut = async move {
			assert_matches!(
				ctx_handle.recv().await,
				AllMessages::RuntimeApi(RuntimeApiMessage::Request(
					rp,
					RuntimeApiRequest::PersistedValidationData(
						p,
						OccupiedCoreAssumption::Included,
						tx
					),
				)) => {
					assert_eq!(rp, relay_parent);
					assert_eq!(p, para_id);

					let _ = tx.send(Ok(Some(validation_data.clone())));
				}
			);

			assert_matches!(check_result.await.unwrap(), AssumptionCheckOutcome::DoesNotMatch);
		};

		let test_fut = future::join(test_fut, check_fut);
		executor::block_on(test_fut);
	}

	struct MockValidatorBackend {
		result: Result<WasmValidationResult, ValidationError>,
	}

	impl MockValidatorBackend {
		fn with_hardcoded_result(result: Result<WasmValidationResult, ValidationError>) -> Self {
			Self {
				result,
			}
		}
	}

	#[async_trait]
	impl ValidationBackend for MockValidatorBackend {
		async fn validate_candidate(
			&mut self,
			_validation_code: ValidationCode,
			_params: ValidationParams
		) -> Result<WasmValidationResult, ValidationError> {
			self.result.clone()
		}
	}

	#[test]
	fn candidate_validation_ok_is_ok() {
		let validation_data = PersistedValidationData { max_pov_size: 1024, ..Default::default() };

		let pov = PoV { block_data: BlockData(vec![1; 32]) };
		let head_data = HeadData(vec![1, 1, 1]);
		let validation_code = ValidationCode(vec![2; 16]);

		let mut descriptor = CandidateDescriptor::default();
		descriptor.pov_hash = pov.hash();
		descriptor.para_head = head_data.hash();
		descriptor.validation_code_hash = validation_code.hash();
		collator_sign(&mut descriptor, Sr25519Keyring::Alice);

		let check = perform_basic_checks(
			&descriptor,
			validation_data.max_pov_size,
			&pov,
			&validation_code,
		);
		assert!(check.is_ok());

		let validation_result = WasmValidationResult {
			head_data,
			new_validation_code: Some(vec![2, 2, 2].into()),
			upward_messages: Vec::new(),
			horizontal_messages: Vec::new(),
			processed_downward_messages: 0,
			hrmp_watermark: 0,
		};

		let v = executor::block_on(validate_candidate_exhaustive(
			MockValidatorBackend::with_hardcoded_result(Ok(validation_result)),
			validation_data.clone(),
			validation_code,
			descriptor,
			Arc::new(pov),
			&Default::default(),
		))
		.unwrap()
		.unwrap();

		assert_matches!(v, ValidationResult::Valid(outputs, used_validation_data) => {
			assert_eq!(outputs.head_data, HeadData(vec![1, 1, 1]));
			assert_eq!(outputs.upward_messages, Vec::<UpwardMessage>::new());
			assert_eq!(outputs.horizontal_messages, Vec::new());
			assert_eq!(outputs.new_validation_code, Some(vec![2, 2, 2].into()));
			assert_eq!(outputs.hrmp_watermark, 0);
			assert_eq!(used_validation_data, validation_data);
		});
	}

	#[test]
	fn candidate_validation_bad_return_is_invalid() {
		let validation_data = PersistedValidationData { max_pov_size: 1024, ..Default::default() };

		let pov = PoV { block_data: BlockData(vec![1; 32]) };
		let validation_code = ValidationCode(vec![2; 16]);

		let mut descriptor = CandidateDescriptor::default();
		descriptor.pov_hash = pov.hash();
		descriptor.validation_code_hash = validation_code.hash();
		collator_sign(&mut descriptor, Sr25519Keyring::Alice);

		let check = perform_basic_checks(
			&descriptor,
			validation_data.max_pov_size,
			&pov,
			&validation_code,
		);
		assert!(check.is_ok());

		let v = executor::block_on(validate_candidate_exhaustive(
			MockValidatorBackend::with_hardcoded_result(
				Err(ValidationError::InvalidCandidate(WasmInvalidCandidate::AmbigiousWorkerDeath))
			),
			validation_data,
			validation_code,
			descriptor,
			Arc::new(pov),
			&Default::default(),
		))
		.unwrap()
		.unwrap();

		assert_matches!(v, ValidationResult::Invalid(InvalidCandidate::ExecutionError(_)));
	}

	#[test]
	fn candidate_validation_timeout_is_internal_error() {
		let validation_data = PersistedValidationData { max_pov_size: 1024, ..Default::default() };

		let pov = PoV { block_data: BlockData(vec![1; 32]) };
		let validation_code = ValidationCode(vec![2; 16]);

		let mut descriptor = CandidateDescriptor::default();
		descriptor.pov_hash = pov.hash();
		descriptor.validation_code_hash = validation_code.hash();
		collator_sign(&mut descriptor, Sr25519Keyring::Alice);

		let check = perform_basic_checks(
			&descriptor,
			validation_data.max_pov_size,
			&pov,
			&validation_code,
		);
		assert!(check.is_ok());

		let v = executor::block_on(validate_candidate_exhaustive(
			MockValidatorBackend::with_hardcoded_result(
				Err(ValidationError::InvalidCandidate(WasmInvalidCandidate::HardTimeout)),
			),
			validation_data,
			validation_code,
			descriptor,
			Arc::new(pov),
			&Default::default(),
		))
		.unwrap();

		assert_matches!(v, Ok(ValidationResult::Invalid(InvalidCandidate::Timeout)));
	}

	#[test]
	fn candidate_validation_code_mismatch_is_invalid() {
		let validation_data = PersistedValidationData { max_pov_size: 1024, ..Default::default() };

		let pov = PoV { block_data: BlockData(vec![1; 32]) };
		let validation_code = ValidationCode(vec![2; 16]);

		let mut descriptor = CandidateDescriptor::default();
		descriptor.pov_hash = pov.hash();
		descriptor.validation_code_hash = ValidationCode(vec![1; 16]).hash();
		collator_sign(&mut descriptor, Sr25519Keyring::Alice);

		let check = perform_basic_checks(
			&descriptor,
			validation_data.max_pov_size,
			&pov,
			&validation_code,
		);
		assert_matches!(check, Err(InvalidCandidate::CodeHashMismatch));

		let v = executor::block_on(validate_candidate_exhaustive(
			MockValidatorBackend::with_hardcoded_result(
				Err(ValidationError::InvalidCandidate(WasmInvalidCandidate::HardTimeout)),
			),
			validation_data,
			validation_code,
			descriptor,
			Arc::new(pov),
			&Default::default(),
		))
		.unwrap()
		.unwrap();

		assert_matches!(v, ValidationResult::Invalid(InvalidCandidate::CodeHashMismatch));
	}

	#[test]
	fn compressed_code_works() {
		let validation_data = PersistedValidationData { max_pov_size: 1024, ..Default::default() };
		let pov = PoV { block_data: BlockData(vec![1; 32]) };
		let head_data = HeadData(vec![1, 1, 1]);

		let raw_code = vec![2u8; 16];
		let validation_code = sp_maybe_compressed_blob::compress(
			&raw_code,
			VALIDATION_CODE_BOMB_LIMIT,
		)
			.map(ValidationCode)
			.unwrap();

		let mut descriptor = CandidateDescriptor::default();
		descriptor.pov_hash = pov.hash();
		descriptor.para_head = head_data.hash();
		descriptor.validation_code_hash = validation_code.hash();
		collator_sign(&mut descriptor, Sr25519Keyring::Alice);

		let validation_result = WasmValidationResult {
			head_data,
			new_validation_code: None,
			upward_messages: Vec::new(),
			horizontal_messages: Vec::new(),
			processed_downward_messages: 0,
			hrmp_watermark: 0,
		};

		let v = validate_candidate_exhaustive::<MockValidationBackend, _>(
			MockValidationArg { result: Ok(validation_result) },
			validation_data,
			validation_code,
			descriptor,
			Arc::new(pov),
			TaskExecutor::new(),
			&Default::default(),
		);

		assert_matches!(v, Ok(ValidationResult::Valid(_, _)));
	}

	#[test]
	fn code_decompression_failure_is_invalid() {
		let validation_data = PersistedValidationData { max_pov_size: 1024, ..Default::default() };
		let pov = PoV { block_data: BlockData(vec![1; 32]) };
		let head_data = HeadData(vec![1, 1, 1]);

		let raw_code = vec![2u8; VALIDATION_CODE_BOMB_LIMIT + 1];
		let validation_code = sp_maybe_compressed_blob::compress(
			&raw_code,
			VALIDATION_CODE_BOMB_LIMIT + 1,
		)
			.map(ValidationCode)
			.unwrap();

		let mut descriptor = CandidateDescriptor::default();
		descriptor.pov_hash = pov.hash();
		descriptor.para_head = head_data.hash();
		descriptor.validation_code_hash = validation_code.hash();
		collator_sign(&mut descriptor, Sr25519Keyring::Alice);

		let validation_result = WasmValidationResult {
			head_data,
			new_validation_code: None,
			upward_messages: Vec::new(),
			horizontal_messages: Vec::new(),
			processed_downward_messages: 0,
			hrmp_watermark: 0,
		};

		let v = validate_candidate_exhaustive::<MockValidationBackend, _>(
			MockValidationArg { result: Ok(validation_result) },
			validation_data,
			validation_code,
			descriptor,
			Arc::new(pov),
			TaskExecutor::new(),
			&Default::default(),
		);

		assert_matches!(
			v,
			Ok(ValidationResult::Invalid(InvalidCandidate::CodeDecompressionFailure))
		);
	}

	#[test]
	fn pov_decompression_failure_is_invalid() {
		let validation_data = PersistedValidationData {
			max_pov_size: POV_BOMB_LIMIT as u32,
			..Default::default()
		 };
		let head_data = HeadData(vec![1, 1, 1]);

		let raw_block_data = vec![2u8; POV_BOMB_LIMIT + 1];
		let pov = sp_maybe_compressed_blob::compress(
			&raw_block_data,
			POV_BOMB_LIMIT + 1,
		)
			.map(|raw| PoV { block_data: BlockData(raw) })
			.unwrap();

		let validation_code = ValidationCode(vec![2; 16]);

		let mut descriptor = CandidateDescriptor::default();
		descriptor.pov_hash = pov.hash();
		descriptor.para_head = head_data.hash();
		descriptor.validation_code_hash = validation_code.hash();
		collator_sign(&mut descriptor, Sr25519Keyring::Alice);

		let validation_result = WasmValidationResult {
			head_data,
			new_validation_code: None,
			upward_messages: Vec::new(),
			horizontal_messages: Vec::new(),
			processed_downward_messages: 0,
			hrmp_watermark: 0,
		};

		let v = validate_candidate_exhaustive::<MockValidationBackend, _>(
			MockValidationArg { result: Ok(validation_result) },
			validation_data,
			validation_code,
			descriptor,
			Arc::new(pov),
			TaskExecutor::new(),
			&Default::default(),
		);

		assert_matches!(
			v,
			Ok(ValidationResult::Invalid(InvalidCandidate::PoVDecompressionFailure))
		);
	}
}<|MERGE_RESOLUTION|>--- conflicted
+++ resolved
@@ -364,14 +364,45 @@
 		return Ok(Ok(ValidationResult::Invalid(e)));
 	}
 
+	let raw_validation_code = match sp_maybe_compressed_blob::decompress(
+		&validation_code.0,
+		VALIDATION_CODE_BOMB_LIMIT,
+	) {
+		Ok(code) => code,
+		Err(e) => {
+			tracing::debug!(target: LOG_TARGET, err=?e, "Invalid validation code");
+
+			// If the validation code is invalid, the candidate certainly is.
+			return Ok(Ok(ValidationResult::Invalid(InvalidCandidate::CodeDecompressionFailure)));
+		}
+	};
+
+	let raw_block_data = match sp_maybe_compressed_blob::decompress(
+		&pov.block_data.0,
+		POV_BOMB_LIMIT,
+	) {
+		Ok(block_data) => BlockData(block_data.to_vec()),
+		Err(e) => {
+			tracing::debug!(target: LOG_TARGET, err=?e, "Invalid PoV code");
+
+			// If the PoV is invalid, the candidate certainly is.
+			return Ok(Ok(ValidationResult::Invalid(InvalidCandidate::PoVDecompressionFailure)));
+		}
+	};
+
 	let params = ValidationParams {
 		parent_head: persisted_validation_data.parent_head.clone(),
-		block_data: pov.block_data.clone(),
+		block_data: raw_block_data,
 		relay_parent_number: persisted_validation_data.relay_parent_number,
 		relay_parent_storage_root: persisted_validation_data.relay_parent_storage_root,
 	};
 
-	let result = validation_backend.validate_candidate(validation_code, params).await;
+	let result =
+		validation_backend.validate_candidate(
+			raw_validation_code.to_vec(),
+			params
+		)
+		.await;
 
 	let result = match result {
 		Err(ValidationError::InternalError(e)) => Err(ValidationFailed(e)),
@@ -405,17 +436,23 @@
 
 #[async_trait]
 trait ValidationBackend {
-	async fn validate_candidate(&mut self, validation_code: ValidationCode, params: ValidationParams) ->
-		Result<WasmValidationResult, ValidationError>;
+	async fn validate_candidate(
+		&mut self,
+		raw_validation_code: Vec<u8>,
+		params: ValidationParams
+	) -> Result<WasmValidationResult, ValidationError>;
 }
 
 #[async_trait]
 impl ValidationBackend for &'_ mut ValidationHost {
-	async fn validate_candidate(&mut self, validation_code: ValidationCode, params: ValidationParams) -> Result<WasmValidationResult, ValidationError>
-	{
+	async fn validate_candidate(
+		&mut self,
+		raw_validation_code: Vec<u8>,
+		params: ValidationParams
+	) -> Result<WasmValidationResult, ValidationError> {
 		let (tx, rx) = oneshot::channel();
 		if let Err(err) = self.execute_pvf(
-			Pvf::from_code(validation_code.0),
+			Pvf::from_code(raw_validation_code),
 			params.encode(),
 			polkadot_node_core_pvf::Priority::Normal,
 			tx,
@@ -463,129 +500,6 @@
 	Ok(())
 }
 
-<<<<<<< HEAD
-=======
-trait ValidationBackend {
-	type Arg;
-
-	fn validate<S: SpawnNamed + 'static>(
-		arg: Self::Arg,
-		raw_validation_code: &[u8],
-		params: ValidationParams,
-		spawn: S,
-	) -> Result<WasmValidationResult, ValidationError>;
-}
-
-struct RealValidationBackend;
-
-impl ValidationBackend for RealValidationBackend {
-	type Arg = IsolationStrategy;
-
-	fn validate<S: SpawnNamed + 'static>(
-		isolation_strategy: IsolationStrategy,
-		raw_validation_code: &[u8],
-		params: ValidationParams,
-		spawn: S,
-	) -> Result<WasmValidationResult, ValidationError> {
-		wasm_executor::validate_candidate(
-			&raw_validation_code,
-			params,
-			&isolation_strategy,
-			spawn,
-		)
-	}
-}
-
-/// Validates the candidate from exhaustive parameters.
-///
-/// Sends the result of validation on the channel once complete.
-#[tracing::instrument(level = "trace", skip(backend_arg, validation_code, pov, spawn, metrics), fields(subsystem = LOG_TARGET))]
-fn validate_candidate_exhaustive<B: ValidationBackend, S: SpawnNamed + 'static>(
-	backend_arg: B::Arg,
-	persisted_validation_data: PersistedValidationData,
-	validation_code: ValidationCode,
-	descriptor: CandidateDescriptor,
-	pov: Arc<PoV>,
-	spawn: S,
-	metrics: &Metrics,
-) -> Result<ValidationResult, ValidationFailed> {
-	let _timer = metrics.time_validate_candidate_exhaustive();
-
-	if let Err(e) = perform_basic_checks(
-		&descriptor,
-		persisted_validation_data.max_pov_size,
-		&*pov,
-		&validation_code,
-	) {
-		return Ok(ValidationResult::Invalid(e))
-	}
-
-	let raw_validation_code = match sp_maybe_compressed_blob::decompress(
-		&validation_code.0,
-		VALIDATION_CODE_BOMB_LIMIT,
-	) {
-		Ok(code) => code,
-		Err(e) => {
-			tracing::debug!(target: LOG_TARGET, err=?e, "Invalid validation code");
-
-			// If the validation code is invalid, the candidate certainly is.
-			return Ok(ValidationResult::Invalid(InvalidCandidate::CodeDecompressionFailure));
-		}
-	};
-
-	let raw_block_data = match sp_maybe_compressed_blob::decompress(
-		&pov.block_data.0,
-		POV_BOMB_LIMIT,
-	) {
-		Ok(block_data) => BlockData(block_data.to_vec()),
-		Err(e) => {
-			tracing::debug!(target: LOG_TARGET, err=?e, "Invalid PoV code");
-
-			// If the PoV is invalid, the candidate certainly is.
-			return Ok(ValidationResult::Invalid(InvalidCandidate::PoVDecompressionFailure));
-		}
-	};
-
-	let params = ValidationParams {
-		parent_head: persisted_validation_data.parent_head.clone(),
-		block_data: raw_block_data,
-		relay_parent_number: persisted_validation_data.relay_parent_number,
-		relay_parent_storage_root: persisted_validation_data.relay_parent_storage_root,
-	};
-
-	match B::validate(backend_arg, &raw_validation_code, params, spawn) {
-		Err(ValidationError::InvalidCandidate(WasmInvalidCandidate::Timeout)) =>
-			Ok(ValidationResult::Invalid(InvalidCandidate::Timeout)),
-		Err(ValidationError::InvalidCandidate(WasmInvalidCandidate::ParamsTooLarge(l, _))) =>
-			Ok(ValidationResult::Invalid(InvalidCandidate::ParamsTooLarge(l as u64))),
-		Err(ValidationError::InvalidCandidate(WasmInvalidCandidate::CodeTooLarge(l, _))) =>
-			Ok(ValidationResult::Invalid(InvalidCandidate::CodeTooLarge(l as u64))),
-		Err(ValidationError::InvalidCandidate(WasmInvalidCandidate::BadReturn)) =>
-			Ok(ValidationResult::Invalid(InvalidCandidate::BadReturn)),
-		Err(ValidationError::InvalidCandidate(WasmInvalidCandidate::WasmExecutor(e))) =>
-			Ok(ValidationResult::Invalid(InvalidCandidate::ExecutionError(e.to_string()))),
-		Err(ValidationError::InvalidCandidate(WasmInvalidCandidate::ExternalWasmExecutor(e))) =>
-			Ok(ValidationResult::Invalid(InvalidCandidate::ExecutionError(e.to_string()))),
-		Err(ValidationError::Internal(e)) => Err(ValidationFailed(e.to_string())),
-		Ok(res) => {
-			if res.head_data.hash() != descriptor.para_head {
-				return Ok(ValidationResult::Invalid(InvalidCandidate::ParaHeadHashMismatch));
-			}
-
-			let outputs = CandidateCommitments {
-				head_data: res.head_data,
-				upward_messages: res.upward_messages,
-				horizontal_messages: res.horizontal_messages,
-				new_validation_code: res.new_validation_code,
-				processed_downward_messages: res.processed_downward_messages,
-				hrmp_watermark: res.hrmp_watermark,
-			};
-			Ok(ValidationResult::Valid(outputs, persisted_validation_data))
-		}
-	}
-}
-
->>>>>>> e5bab572
 #[derive(Clone)]
 struct MetricsInner {
 	validation_requests: prometheus::CounterVec<prometheus::U64>,
@@ -686,28 +600,6 @@
 	use assert_matches::assert_matches;
 	use sp_keyring::Sr25519Keyring;
 
-<<<<<<< HEAD
-=======
-	struct MockValidationBackend;
-
-	struct MockValidationArg {
-		result: Result<WasmValidationResult, ValidationError>,
-	}
-
-	impl ValidationBackend for MockValidationBackend {
-		type Arg = MockValidationArg;
-
-		fn validate<S: SpawnNamed + 'static>(
-			arg: Self::Arg,
-			_raw_validation_code: &[u8],
-			_params: ValidationParams,
-			_spawn: S,
-		) -> Result<WasmValidationResult, ValidationError> {
-			arg.result
-		}
-	}
-
->>>>>>> e5bab572
 	fn collator_sign(descriptor: &mut CandidateDescriptor, collator: Sr25519Keyring) {
 		descriptor.collator = collator.public().into();
 		let payload = polkadot_primitives::v1::collator_signature_payload(
@@ -1016,7 +908,7 @@
 	impl ValidationBackend for MockValidatorBackend {
 		async fn validate_candidate(
 			&mut self,
-			_validation_code: ValidationCode,
+			_raw_validation_code: Vec<u8>,
 			_params: ValidationParams
 		) -> Result<WasmValidationResult, ValidationError> {
 			self.result.clone()
@@ -1211,15 +1103,15 @@
 			hrmp_watermark: 0,
 		};
 
-		let v = validate_candidate_exhaustive::<MockValidationBackend, _>(
-			MockValidationArg { result: Ok(validation_result) },
+		let v = executor::block_on(validate_candidate_exhaustive(
+			MockValidatorBackend::with_hardcoded_result(Ok(validation_result)),
 			validation_data,
 			validation_code,
 			descriptor,
 			Arc::new(pov),
-			TaskExecutor::new(),
 			&Default::default(),
-		);
+		))
+		.unwrap();
 
 		assert_matches!(v, Ok(ValidationResult::Valid(_, _)));
 	}
@@ -1253,15 +1145,15 @@
 			hrmp_watermark: 0,
 		};
 
-		let v = validate_candidate_exhaustive::<MockValidationBackend, _>(
-			MockValidationArg { result: Ok(validation_result) },
+		let v = executor::block_on(validate_candidate_exhaustive(
+			MockValidatorBackend::with_hardcoded_result(Ok(validation_result)),
 			validation_data,
 			validation_code,
 			descriptor,
 			Arc::new(pov),
-			TaskExecutor::new(),
 			&Default::default(),
-		);
+		))
+		.unwrap();
 
 		assert_matches!(
 			v,
@@ -1302,15 +1194,15 @@
 			hrmp_watermark: 0,
 		};
 
-		let v = validate_candidate_exhaustive::<MockValidationBackend, _>(
-			MockValidationArg { result: Ok(validation_result) },
+		let v = executor::block_on(validate_candidate_exhaustive(
+			MockValidatorBackend::with_hardcoded_result(Ok(validation_result)),
 			validation_data,
 			validation_code,
 			descriptor,
 			Arc::new(pov),
-			TaskExecutor::new(),
 			&Default::default(),
-		);
+		))
+		.unwrap();
 
 		assert_matches!(
 			v,
