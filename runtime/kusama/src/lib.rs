// Copyright 2017-2020 Parity Technologies (UK) Ltd.
// This file is part of Polkadot.

// Polkadot is free software: you can redistribute it and/or modify
// it under the terms of the GNU General Public License as published by
// the Free Software Foundation, either version 3 of the License, or
// (at your option) any later version.

// Polkadot is distributed in the hope that it will be useful,
// but WITHOUT ANY WARRANTY; without even the implied warranty of
// MERCHANTABILITY or FITNESS FOR A PARTICULAR PURPOSE.  See the
// GNU General Public License for more details.

// You should have received a copy of the GNU General Public License
// along with Polkadot. If not, see <http://www.gnu.org/licenses/>.

//! The Kusama runtime. This can be compiled with `#[no_std]`, ready for Wasm.

#![cfg_attr(not(feature = "std"), no_std)]
// `construct_runtime!` does a lot of recursion and requires us to increase the limit to 256.
#![recursion_limit = "256"]

use pallet_transaction_payment::CurrencyAdapter;
use sp_std::prelude::*;
use sp_std::collections::btree_map::BTreeMap;
use sp_core::u32_trait::{_1, _2, _3, _5};
use parity_scale_codec::{Encode, Decode};
use primitives::v1::{
	AccountId, AccountIndex, Balance, BlockNumber, CandidateEvent, CommittedCandidateReceipt,
	CoreState, GroupRotationInfo, Hash, Id as ParaId, Moment, Nonce, OccupiedCoreAssumption,
	PersistedValidationData, Signature, ValidationCode, ValidatorId, ValidatorIndex,
	InboundDownwardMessage, InboundHrmpMessage, SessionInfo,
};
use runtime_common::{
	claims, paras_registrar, xcm_sender, slots, auctions, crowdloan,
	SlowAdjustingFeeUpdate, CurrencyToVote, impls::DealWithFees,
	BlockHashCount, RocksDbWeight, BlockWeights, BlockLength, OffchainSolutionWeightLimit, OffchainSolutionLengthLimit,
	ToAuthor,
};

use runtime_parachains::origin as parachains_origin;
use runtime_parachains::configuration as parachains_configuration;
use runtime_parachains::shared as parachains_shared;
use runtime_parachains::inclusion as parachains_inclusion;
use runtime_parachains::paras_inherent as parachains_paras_inherent;
use runtime_parachains::initializer as parachains_initializer;
use runtime_parachains::session_info as parachains_session_info;
use runtime_parachains::paras as parachains_paras;
use runtime_parachains::dmp as parachains_dmp;
use runtime_parachains::ump as parachains_ump;
use runtime_parachains::hrmp as parachains_hrmp;
use runtime_parachains::scheduler as parachains_scheduler;
use runtime_parachains::reward_points as parachains_reward_points;
use runtime_parachains::runtime_api_impl::v1 as parachains_runtime_api_impl;

use xcm::v0::{MultiLocation::{self, Null, X1}, NetworkId, BodyId, Xcm, Junction::Parachain};
use xcm::v0::MultiAsset::{self, AllConcreteFungible};
use xcm_builder::{
	AccountId32Aliases, ChildParachainConvertsVia, SovereignSignedViaLocation, CurrencyAdapter as XcmCurrencyAdapter,
	ChildParachainAsNative, SignedAccountId32AsNative, ChildSystemParachainAsSuperuser, LocationInverter,
	IsConcrete, FixedWeightBounds, TakeWeightCredit, AllowTopLevelPaidExecutionFrom, AllowUnpaidExecutionFrom,
	IsChildSystemParachain, UsingComponents, BackingToPlurality, SignedToAccountId32,
};
use xcm_executor::XcmExecutor;
use sp_arithmetic::Perquintill;
use sp_runtime::{
	create_runtime_str, generic, impl_opaque_keys,
	ApplyExtrinsicResult, KeyTypeId, Percent, Permill, Perbill,
	transaction_validity::{TransactionValidity, TransactionSource, TransactionPriority},
	traits::{
		BlakeTwo256, Block as BlockT, OpaqueKeys, ConvertInto, AccountIdLookup,
		Extrinsic as ExtrinsicT, SaturatedConversion, Verify,
	},
};
#[cfg(feature = "runtime-benchmarks")]
use sp_runtime::RuntimeString;
use sp_version::RuntimeVersion;
use pallet_grandpa::{AuthorityId as GrandpaId, fg_primitives};
#[cfg(any(feature = "std", test))]
use sp_version::NativeVersion;
use sp_core::OpaqueMetadata;
use sp_staking::SessionIndex;
use frame_support::{
	parameter_types, construct_runtime, RuntimeDebug, PalletId,
	traits::{KeyOwnerProofSystem, LockIdentifier, Filter, InstanceFilter, All},
	weights::Weight,
};
use frame_system::{EnsureRoot, EnsureOneOf};
use pallet_im_online::sr25519::AuthorityId as ImOnlineId;
use authority_discovery_primitives::AuthorityId as AuthorityDiscoveryId;
use pallet_transaction_payment::{FeeDetails, RuntimeDispatchInfo};
use pallet_session::historical as session_historical;
use static_assertions::const_assert;
use beefy_primitives::ecdsa::AuthorityId as BeefyId;
use pallet_mmr_primitives as mmr;

#[cfg(feature = "std")]
pub use pallet_staking::StakerStatus;
#[cfg(any(feature = "std", test))]
pub use sp_runtime::BuildStorage;
pub use pallet_timestamp::Call as TimestampCall;
pub use pallet_balances::Call as BalancesCall;

/// Constant values used within the runtime.
pub mod constants;
use constants::{time::*, currency::*, fee::*, paras::*};

// Weights used in the runtime.
mod weights;

#[cfg(test)]
mod tests;

// Make the WASM binary available.
#[cfg(feature = "std")]
include!(concat!(env!("OUT_DIR"), "/wasm_binary.rs"));

/// Runtime version (Kusama).
pub const VERSION: RuntimeVersion = RuntimeVersion {
	spec_name: create_runtime_str!("kusama"),
	impl_name: create_runtime_str!("parity-kusama"),
	authoring_version: 2,
	spec_version: 9030,
	impl_version: 0,
	#[cfg(not(feature = "disable-runtime-api"))]
	apis: RUNTIME_API_VERSIONS,
	#[cfg(feature = "disable-runtime-api")]
	apis: version::create_apis_vec![[]],
	transaction_version: 5,
};

/// The BABE epoch configuration at genesis.
pub const BABE_GENESIS_EPOCH_CONFIG: babe_primitives::BabeEpochConfiguration =
	babe_primitives::BabeEpochConfiguration {
		c: PRIMARY_PROBABILITY,
		allowed_slots: babe_primitives::AllowedSlots::PrimaryAndSecondaryVRFSlots
	};

/// Native version.
#[cfg(any(feature = "std", test))]
pub fn native_version() -> NativeVersion {
	NativeVersion {
		runtime_version: VERSION,
		can_author_with: Default::default(),
	}
}

/// Don't allow swaps until parathread story is more mature.
pub struct BaseFilter;
impl Filter<Call> for BaseFilter {
	fn filter(c: &Call) -> bool {
		!matches!(c,
			Call::Registrar(paras_registrar::Call::swap(..))
		)
	}
}

type MoreThanHalfCouncil = EnsureOneOf<
	AccountId,
	EnsureRoot<AccountId>,
	pallet_collective::EnsureProportionMoreThan<_1, _2, AccountId, CouncilCollective>
>;

parameter_types! {
	pub const Version: RuntimeVersion = VERSION;
	pub const SS58Prefix: u8 = 2;
}

impl frame_system::Config for Runtime {
	type BaseCallFilter = BaseFilter;
	type BlockWeights = BlockWeights;
	type BlockLength = BlockLength;
	type Origin = Origin;
	type Call = Call;
	type Index = Nonce;
	type BlockNumber = BlockNumber;
	type Hash = Hash;
	type Hashing = BlakeTwo256;
	type AccountId = AccountId;
	type Lookup = AccountIdLookup<AccountId, ()>;
	type Header = generic::Header<BlockNumber, BlakeTwo256>;
	type Event = Event;
	type BlockHashCount = BlockHashCount;
	type DbWeight = RocksDbWeight;
	type Version = Version;
	type PalletInfo = PalletInfo;
	type AccountData = pallet_balances::AccountData<Balance>;
	type OnNewAccount = ();
	type OnKilledAccount = ();
	type SystemWeightInfo = weights::frame_system::WeightInfo<Runtime>;
	type SS58Prefix = SS58Prefix;
	type OnSetCode = ();
}

parameter_types! {
	pub MaximumSchedulerWeight: Weight = Perbill::from_percent(80) *
		BlockWeights::get().max_block;
	pub const MaxScheduledPerBlock: u32 = 50;
}

impl pallet_scheduler::Config for Runtime {
	type Event = Event;
	type Origin = Origin;
	type PalletsOrigin = OriginCaller;
	type Call = Call;
	type MaximumWeight = MaximumSchedulerWeight;
	type ScheduleOrigin = EnsureRoot<AccountId>;
	type MaxScheduledPerBlock = MaxScheduledPerBlock;
	type WeightInfo = weights::pallet_scheduler::WeightInfo<Runtime>;
}

parameter_types! {
	pub const EpochDuration: u64 = EPOCH_DURATION_IN_SLOTS as u64;
	pub const ExpectedBlockTime: Moment = MILLISECS_PER_BLOCK;
	pub const ReportLongevity: u64 =
		BondingDuration::get() as u64 * SessionsPerEra::get() as u64 * EpochDuration::get();
}

impl pallet_babe::Config for Runtime {
	type EpochDuration = EpochDuration;
	type ExpectedBlockTime = ExpectedBlockTime;

	// session module is the trigger
	type EpochChangeTrigger = pallet_babe::ExternalTrigger;

	type KeyOwnerProof = <Self::KeyOwnerProofSystem as KeyOwnerProofSystem<(
		KeyTypeId,
		pallet_babe::AuthorityId,
	)>>::Proof;

	type KeyOwnerIdentification = <Self::KeyOwnerProofSystem as KeyOwnerProofSystem<(
		KeyTypeId,
		pallet_babe::AuthorityId,
	)>>::IdentificationTuple;

	type KeyOwnerProofSystem = Historical;

	type HandleEquivocation =
		pallet_babe::EquivocationHandler<Self::KeyOwnerIdentification, Offences, ReportLongevity>;

	type WeightInfo = ();
}

parameter_types! {
	pub const IndexDeposit: Balance = 100 * CENTS;
}

impl pallet_indices::Config for Runtime {
	type AccountIndex = AccountIndex;
	type Currency = Balances;
	type Deposit = IndexDeposit;
	type Event = Event;
	type WeightInfo = weights::pallet_indices::WeightInfo<Runtime>;
}

parameter_types! {
	pub const ExistentialDeposit: Balance = 1 * CENTS;
	pub const MaxLocks: u32 = 50;
}

impl pallet_balances::Config for Runtime {
	type Balance = Balance;
	type DustRemoval = ();
	type Event = Event;
	type ExistentialDeposit = ExistentialDeposit;
	type AccountStore = System;
	type WeightInfo = weights::pallet_balances::WeightInfo<Runtime>;
	type MaxLocks = MaxLocks;
}

parameter_types! {
	pub const TransactionByteFee: Balance = 10 * MILLICENTS;
}

impl pallet_transaction_payment::Config for Runtime {
	type OnChargeTransaction = CurrencyAdapter<Balances, DealWithFees<Self>>;
	type TransactionByteFee = TransactionByteFee;
	type WeightToFee = WeightToFee;
	type FeeMultiplierUpdate = SlowAdjustingFeeUpdate<Self>;
}

parameter_types! {
	pub const MinimumPeriod: u64 = SLOT_DURATION / 2;
}
impl pallet_timestamp::Config for Runtime {
	type Moment = u64;
	type OnTimestampSet = Babe;
	type MinimumPeriod = MinimumPeriod;
	type WeightInfo = weights::pallet_timestamp::WeightInfo<Runtime>;
}

parameter_types! {
	pub const UncleGenerations: u32 = 0;
}

impl pallet_authorship::Config for Runtime {
	type FindAuthor = pallet_session::FindAccountFromAuthorIndex<Self, Babe>;
	type UncleGenerations = UncleGenerations;
	type FilterUncle = ();
	type EventHandler = (Staking, ImOnline);
}

parameter_types! {
	pub const Period: BlockNumber = 10 * MINUTES;
	pub const Offset: BlockNumber = 0;
}

impl_opaque_keys! {
	pub struct SessionKeys {
		pub grandpa: Grandpa,
		pub babe: Babe,
		pub im_online: ImOnline,
		pub para_validator: ParasInitializer,
		pub para_assignment: ParasSessionInfo,
		pub authority_discovery: AuthorityDiscovery,
	}
}

parameter_types! {
	pub const DisabledValidatorsThreshold: Perbill = Perbill::from_percent(17);
}

impl pallet_session::Config for Runtime {
	type Event = Event;
	type ValidatorId = AccountId;
	type ValidatorIdOf = pallet_staking::StashOf<Self>;
	type ShouldEndSession = Babe;
	type NextSessionRotation = Babe;
	type SessionManager = pallet_session::historical::NoteHistoricalRoot<Self, Staking>;
	type SessionHandler = <SessionKeys as OpaqueKeys>::KeyTypeIdProviders;
	type Keys = SessionKeys;
	type DisabledValidatorsThreshold = DisabledValidatorsThreshold;
	type WeightInfo = weights::pallet_session::WeightInfo<Runtime>;
}

impl pallet_session::historical::Config for Runtime {
	type FullIdentification = pallet_staking::Exposure<AccountId, Balance>;
	type FullIdentificationOf = pallet_staking::ExposureOf<Runtime>;
}

parameter_types! {
	// no signed phase for now, just unsigned.
	pub const SignedPhase: u32 = 0;
	pub const UnsignedPhase: u32 = EPOCH_DURATION_IN_SLOTS / 4;

	// signed config
	pub const SignedMaxSubmissions: u32 = 0;
	pub const SignedRewardBase: Balance = 1 * DOLLARS;
	pub const SignedDepositBase: Balance = 1 * DOLLARS;
	pub const SignedDepositByte: Balance = 1 * CENTS;

	// fallback: run election on-chain.
	pub const Fallback: pallet_election_provider_multi_phase::FallbackStrategy =
		pallet_election_provider_multi_phase::FallbackStrategy::OnChain;
	pub SolutionImprovementThreshold: Perbill = Perbill::from_rational(5u32, 10_000);

	// miner configs
	pub const MinerMaxIterations: u32 = 10;
	pub OffchainRepeat: BlockNumber = 5;
}

sp_npos_elections::generate_solution_type!(
	#[compact]
	pub struct NposCompactSolution24::<
		VoterIndex = u32,
		TargetIndex = u16,
		Accuracy = sp_runtime::PerU16,
	>(24)
);

impl pallet_election_provider_multi_phase::Config for Runtime {
	type Event = Event;
	type Currency = Balances;
	type UnsignedPhase = UnsignedPhase;
<<<<<<< HEAD
	type SignedMaxSubmissions = SignedMaxSubmissions;
	type SignedRewardBase = SignedRewardBase;
	type SignedDepositBase = SignedDepositBase;
	type SignedDepositByte = SignedDepositByte;
	type SignedRewardFactor = (); // no score-based reward
	type SignedRewardMax = SignedRewardBase;
	type SignedDepositWeight = ();
	type SignedMaxWeight = Self::MinerMaxWeight;
	type SlashHandler = (); // burn slashes
	type RewardHandler = (); // nothing to do upon rewards
=======
	type SignedPhase = SignedPhase;
>>>>>>> 71bd3e0d
	type SolutionImprovementThreshold = SolutionImprovementThreshold;
	type MinerMaxIterations = MinerMaxIterations;
	type MinerMaxWeight = OffchainSolutionWeightLimit; // For now use the one from staking.
	type MinerMaxLength = OffchainSolutionLengthLimit;
	type OffchainRepeat = OffchainRepeat;
	type MinerTxPriority = NposSolutionPriority;
	type DataProvider = Staking;
	type CompactSolution = NposCompactSolution24;
	type OnChainAccuracy = Perbill;
	type Fallback = Fallback;
	type BenchmarkingConfig = ();
	type ForceOrigin = EnsureOneOf<
		AccountId,
		EnsureRoot<AccountId>,
		pallet_collective::EnsureProportionAtLeast<_2, _3, AccountId, CouncilCollective>,
	>;
	type WeightInfo = weights::pallet_election_provider_multi_phase::WeightInfo<Runtime>;
}

fn era_payout(
	total_staked: Balance,
	non_gilt_issuance: Balance,
	max_annual_inflation: Perquintill,
	period_fraction: Perquintill,
	auctioned_slots: u64,
) -> (Balance, Balance) {
	use sp_arithmetic::traits::Saturating;
	use pallet_staking_reward_fn::compute_inflation;

	let min_annual_inflation = Perquintill::from_rational(25u64, 1000u64);
	let delta_annual_inflation = max_annual_inflation.saturating_sub(min_annual_inflation);

	// 30% reserved for up to 60 slots.
	let auction_proportion = Perquintill::from_rational(auctioned_slots.min(60), 200u64);

	// Therefore the ideal amount at stake (as a percentage of total issuance) is 75% less the amount that we expect
	// to be taken up with auctions.
	let ideal_stake = Perquintill::from_percent(75)
		.saturating_sub(auction_proportion);

	let stake = Perquintill::from_rational(total_staked, non_gilt_issuance);
	let falloff = Perquintill::from_percent(5);
	let adjustment = compute_inflation(stake, ideal_stake, falloff);
	let staking_inflation = min_annual_inflation.saturating_add(delta_annual_inflation * adjustment);

	let max_payout = period_fraction * max_annual_inflation * non_gilt_issuance;
	let staking_payout = (period_fraction * staking_inflation) * non_gilt_issuance;
	let rest = max_payout.saturating_sub(staking_payout);

	let other_issuance = non_gilt_issuance.saturating_sub(total_staked);
	if total_staked > other_issuance {
		let _cap_rest = Perquintill::from_rational(other_issuance, total_staked) * staking_payout;
		// We don't do anything with this, but if we wanted to, we could introduce a cap on the treasury amount
		// with: `rest = rest.min(cap_rest);`
	}
	(staking_payout, rest)
}

pub struct EraPayout;
impl pallet_staking::EraPayout<Balance> for EraPayout {
	fn era_payout(
		total_staked: Balance,
		_total_issuance: Balance,
		era_duration_millis: u64,
	) -> (Balance, Balance) {
		// TODO: #3011 Update with proper auctioned slots tracking.
		// This should be fine for the first year of parachains.
		let auctioned_slots: u64 = auctions::Pallet::<Runtime>::auction_counter().into();
		const MAX_ANNUAL_INFLATION: Perquintill = Perquintill::from_percent(10);
		const MILLISECONDS_PER_YEAR: u64 = 1000 * 3600 * 24 * 36525 / 100;

		era_payout(
			total_staked,
			Gilt::issuance().non_gilt,
			MAX_ANNUAL_INFLATION,
			Perquintill::from_rational(era_duration_millis, MILLISECONDS_PER_YEAR),
			auctioned_slots,
		)
	}
}

parameter_types! {
	// Six sessions in an era (6 hours).
	pub const SessionsPerEra: SessionIndex = 6;
	// 28 eras for unbonding (7 days).
	pub const BondingDuration: pallet_staking::EraIndex = 28;
	// 27 eras in which slashes can be cancelled (slightly less than 7 days).
	pub const SlashDeferDuration: pallet_staking::EraIndex = 27;
	pub const MaxNominatorRewardedPerValidator: u32 = 256;
}

type SlashCancelOrigin = EnsureOneOf<
	AccountId,
	EnsureRoot<AccountId>,
	pallet_collective::EnsureProportionAtLeast<_1, _2, AccountId, CouncilCollective>
>;

impl pallet_staking::Config for Runtime {
	const MAX_NOMINATIONS: u32 = <NposCompactSolution24 as sp_npos_elections::CompactSolution>::LIMIT as u32;
	type Currency = Balances;
	type UnixTime = Timestamp;
	type CurrencyToVote = CurrencyToVote;
	type ElectionProvider = ElectionProviderMultiPhase;
	type RewardRemainder = Treasury;
	type Event = Event;
	type Slash = Treasury;
	type Reward = ();
	type SessionsPerEra = SessionsPerEra;
	type BondingDuration = BondingDuration;
	type SlashDeferDuration = SlashDeferDuration;
	// A majority of the council or root can cancel the slash.
	type SlashCancelOrigin = SlashCancelOrigin;
	type SessionInterface = Self;
	type EraPayout = EraPayout;
	type NextNewSession = Session;
	type MaxNominatorRewardedPerValidator = MaxNominatorRewardedPerValidator;
	type WeightInfo = weights::pallet_staking::WeightInfo<Runtime>;
}

parameter_types! {
	pub const LaunchPeriod: BlockNumber = 7 * DAYS;
	pub const VotingPeriod: BlockNumber = 7 * DAYS;
	pub const FastTrackVotingPeriod: BlockNumber = 3 * HOURS;
	pub const MinimumDeposit: Balance = 100 * CENTS;
	pub const EnactmentPeriod: BlockNumber = 8 * DAYS;
	pub const CooloffPeriod: BlockNumber = 7 * DAYS;
	// One cent: $10,000 / MB
	pub const PreimageByteDeposit: Balance = 10 * MILLICENTS;
	pub const InstantAllowed: bool = true;
	pub const MaxVotes: u32 = 100;
	pub const MaxProposals: u32 = 100;
}

impl pallet_democracy::Config for Runtime {
	type Proposal = Call;
	type Event = Event;
	type Currency = Balances;
	type EnactmentPeriod = EnactmentPeriod;
	type LaunchPeriod = LaunchPeriod;
	type VotingPeriod = VotingPeriod;
	type MinimumDeposit = MinimumDeposit;
	/// A straight majority of the council can decide what their next motion is.
	type ExternalOrigin = pallet_collective::EnsureProportionAtLeast<_1, _2, AccountId, CouncilCollective>;
	/// A majority can have the next scheduled referendum be a straight majority-carries vote.
	type ExternalMajorityOrigin = pallet_collective::EnsureProportionAtLeast<_1, _2, AccountId, CouncilCollective>;
	/// A unanimous council can have the next scheduled referendum be a straight default-carries
	/// (NTB) vote.
	type ExternalDefaultOrigin = pallet_collective::EnsureProportionAtLeast<_1, _1, AccountId, CouncilCollective>;
	/// Two thirds of the technical committee can have an ExternalMajority/ExternalDefault vote
	/// be tabled immediately and with a shorter voting/enactment period.
	type FastTrackOrigin = pallet_collective::EnsureProportionAtLeast<_2, _3, AccountId, TechnicalCollective>;
	type InstantOrigin = pallet_collective::EnsureProportionAtLeast<_1, _1, AccountId, TechnicalCollective>;
	type InstantAllowed = InstantAllowed;
	type FastTrackVotingPeriod = FastTrackVotingPeriod;
	// To cancel a proposal which has been passed, 2/3 of the council must agree to it.
	type CancellationOrigin = EnsureOneOf<
		AccountId,
		EnsureRoot<AccountId>,
		pallet_collective::EnsureProportionAtLeast<_2, _3, AccountId, CouncilCollective>,
	>;
	type BlacklistOrigin = EnsureRoot<AccountId>;
	// To cancel a proposal before it has been passed, the technical committee must be unanimous or
	// Root must agree.
	type CancelProposalOrigin = EnsureOneOf<
		AccountId,
		EnsureRoot<AccountId>,
		pallet_collective::EnsureProportionAtLeast<_1, _1, AccountId, TechnicalCollective>,
	>;
	// Any single technical committee member may veto a coming council proposal, however they can
	// only do it once and it lasts only for the cooloff period.
	type VetoOrigin = pallet_collective::EnsureMember<AccountId, TechnicalCollective>;
	type CooloffPeriod = CooloffPeriod;
	type PreimageByteDeposit = PreimageByteDeposit;
	type OperationalPreimageOrigin = pallet_collective::EnsureMember<AccountId, CouncilCollective>;
	type Slash = Treasury;
	type Scheduler = Scheduler;
	type PalletsOrigin = OriginCaller;
	type MaxVotes = MaxVotes;
	type WeightInfo = weights::pallet_democracy::WeightInfo<Runtime>;
	type MaxProposals = MaxProposals;
}

parameter_types! {
	pub const CouncilMotionDuration: BlockNumber = 3 * DAYS;
	pub const CouncilMaxProposals: u32 = 100;
	pub const CouncilMaxMembers: u32 = 100;
}

type CouncilCollective = pallet_collective::Instance1;
impl pallet_collective::Config<CouncilCollective> for Runtime {
	type Origin = Origin;
	type Proposal = Call;
	type Event = Event;
	type MotionDuration = CouncilMotionDuration;
	type MaxProposals = CouncilMaxProposals;
	type MaxMembers = CouncilMaxMembers;
	type DefaultVote = pallet_collective::PrimeDefaultVote;
	type WeightInfo = weights::pallet_collective::WeightInfo<Runtime>;
}

parameter_types! {
	pub const CandidacyBond: Balance = 100 * CENTS;
	// 1 storage item created, key size is 32 bytes, value size is 16+16.
	pub const VotingBondBase: Balance = deposit(1, 64);
	// additional data per vote is 32 bytes (account id).
	pub const VotingBondFactor: Balance = deposit(0, 32);
	/// Daily council elections
	pub const TermDuration: BlockNumber = 24 * HOURS;
	pub const DesiredMembers: u32 = 19;
	pub const DesiredRunnersUp: u32 = 19;
	pub const PhragmenElectionPalletId: LockIdentifier = *b"phrelect";
}

// Make sure that there are no more than MaxMembers members elected via phragmen.
const_assert!(DesiredMembers::get() <= CouncilMaxMembers::get());

impl pallet_elections_phragmen::Config for Runtime {
	type Event = Event;
	type Currency = Balances;
	type ChangeMembers = Council;
	type InitializeMembers = Council;
	type CurrencyToVote = frame_support::traits::U128CurrencyToVote;
	type CandidacyBond = CandidacyBond;
	type VotingBondBase = VotingBondBase;
	type VotingBondFactor = VotingBondFactor;
	type LoserCandidate = Treasury;
	type KickedMember = Treasury;
	type DesiredMembers = DesiredMembers;
	type DesiredRunnersUp = DesiredRunnersUp;
	type TermDuration = TermDuration;
	type PalletId = PhragmenElectionPalletId;
	type WeightInfo = weights::pallet_elections_phragmen::WeightInfo<Runtime>;
}

parameter_types! {
	pub const TechnicalMotionDuration: BlockNumber = 3 * DAYS;
	pub const TechnicalMaxProposals: u32 = 100;
	pub const TechnicalMaxMembers: u32 = 100;
}

type TechnicalCollective = pallet_collective::Instance2;
impl pallet_collective::Config<TechnicalCollective> for Runtime {
	type Origin = Origin;
	type Proposal = Call;
	type Event = Event;
	type MotionDuration = TechnicalMotionDuration;
	type MaxProposals = TechnicalMaxProposals;
	type MaxMembers = TechnicalMaxMembers;
	type DefaultVote = pallet_collective::PrimeDefaultVote;
	type WeightInfo = weights::pallet_collective::WeightInfo<Runtime>;
}

impl pallet_membership::Config<pallet_membership::Instance1> for Runtime {
	type Event = Event;
	type AddOrigin = MoreThanHalfCouncil;
	type RemoveOrigin = MoreThanHalfCouncil;
	type SwapOrigin = MoreThanHalfCouncil;
	type ResetOrigin = MoreThanHalfCouncil;
	type PrimeOrigin = MoreThanHalfCouncil;
	type MembershipInitialized = TechnicalCommittee;
	type MembershipChanged = TechnicalCommittee;
	type MaxMembers = TechnicalMaxMembers;
	type WeightInfo = weights::pallet_membership::WeightInfo<Runtime>;
}

parameter_types! {
	pub const ProposalBond: Permill = Permill::from_percent(5);
	pub const ProposalBondMinimum: Balance = 2000 * CENTS;
	pub const SpendPeriod: BlockNumber = 6 * DAYS;
	pub const Burn: Permill = Permill::from_perthousand(2);
	pub const TreasuryPalletId: PalletId = PalletId(*b"py/trsry");

	pub const TipCountdown: BlockNumber = 1 * DAYS;
	pub const TipFindersFee: Percent = Percent::from_percent(20);
	pub const TipReportDepositBase: Balance = 100 * CENTS;
	pub const DataDepositPerByte: Balance = 1 * CENTS;
	pub const BountyDepositBase: Balance = 100 * CENTS;
	pub const BountyDepositPayoutDelay: BlockNumber = 4 * DAYS;
	pub const BountyUpdatePeriod: BlockNumber = 90 * DAYS;
	pub const MaximumReasonLength: u32 = 16384;
	pub const BountyCuratorDeposit: Permill = Permill::from_percent(50);
	pub const BountyValueMinimum: Balance = 200 * CENTS;
	pub const MaxApprovals: u32 = 100;
}

type ApproveOrigin = EnsureOneOf<
	AccountId,
	EnsureRoot<AccountId>,
	pallet_collective::EnsureProportionAtLeast<_3, _5, AccountId, CouncilCollective>
>;

impl pallet_treasury::Config for Runtime {
	type PalletId = TreasuryPalletId;
	type Currency = Balances;
	type ApproveOrigin = ApproveOrigin;
	type RejectOrigin = MoreThanHalfCouncil;
	type Event = Event;
	type OnSlash = Treasury;
	type ProposalBond = ProposalBond;
	type ProposalBondMinimum = ProposalBondMinimum;
	type SpendPeriod = SpendPeriod;
	type Burn = Burn;
	type BurnDestination = Society;
	type MaxApprovals = MaxApprovals;
	type WeightInfo = weights::pallet_treasury::WeightInfo<Runtime>;
	type SpendFunds = Bounties;
}

impl pallet_bounties::Config for Runtime {
	type BountyDepositBase = BountyDepositBase;
	type BountyDepositPayoutDelay = BountyDepositPayoutDelay;
	type BountyUpdatePeriod = BountyUpdatePeriod;
	type BountyCuratorDeposit = BountyCuratorDeposit;
	type BountyValueMinimum = BountyValueMinimum;
	type DataDepositPerByte = DataDepositPerByte;
	type Event = Event;
	type MaximumReasonLength = MaximumReasonLength;
	type WeightInfo = weights::pallet_bounties::WeightInfo<Runtime>;
}

impl pallet_tips::Config for Runtime {
	type MaximumReasonLength = MaximumReasonLength;
	type DataDepositPerByte = DataDepositPerByte;
	type Tippers = PhragmenElection;
	type TipCountdown = TipCountdown;
	type TipFindersFee = TipFindersFee;
	type TipReportDepositBase = TipReportDepositBase;
	type Event = Event;
	type WeightInfo = weights::pallet_tips::WeightInfo<Runtime>;
}

impl pallet_offences::Config for Runtime {
	type Event = Event;
	type IdentificationTuple = pallet_session::historical::IdentificationTuple<Self>;
	type OnOffenceHandler = Staking;
}

impl pallet_authority_discovery::Config for Runtime {}

parameter_types! {
	pub NposSolutionPriority: TransactionPriority =
		Perbill::from_percent(90) * TransactionPriority::max_value();
	pub const ImOnlineUnsignedPriority: TransactionPriority = TransactionPriority::max_value();
}

impl pallet_im_online::Config for Runtime {
	type AuthorityId = ImOnlineId;
	type Event = Event;
	type ValidatorSet = Historical;
	type NextSessionRotation = Babe;
	type ReportUnresponsiveness = Offences;
	type UnsignedPriority = ImOnlineUnsignedPriority;
	type WeightInfo = weights::pallet_im_online::WeightInfo<Runtime>;
}

impl pallet_grandpa::Config for Runtime {
	type Event = Event;
	type Call = Call;

	type KeyOwnerProof =
		<Self::KeyOwnerProofSystem as KeyOwnerProofSystem<(KeyTypeId, GrandpaId)>>::Proof;

	type KeyOwnerIdentification = <Self::KeyOwnerProofSystem as KeyOwnerProofSystem<(
		KeyTypeId,
		GrandpaId,
	)>>::IdentificationTuple;

	type KeyOwnerProofSystem = Historical;

	type HandleEquivocation =
		pallet_grandpa::EquivocationHandler<Self::KeyOwnerIdentification, Offences, ReportLongevity>;

	type WeightInfo = ();
}

/// Submits transaction with the node's public and signature type. Adheres to the signed extension
/// format of the chain.
impl<LocalCall> frame_system::offchain::CreateSignedTransaction<LocalCall> for Runtime where
	Call: From<LocalCall>,
{
	fn create_transaction<C: frame_system::offchain::AppCrypto<Self::Public, Self::Signature>>(
		call: Call,
		public: <Signature as Verify>::Signer,
		account: AccountId,
		nonce: <Runtime as frame_system::Config>::Index,
	) -> Option<(Call, <UncheckedExtrinsic as ExtrinsicT>::SignaturePayload)> {
		use sp_runtime::traits::StaticLookup;
		// take the biggest period possible.
		let period = BlockHashCount::get()
			.checked_next_power_of_two()
			.map(|c| c / 2)
			.unwrap_or(2) as u64;

		let current_block = System::block_number()
			.saturated_into::<u64>()
			// The `System::block_number` is initialized with `n+1`,
			// so the actual block number is `n`.
			.saturating_sub(1);
		let tip = 0;
		let extra: SignedExtra = (
			frame_system::CheckSpecVersion::<Runtime>::new(),
			frame_system::CheckTxVersion::<Runtime>::new(),
			frame_system::CheckGenesis::<Runtime>::new(),
			frame_system::CheckMortality::<Runtime>::from(generic::Era::mortal(period, current_block)),
			frame_system::CheckNonce::<Runtime>::from(nonce),
			frame_system::CheckWeight::<Runtime>::new(),
			pallet_transaction_payment::ChargeTransactionPayment::<Runtime>::from(tip),
		);
		let raw_payload = SignedPayload::new(call, extra).map_err(|e| {
			log::warn!("Unable to create signed payload: {:?}", e);
		}).ok()?;
		let signature = raw_payload.using_encoded(|payload| {
			C::sign(payload, public)
		})?;
		let (call, extra, _) = raw_payload.deconstruct();
		let address = <Runtime as frame_system::Config>::Lookup::unlookup(account);
		Some((call, (address, signature, extra)))
	}
}

impl frame_system::offchain::SigningTypes for Runtime {
	type Public = <Signature as Verify>::Signer;
	type Signature = Signature;
}

impl<C> frame_system::offchain::SendTransactionTypes<C> for Runtime where
	Call: From<C>,
{
	type Extrinsic = UncheckedExtrinsic;
	type OverarchingCall = Call;
}

parameter_types! {
	pub Prefix: &'static [u8] = b"Pay KSMs to the Kusama account:";
}

impl claims::Config for Runtime {
	type Event = Event;
	type VestingSchedule = Vesting;
	type Prefix = Prefix;
	type MoveClaimOrigin = pallet_collective::EnsureProportionMoreThan<_1, _2, AccountId, CouncilCollective>;
	type WeightInfo = weights::runtime_common_claims::WeightInfo<Runtime>;
}

parameter_types! {
	// Minimum 100 bytes/KSM deposited (1 CENT/byte)
	pub const BasicDeposit: Balance = 1000 * CENTS;       // 258 bytes on-chain
	pub const FieldDeposit: Balance = 250 * CENTS;        // 66 bytes on-chain
	pub const SubAccountDeposit: Balance = 200 * CENTS;   // 53 bytes on-chain
	pub const MaxSubAccounts: u32 = 100;
	pub const MaxAdditionalFields: u32 = 100;
	pub const MaxRegistrars: u32 = 20;
}

impl pallet_identity::Config for Runtime {
	type Event = Event;
	type Currency = Balances;
	type BasicDeposit = BasicDeposit;
	type FieldDeposit = FieldDeposit;
	type SubAccountDeposit = SubAccountDeposit;
	type MaxSubAccounts = MaxSubAccounts;
	type MaxAdditionalFields = MaxAdditionalFields;
	type MaxRegistrars = MaxRegistrars;
	type Slashed = Treasury;
	type ForceOrigin = MoreThanHalfCouncil;
	type RegistrarOrigin = MoreThanHalfCouncil;
	type WeightInfo = weights::pallet_identity::WeightInfo<Runtime>;
}

impl pallet_utility::Config for Runtime {
	type Event = Event;
	type Call = Call;
	type WeightInfo = weights::pallet_utility::WeightInfo<Runtime>;
}

parameter_types! {
	// One storage item; key size is 32; value is size 4+4+16+32 bytes = 56 bytes.
	pub const DepositBase: Balance = deposit(1, 88);
	// Additional storage item size of 32 bytes.
	pub const DepositFactor: Balance = deposit(0, 32);
	pub const MaxSignatories: u16 = 100;
}

impl pallet_multisig::Config for Runtime {
	type Event = Event;
	type Call = Call;
	type Currency = Balances;
	type DepositBase = DepositBase;
	type DepositFactor = DepositFactor;
	type MaxSignatories = MaxSignatories;
	type WeightInfo = weights::pallet_multisig::WeightInfo<Runtime>;
}

parameter_types! {
	pub const ConfigDepositBase: Balance = 500 * CENTS;
	pub const FriendDepositFactor: Balance = 50 * CENTS;
	pub const MaxFriends: u16 = 9;
	pub const RecoveryDeposit: Balance = 500 * CENTS;
}

impl pallet_recovery::Config for Runtime {
	type Event = Event;
	type Call = Call;
	type Currency = Balances;
	type ConfigDepositBase = ConfigDepositBase;
	type FriendDepositFactor = FriendDepositFactor;
	type MaxFriends = MaxFriends;
	type RecoveryDeposit = RecoveryDeposit;
}

parameter_types! {
	pub const CandidateDeposit: Balance = 1000 * CENTS;
	pub const WrongSideDeduction: Balance = 200 * CENTS;
	pub const MaxStrikes: u32 = 10;
	pub const RotationPeriod: BlockNumber = 7 * DAYS;
	pub const PeriodSpend: Balance = 50000 * CENTS;
	pub const MaxLockDuration: BlockNumber = 36 * 30 * DAYS;
	pub const ChallengePeriod: BlockNumber = 7 * DAYS;
	pub const MaxCandidateIntake: u32 = 1;
	pub const SocietyPalletId: PalletId = PalletId(*b"py/socie");
}

impl pallet_society::Config for Runtime {
	type Event = Event;
	type Currency = Balances;
	type Randomness = pallet_babe::RandomnessFromOneEpochAgo<Runtime>;
	type CandidateDeposit = CandidateDeposit;
	type WrongSideDeduction = WrongSideDeduction;
	type MaxStrikes = MaxStrikes;
	type PeriodSpend = PeriodSpend;
	type MembershipChanged = ();
	type RotationPeriod = RotationPeriod;
	type MaxLockDuration = MaxLockDuration;
	type FounderSetOrigin = pallet_collective::EnsureProportionMoreThan<_1, _2, AccountId, CouncilCollective>;
	type SuspensionJudgementOrigin = pallet_society::EnsureFounder<Runtime>;
	type ChallengePeriod = ChallengePeriod;
	type MaxCandidateIntake = MaxCandidateIntake;
	type PalletId = SocietyPalletId;
}

parameter_types! {
	pub const MinVestedTransfer: Balance = 100 * CENTS;
}

impl pallet_vesting::Config for Runtime {
	type Event = Event;
	type Currency = Balances;
	type BlockNumberToBalance = ConvertInto;
	type MinVestedTransfer = MinVestedTransfer;
	type WeightInfo = weights::pallet_vesting::WeightInfo<Runtime>;
}

parameter_types! {
	// One storage item; key size 32, value size 8; .
	pub const ProxyDepositBase: Balance = deposit(1, 8);
	// Additional storage item size of 33 bytes.
	pub const ProxyDepositFactor: Balance = deposit(0, 33);
	pub const MaxProxies: u16 = 32;
	pub const AnnouncementDepositBase: Balance = deposit(1, 8);
	pub const AnnouncementDepositFactor: Balance = deposit(0, 66);
	pub const MaxPending: u16 = 32;
}

/// The type used to represent the kinds of proxying allowed.
#[derive(Copy, Clone, Eq, PartialEq, Ord, PartialOrd, Encode, Decode, RuntimeDebug)]
pub enum ProxyType {
	Any,
	NonTransfer,
	Governance,
	Staking,
	IdentityJudgement,
	CancelProxy,
}
impl Default for ProxyType { fn default() -> Self { Self::Any } }
impl InstanceFilter<Call> for ProxyType {
	fn filter(&self, c: &Call) -> bool {
		match self {
			ProxyType::Any => true,
			ProxyType::NonTransfer => matches!(c,
				Call::System(..) |
				Call::Babe(..) |
				Call::Timestamp(..) |
				Call::Indices(pallet_indices::Call::claim(..)) |
				Call::Indices(pallet_indices::Call::free(..)) |
				Call::Indices(pallet_indices::Call::freeze(..)) |
				// Specifically omitting Indices `transfer`, `force_transfer`
				// Specifically omitting the entire Balances pallet
				Call::Authorship(..) |
				Call::Staking(..) |
				Call::Offences(..) |
				Call::Session(..) |
				Call::Grandpa(..) |
				Call::ImOnline(..) |
				Call::AuthorityDiscovery(..) |
				Call::Democracy(..) |
				Call::Council(..) |
				Call::TechnicalCommittee(..) |
				Call::PhragmenElection(..) |
				Call::TechnicalMembership(..) |
				Call::Treasury(..) |
				Call::Bounties(..) |
				Call::Tips(..) |
				Call::Claims(..) |
				Call::Utility(..) |
				Call::Identity(..) |
				Call::Society(..) |
				Call::Recovery(pallet_recovery::Call::as_recovered(..)) |
				Call::Recovery(pallet_recovery::Call::vouch_recovery(..)) |
				Call::Recovery(pallet_recovery::Call::claim_recovery(..)) |
				Call::Recovery(pallet_recovery::Call::close_recovery(..)) |
				Call::Recovery(pallet_recovery::Call::remove_recovery(..)) |
				Call::Recovery(pallet_recovery::Call::cancel_recovered(..)) |
				// Specifically omitting Recovery `create_recovery`, `initiate_recovery`
				Call::Vesting(pallet_vesting::Call::vest(..)) |
				Call::Vesting(pallet_vesting::Call::vest_other(..)) |
				// Specifically omitting Vesting `vested_transfer`, and `force_vested_transfer`
				Call::Scheduler(..) |
				Call::Proxy(..) |
				Call::Multisig(..) |
				Call::Gilt(..) |
				Call::Registrar(paras_registrar::Call::register(..)) |
				Call::Registrar(paras_registrar::Call::deregister(..)) |
				// Specifically omitting Registrar `swap`
				Call::Registrar(paras_registrar::Call::reserve(..)) |
				Call::Crowdloan(..) |
				Call::Slots(..) |
				Call::Auctions(..)
				// Specifically omitting the entire XCM Pallet
			),
			ProxyType::Governance => matches!(c,
				Call::Democracy(..) |
				Call::Council(..) |
				Call::TechnicalCommittee(..) |
				Call::PhragmenElection(..) |
				Call::Treasury(..) |
				Call::Bounties(..) |
				Call::Tips(..) |
				Call::Utility(..)
			),
			ProxyType::Staking => matches!(c,
				Call::Staking(..) |
				Call::Session(..) |
				Call::Utility(..)
			),
			ProxyType::IdentityJudgement => matches!(c,
				Call::Identity(pallet_identity::Call::provide_judgement(..)) |
				Call::Utility(..)
			),
			ProxyType::CancelProxy => matches!(c,
				Call::Proxy(pallet_proxy::Call::reject_announcement(..))
			)
		}
	}
	fn is_superset(&self, o: &Self) -> bool {
		match (self, o) {
			(x, y) if x == y => true,
			(ProxyType::Any, _) => true,
			(_, ProxyType::Any) => false,
			(ProxyType::NonTransfer, _) => true,
			_ => false,
		}
	}
}

impl pallet_proxy::Config for Runtime {
	type Event = Event;
	type Call = Call;
	type Currency = Balances;
	type ProxyType = ProxyType;
	type ProxyDepositBase = ProxyDepositBase;
	type ProxyDepositFactor = ProxyDepositFactor;
	type MaxProxies = MaxProxies;
	type WeightInfo = weights::pallet_proxy::WeightInfo<Runtime>;
	type MaxPending = MaxPending;
	type CallHasher = BlakeTwo256;
	type AnnouncementDepositBase = AnnouncementDepositBase;
	type AnnouncementDepositFactor = AnnouncementDepositFactor;
}

impl parachains_origin::Config for Runtime {}

impl parachains_configuration::Config for Runtime {}

impl parachains_shared::Config for Runtime {}

impl parachains_session_info::Config for Runtime {}

impl parachains_inclusion::Config for Runtime {
	type Event = Event;
	type RewardValidators = parachains_reward_points::RewardValidatorsWithEraPoints<Runtime>;
}

impl parachains_paras::Config for Runtime {
	type Origin = Origin;
	type Event = Event;
}

parameter_types! {
	pub const FirstMessageFactorPercent: u64 = 100;
}

impl parachains_ump::Config for Runtime {
	type UmpSink = crate::parachains_ump::XcmSink<XcmExecutor<XcmConfig>, Call>;
	type FirstMessageFactorPercent = FirstMessageFactorPercent;
}

impl parachains_dmp::Config for Runtime {}

impl parachains_hrmp::Config for Runtime {
	type Event = Event;
	type Origin = Origin;
	type Currency = Balances;
}

impl parachains_paras_inherent::Config for Runtime {}

impl parachains_scheduler::Config for Runtime {}

impl parachains_initializer::Config for Runtime {
	type Randomness = pallet_babe::RandomnessFromOneEpochAgo<Runtime>;
	type ForceOrigin = EnsureRoot<AccountId>;
}

parameter_types! {
	pub const ParaDeposit: Balance = deposit(10, MAX_CODE_SIZE + MAX_HEAD_SIZE);
	pub const MaxCodeSize: u32 = MAX_CODE_SIZE;
	pub const MaxHeadSize: u32 = MAX_HEAD_SIZE;
}

impl paras_registrar::Config for Runtime {
	type Event = Event;
	type Origin = Origin;
	type Currency = Balances;
	type OnSwap = (Crowdloan, Slots);
	type ParaDeposit = ParaDeposit;
	type DataDepositPerByte = DataDepositPerByte;
	type MaxCodeSize = MaxCodeSize;
	type MaxHeadSize = MaxHeadSize;
	type WeightInfo = weights::runtime_common_paras_registrar::WeightInfo<Runtime>;
}

parameter_types! {
	// 6 weeks
	pub const LeasePeriod: BlockNumber = 6 * WEEKS;
}

impl slots::Config for Runtime {
	type Event = Event;
	type Currency = Balances;
	type Registrar = Registrar;
	type LeasePeriod = LeasePeriod;
	type WeightInfo = weights::runtime_common_slots::WeightInfo<Runtime>;
}

parameter_types! {
	pub const CrowdloanId: PalletId = PalletId(*b"py/cfund");
	pub const SubmissionDeposit: Balance = 3 * GRAND; // ~ 10 KSM
	pub const MinContribution: Balance = 3_000 * CENTS; // ~ .1 KSM
	pub const RemoveKeysLimit: u32 = 1000;
	// Allow 32 bytes for an additional memo to a crowdloan.
	pub const MaxMemoLength: u8 = 32;
}

impl crowdloan::Config for Runtime {
	type Event = Event;
	type PalletId = CrowdloanId;
	type SubmissionDeposit = SubmissionDeposit;
	type MinContribution = MinContribution;
	type RemoveKeysLimit = RemoveKeysLimit;
	type Registrar = Registrar;
	type Auctioneer = Auctions;
	type MaxMemoLength = MaxMemoLength;
	type WeightInfo = weights::runtime_common_crowdloan::WeightInfo<Runtime>;
}

parameter_types! {
	// The average auction is 7 days long, so this will be 70% for ending period.
	// 5 Days = 72000 Blocks @ 6 sec per block
	pub const EndingPeriod: BlockNumber = 5 * DAYS;
	// ~ 1000 samples per day -> ~ 20 blocks per sample -> 2 minute samples
	pub const SampleLength: BlockNumber = 2 * MINUTES;
}

type AuctionInitiate = EnsureOneOf<
	AccountId,
	EnsureRoot<AccountId>,
	pallet_collective::EnsureProportionAtLeast<_2, _3, AccountId, CouncilCollective>
>;

impl auctions::Config for Runtime {
	type Event = Event;
	type Leaser = Slots;
	type Registrar = Registrar;
	type EndingPeriod = EndingPeriod;
	type SampleLength = SampleLength;
	type Randomness = pallet_babe::RandomnessFromOneEpochAgo<Runtime>;
	type InitiateOrigin = AuctionInitiate;
	type WeightInfo = weights::runtime_common_auctions::WeightInfo<Runtime>;
}

parameter_types! {
	/// The location of the KSM token, from the context of this chain. Since this token is native to this
	/// chain, we make it synonymous with it and thus it is the `Null` location, which means "equivalent to
	/// the context".
	pub const KsmLocation: MultiLocation = MultiLocation::Null;
	/// The Kusama network ID. This is named.
	pub const KusamaNetwork: NetworkId = NetworkId::Kusama;
	/// Our XCM location ancestry - i.e. what, if anything, `Parent` means evaluated in our context. Since
	/// Kusama is a top-level relay-chain, there is no ancestry.
	pub const Ancestry: MultiLocation = MultiLocation::Null;
	/// The check account, which holds any native assets that have been teleported out and not back in (yet).
	pub CheckAccount: AccountId = XcmPallet::check_account();
}

/// The canonical means of converting a `MultiLocation` into an `AccountId`, used when we want to determine
/// the sovereign account controlled by a location.
pub type SovereignAccountOf = (
	// We can convert a child parachain using the standard `AccountId` conversion.
	ChildParachainConvertsVia<ParaId, AccountId>,
	// We can directly alias an `AccountId32` into a local account.
	AccountId32Aliases<KusamaNetwork, AccountId>,
);

/// Our asset transactor. This is what allows us to interest with the runtime facilities from the point of
/// view of XCM-only concepts like `MultiLocation` and `MultiAsset`.
///
/// Ours is only aware of the Balances pallet, which is mapped to `KsmLocation`.
pub type LocalAssetTransactor =
	XcmCurrencyAdapter<
		// Use this currency:
		Balances,
		// Use this currency when it is a fungible asset matching the given location or name:
		IsConcrete<KsmLocation>,
		// We can convert the MultiLocations with our converter above:
		SovereignAccountOf,
		// Our chain's account ID type (we can't get away without mentioning it explicitly):
		AccountId,
		// We track our teleports in/out to keep total issuance correct.
		CheckAccount,
	>;

/// The means that we convert an the XCM message origin location into a local dispatch origin.
type LocalOriginConverter = (
	// A `Signed` origin of the sovereign account that the original location controls.
	SovereignSignedViaLocation<SovereignAccountOf, Origin>,
	// A child parachain, natively expressed, has the `Parachain` origin.
	ChildParachainAsNative<parachains_origin::Origin, Origin>,
	// The AccountId32 location type can be expressed natively as a `Signed` origin.
	SignedAccountId32AsNative<KusamaNetwork, Origin>,
	// A system child parachain, expressed as a Superuser, converts to the `Root` origin.
	ChildSystemParachainAsSuperuser<ParaId, Origin>,
);

parameter_types! {
	/// The amount of weight an XCM operation takes. This is a safe overestimate.
	pub const BaseXcmWeight: Weight = 1_000_000_000;
}

/// The XCM router. When we want to send an XCM message, we use this type. It amalgamates all of our
/// individual routers.
pub type XcmRouter = (
	// Only one router so far - use DMP to communicate with child parachains.
	xcm_sender::ChildParachainRouter<Runtime>,
);

parameter_types! {
	pub const KusamaForStatemint: (MultiAsset, MultiLocation) =
		(AllConcreteFungible { id: Null }, X1(Parachain(1000)));
}
pub type TrustedTeleporters = (
	xcm_builder::Case<KusamaForStatemint>,
);

/// The barriers one of which must be passed for an XCM message to be executed.
pub type Barrier = (
	// Weight that is paid for may be consumed.
	TakeWeightCredit,
	// If the message is one that immediately attemps to pay for execution, then allow it.
	AllowTopLevelPaidExecutionFrom<All<MultiLocation>>,
	// Messages coming from system parachains need not pay for execution.
	AllowUnpaidExecutionFrom<IsChildSystemParachain<ParaId>>,
);

pub struct XcmConfig;
impl xcm_executor::Config for XcmConfig {
	type Call = Call;
	type XcmSender = XcmRouter;
	type AssetTransactor = LocalAssetTransactor;
	type OriginConverter = LocalOriginConverter;
	type IsReserve = ();
	type IsTeleporter = TrustedTeleporters;
	type LocationInverter = LocationInverter<Ancestry>;
	type Barrier = Barrier;
	type Weigher = FixedWeightBounds<BaseXcmWeight, Call>;
	// The weight trader piggybacks on the existing transaction-fee conversion logic.
	type Trader = UsingComponents<WeightToFee, KsmLocation, AccountId, Balances, ToAuthor<Runtime>>;
	type ResponseHandler = ();
}

parameter_types! {
	pub const CouncilBodyId: BodyId = BodyId::Executive;
}

/// Type to convert an `Origin` type value into a `MultiLocation` value which represents an interior location
/// of this chain.
pub type LocalOriginToLocation = (
	// We allow an origin from the Collective pallet to be used in XCM as a corresponding Plurality of the
	// `Unit` body.
	BackingToPlurality<Origin, pallet_collective::Origin<Runtime, CouncilCollective>, CouncilBodyId>,
	// And a usual Signed origin to be used in XCM as a corresponding AccountId32
	SignedToAccountId32<Origin, AccountId, KusamaNetwork>,
);

pub struct OnlyWithdrawTeleportForAccounts;
impl frame_support::traits::Contains<(MultiLocation, Xcm<Call>)> for OnlyWithdrawTeleportForAccounts {
	fn contains((ref origin, ref msg): &(MultiLocation, Xcm<Call>)) -> bool {
		use xcm::v0::{
			Xcm::WithdrawAsset, Order::{BuyExecution, InitiateTeleport, DepositAsset},
			MultiAsset::{All, ConcreteFungible}, Junction::{AccountId32, Plurality},
		};
		match origin {
			// Root and council are are allowed to execute anything.
			Null | X1(Plurality { .. }) => true,
			X1(AccountId32 { .. }) => {
				// An account ID trying to send a message. We ensure that it's sensible.
				// This checks that it's of the form:
				// WithdrawAsset {
				//   assets: [ ConcreteFungible { id: Null } ],
				//   effects: [ BuyExecution, InitiateTeleport {
				//     assets: All,
				//     dest: Parachain,
				//     effects: [ BuyExecution, DepositAssets {
				//       assets: All,
				//       dest: AccountId32,
				//     } ]
				//   } ]
				// }
				matches!(msg, WithdrawAsset { ref assets, ref effects }
					if assets.len() == 1
					&& matches!(assets[0], ConcreteFungible { id: Null, .. })
					&& effects.len() == 2
					&& matches!(effects[0], BuyExecution { .. })
					&& matches!(effects[1], InitiateTeleport { ref assets, dest: X1(Parachain(..)), ref effects }
						if assets.len() == 1
						&& matches!(assets[0], All)
						&& effects.len() == 2
						&& matches!(effects[0], BuyExecution { .. })
						&& matches!(effects[1], DepositAsset { ref assets, dest: X1(AccountId32{..}) }
							if assets.len() == 1
							&& matches!(assets[0], All)
						)
					)
				)
			}
			// Nobody else is allowed to execute anything.
			_ => false,
		}
	}
}

impl pallet_xcm::Config for Runtime {
	type Event = Event;
	type SendXcmOrigin = xcm_builder::EnsureXcmOrigin<Origin, LocalOriginToLocation>;
	type XcmRouter = XcmRouter;
	// Anyone can execute XCM messages locally...
	type ExecuteXcmOrigin = xcm_builder::EnsureXcmOrigin<Origin, LocalOriginToLocation>;
	// ...but they must match our filter, which requires them to be a simple withdraw + teleport.
	type XcmExecuteFilter = OnlyWithdrawTeleportForAccounts;
	type XcmExecutor = XcmExecutor<XcmConfig>;
	type XcmTeleportFilter = All<(MultiLocation, Vec<MultiAsset>)>;
	type XcmReserveTransferFilter = All<(MultiLocation, Vec<MultiAsset>)>;
	type Weigher = FixedWeightBounds<BaseXcmWeight, Call>;
}

parameter_types! {
	pub IgnoredIssuance: Balance = Treasury::pot();
	pub const QueueCount: u32 = 300;
	pub const MaxQueueLen: u32 = 1000;
	pub const FifoQueueLen: u32 = 250;
	pub const GiltPeriod: BlockNumber = 30 * DAYS;
	pub const MinFreeze: Balance = 10_000 * CENTS;
	pub const IntakePeriod: BlockNumber = 5 * MINUTES;
	pub const MaxIntakeBids: u32 = 100;
}

impl pallet_gilt::Config for Runtime {
	type Event = Event;
	type Currency = Balances;
	type CurrencyBalance = Balance;
	type AdminOrigin = MoreThanHalfCouncil;
	type Deficit = ();	// Mint
	type Surplus = ();	// Burn
	type IgnoredIssuance = IgnoredIssuance;
	type QueueCount = QueueCount;
	type MaxQueueLen = MaxQueueLen;
	type FifoQueueLen = FifoQueueLen;
	type Period = GiltPeriod;
	type MinFreeze = MinFreeze;
	type IntakePeriod = IntakePeriod;
	type MaxIntakeBids = MaxIntakeBids;
	type WeightInfo = weights::pallet_gilt::WeightInfo<Runtime>;
}

construct_runtime! {
	pub enum Runtime where
		Block = Block,
		NodeBlock = primitives::v1::Block,
		UncheckedExtrinsic = UncheckedExtrinsic
	{
		// Basic stuff; balances is uncallable initially.
		System: frame_system::{Pallet, Call, Storage, Config, Event<T>} = 0,
		RandomnessCollectiveFlip: pallet_randomness_collective_flip::{Pallet, Storage} = 32,

		// Must be before session.
		Babe: pallet_babe::{Pallet, Call, Storage, Config, ValidateUnsigned} = 1,

		Timestamp: pallet_timestamp::{Pallet, Call, Storage, Inherent} = 2,
		Indices: pallet_indices::{Pallet, Call, Storage, Config<T>, Event<T>} = 3,
		Balances: pallet_balances::{Pallet, Call, Storage, Config<T>, Event<T>} = 4,
		TransactionPayment: pallet_transaction_payment::{Pallet, Storage} = 33,

		// Consensus support.
		Authorship: pallet_authorship::{Pallet, Call, Storage} = 5,
		Staking: pallet_staking::{Pallet, Call, Storage, Config<T>, Event<T>} = 6,
		Offences: pallet_offences::{Pallet, Call, Storage, Event} = 7,
		Historical: session_historical::{Pallet} = 34,
		Session: pallet_session::{Pallet, Call, Storage, Event, Config<T>} = 8,
		Grandpa: pallet_grandpa::{Pallet, Call, Storage, Config, Event, ValidateUnsigned} = 10,
		ImOnline: pallet_im_online::{Pallet, Call, Storage, Event<T>, ValidateUnsigned, Config<T>} = 11,
		AuthorityDiscovery: pallet_authority_discovery::{Pallet, Call, Config} = 12,

		// Governance stuff; uncallable initially.
		Democracy: pallet_democracy::{Pallet, Call, Storage, Config, Event<T>} = 13,
		Council: pallet_collective::<Instance1>::{Pallet, Call, Storage, Origin<T>, Event<T>, Config<T>} = 14,
		TechnicalCommittee: pallet_collective::<Instance2>::{Pallet, Call, Storage, Origin<T>, Event<T>, Config<T>} = 15,
		PhragmenElection: pallet_elections_phragmen::{Pallet, Call, Storage, Event<T>, Config<T>} = 16,
		TechnicalMembership: pallet_membership::<Instance1>::{Pallet, Call, Storage, Event<T>, Config<T>} = 17,
		Treasury: pallet_treasury::{Pallet, Call, Storage, Config, Event<T>} = 18,

		// Claims. Usable initially.
		Claims: claims::{Pallet, Call, Storage, Event<T>, Config<T>, ValidateUnsigned} = 19,

		// Utility module.
		Utility: pallet_utility::{Pallet, Call, Event} = 24,

		// Less simple identity module.
		Identity: pallet_identity::{Pallet, Call, Storage, Event<T>} = 25,

		// Society module.
		Society: pallet_society::{Pallet, Call, Storage, Event<T>} = 26,

		// Social recovery module.
		Recovery: pallet_recovery::{Pallet, Call, Storage, Event<T>} = 27,

		// Vesting. Usable initially, but removed once all vesting is finished.
		Vesting: pallet_vesting::{Pallet, Call, Storage, Event<T>, Config<T>} = 28,

		// System scheduler.
		Scheduler: pallet_scheduler::{Pallet, Call, Storage, Event<T>} = 29,

		// Proxy module. Late addition.
		Proxy: pallet_proxy::{Pallet, Call, Storage, Event<T>} = 30,

		// Multisig module. Late addition.
		Multisig: pallet_multisig::{Pallet, Call, Storage, Event<T>} = 31,

		// Bounties module.
		Bounties: pallet_bounties::{Pallet, Call, Storage, Event<T>} = 35,

		// Tips module.
		Tips: pallet_tips::{Pallet, Call, Storage, Event<T>} = 36,

		// Election pallet. Only works with staking, but placed here to maintain indices.
		ElectionProviderMultiPhase: pallet_election_provider_multi_phase::{Pallet, Call, Storage, Event<T>, ValidateUnsigned} = 37,

		// Gilts pallet.
		Gilt: pallet_gilt::{Pallet, Call, Storage, Event<T>, Config} = 38,

		// Parachains pallets. Start indices at 50 to leave room.
		ParachainsOrigin: parachains_origin::{Pallet, Origin} = 50,
		ParachainsConfiguration: parachains_configuration::{Pallet, Call, Storage, Config<T>} = 51,
		ParasShared: parachains_shared::{Pallet, Call, Storage} = 52,
		ParasInclusion: parachains_inclusion::{Pallet, Call, Storage, Event<T>} = 53,
		ParasInherent: parachains_paras_inherent::{Pallet, Call, Storage, Inherent} = 54,
		ParasScheduler: parachains_scheduler::{Pallet, Call, Storage} = 55,
		Paras: parachains_paras::{Pallet, Call, Storage, Event} = 56,
		ParasInitializer: parachains_initializer::{Pallet, Call, Storage} = 57,
		ParasDmp: parachains_dmp::{Pallet, Call, Storage} = 58,
		ParasUmp: parachains_ump::{Pallet, Call, Storage} = 59,
		ParasHrmp: parachains_hrmp::{Pallet, Call, Storage, Event} = 60,
		ParasSessionInfo: parachains_session_info::{Pallet, Call, Storage} = 61,

		// Parachain Onboarding Pallets. Start indices at 70 to leave room.
		Registrar: paras_registrar::{Pallet, Call, Storage, Event<T>} = 70,
		Slots: slots::{Pallet, Call, Storage, Event<T>} = 71,
		Auctions: auctions::{Pallet, Call, Storage, Event<T>} = 72,
		Crowdloan: crowdloan::{Pallet, Call, Storage, Event<T>} = 73,

		// Pallet for sending XCM.
		XcmPallet: pallet_xcm::{Pallet, Call, Storage, Event<T>} = 99,
	}
}

/// The address format for describing accounts.
pub type Address = sp_runtime::MultiAddress<AccountId, ()>;
/// Block header type as expected by this runtime.
pub type Header = generic::Header<BlockNumber, BlakeTwo256>;
/// Block type as expected by this runtime.
pub type Block = generic::Block<Header, UncheckedExtrinsic>;
/// A Block signed with a Justification
pub type SignedBlock = generic::SignedBlock<Block>;
/// BlockId type as expected by this runtime.
pub type BlockId = generic::BlockId<Block>;
/// The SignedExtension to the basic transaction logic.
pub type SignedExtra = (
	frame_system::CheckSpecVersion<Runtime>,
	frame_system::CheckTxVersion<Runtime>,
	frame_system::CheckGenesis<Runtime>,
	frame_system::CheckMortality<Runtime>,
	frame_system::CheckNonce<Runtime>,
	frame_system::CheckWeight<Runtime>,
	pallet_transaction_payment::ChargeTransactionPayment<Runtime>,
);
/// Unchecked extrinsic type as expected by this runtime.
pub type UncheckedExtrinsic = generic::UncheckedExtrinsic<Address, Call, Signature, SignedExtra>;
/// Executive: handles dispatch to the various modules.
pub type Executive = frame_executive::Executive<
	Runtime,
	Block,
	frame_system::ChainContext<Runtime>,
	Runtime,
	AllPallets,
>;
/// The payload being signed in the transactions.
pub type SignedPayload = generic::SignedPayload<Call, SignedExtra>;

#[cfg(not(feature = "disable-runtime-api"))]
sp_api::impl_runtime_apis! {
	impl sp_api::Core<Block> for Runtime {
		fn version() -> RuntimeVersion {
			VERSION
		}

		fn execute_block(block: Block) {
			Executive::execute_block(block);
		}

		fn initialize_block(header: &<Block as BlockT>::Header) {
			Executive::initialize_block(header)
		}
	}

	impl sp_api::Metadata<Block> for Runtime {
		fn metadata() -> OpaqueMetadata {
			Runtime::metadata().into()
		}
	}

	impl block_builder_api::BlockBuilder<Block> for Runtime {
		fn apply_extrinsic(extrinsic: <Block as BlockT>::Extrinsic) -> ApplyExtrinsicResult {
			Executive::apply_extrinsic(extrinsic)
		}

		fn finalize_block() -> <Block as BlockT>::Header {
			Executive::finalize_block()
		}

		fn inherent_extrinsics(data: inherents::InherentData) -> Vec<<Block as BlockT>::Extrinsic> {
			data.create_extrinsics()
		}

		fn check_inherents(
			block: Block,
			data: inherents::InherentData,
		) -> inherents::CheckInherentsResult {
			data.check_extrinsics(&block)
		}
	}

	impl tx_pool_api::runtime_api::TaggedTransactionQueue<Block> for Runtime {
		fn validate_transaction(
			source: TransactionSource,
			tx: <Block as BlockT>::Extrinsic,
		) -> TransactionValidity {
			Executive::validate_transaction(source, tx)
		}
	}

	impl offchain_primitives::OffchainWorkerApi<Block> for Runtime {
		fn offchain_worker(header: &<Block as BlockT>::Header) {
			Executive::offchain_worker(header)
		}
	}

	impl primitives::v1::ParachainHost<Block, Hash, BlockNumber> for Runtime {
		fn validators() -> Vec<ValidatorId> {
			parachains_runtime_api_impl::validators::<Runtime>()
		}

		fn validator_groups() -> (Vec<Vec<ValidatorIndex>>, GroupRotationInfo<BlockNumber>) {
			parachains_runtime_api_impl::validator_groups::<Runtime>()
		}

		fn availability_cores() -> Vec<CoreState<Hash, BlockNumber>> {
			parachains_runtime_api_impl::availability_cores::<Runtime>()
		}

		fn persisted_validation_data(para_id: ParaId, assumption: OccupiedCoreAssumption)
			-> Option<PersistedValidationData<Hash, BlockNumber>> {
			parachains_runtime_api_impl::persisted_validation_data::<Runtime>(para_id, assumption)
		}

		fn check_validation_outputs(
			para_id: ParaId,
			outputs: primitives::v1::CandidateCommitments,
		) -> bool {
			parachains_runtime_api_impl::check_validation_outputs::<Runtime>(para_id, outputs)
		}

		fn session_index_for_child() -> SessionIndex {
			parachains_runtime_api_impl::session_index_for_child::<Runtime>()
		}

		fn validation_code(para_id: ParaId, assumption: OccupiedCoreAssumption)
			-> Option<ValidationCode> {
			parachains_runtime_api_impl::validation_code::<Runtime>(para_id, assumption)
		}

		fn historical_validation_code(para_id: ParaId, context_height: BlockNumber)
			-> Option<ValidationCode>
		{
			parachains_runtime_api_impl::historical_validation_code::<Runtime>(para_id, context_height)
		}

		fn candidate_pending_availability(para_id: ParaId) -> Option<CommittedCandidateReceipt<Hash>> {
			parachains_runtime_api_impl::candidate_pending_availability::<Runtime>(para_id)
		}

		fn candidate_events() -> Vec<CandidateEvent<Hash>> {
			parachains_runtime_api_impl::candidate_events::<Runtime, _>(|ev| {
				match ev {
					Event::parachains_inclusion(ev) => {
						Some(ev)
					}
					_ => None,
				}
			})
		}

		fn session_info(index: SessionIndex) -> Option<SessionInfo> {
			parachains_runtime_api_impl::session_info::<Runtime>(index)
		}

		fn dmq_contents(recipient: ParaId) -> Vec<InboundDownwardMessage<BlockNumber>> {
			parachains_runtime_api_impl::dmq_contents::<Runtime>(recipient)
		}

		fn inbound_hrmp_channels_contents(
			recipient: ParaId
		) -> BTreeMap<ParaId, Vec<InboundHrmpMessage<BlockNumber>>> {
			parachains_runtime_api_impl::inbound_hrmp_channels_contents::<Runtime>(recipient)
		}

		fn validation_code_by_hash(hash: Hash) -> Option<ValidationCode> {
			parachains_runtime_api_impl::validation_code_by_hash::<Runtime>(hash)
		}
	}

	impl beefy_primitives::BeefyApi<Block, BeefyId> for Runtime {
		fn validator_set() -> beefy_primitives::ValidatorSet<BeefyId> {
			// dummy implementation due to lack of BEEFY pallet.
			beefy_primitives::ValidatorSet { validators: Vec::new(), id: 0 }
		}
	}

	impl mmr::MmrApi<Block, Hash> for Runtime {
		fn generate_proof(_leaf_index: u64)
			-> Result<(mmr::EncodableOpaqueLeaf, mmr::Proof<Hash>), mmr::Error>
		{
			// dummy implementation due to lack of MMR pallet.
			Err(mmr::Error::GenerateProof)
		}

		fn verify_proof(_leaf: mmr::EncodableOpaqueLeaf, _proof: mmr::Proof<Hash>)
			-> Result<(), mmr::Error>
		{
			// dummy implementation due to lack of MMR pallet.
			Err(mmr::Error::Verify)
		}

		fn verify_proof_stateless(
			_root: Hash,
			_leaf: mmr::EncodableOpaqueLeaf,
			_proof: mmr::Proof<Hash>
		) -> Result<(), mmr::Error> {
			// dummy implementation due to lack of MMR pallet.
			Err(mmr::Error::Verify)
		}
	}

	impl fg_primitives::GrandpaApi<Block> for Runtime {
		fn grandpa_authorities() -> Vec<(GrandpaId, u64)> {
			Grandpa::grandpa_authorities()
		}

		fn submit_report_equivocation_unsigned_extrinsic(
			equivocation_proof: fg_primitives::EquivocationProof<
				<Block as BlockT>::Hash,
				sp_runtime::traits::NumberFor<Block>,
			>,
			key_owner_proof: fg_primitives::OpaqueKeyOwnershipProof,
		) -> Option<()> {
			let key_owner_proof = key_owner_proof.decode()?;

			Grandpa::submit_unsigned_equivocation_report(
				equivocation_proof,
				key_owner_proof,
			)
		}

		fn generate_key_ownership_proof(
			_set_id: fg_primitives::SetId,
			authority_id: fg_primitives::AuthorityId,
		) -> Option<fg_primitives::OpaqueKeyOwnershipProof> {
			use parity_scale_codec::Encode;

			Historical::prove((fg_primitives::KEY_TYPE, authority_id))
				.map(|p| p.encode())
				.map(fg_primitives::OpaqueKeyOwnershipProof::new)
		}
	}

	impl babe_primitives::BabeApi<Block> for Runtime {
		fn configuration() -> babe_primitives::BabeGenesisConfiguration {
			// The choice of `c` parameter (where `1 - c` represents the
			// probability of a slot being empty), is done in accordance to the
			// slot duration and expected target block time, for safely
			// resisting network delays of maximum two seconds.
			// <https://research.web3.foundation/en/latest/polkadot/BABE/Babe/#6-practical-results>
			babe_primitives::BabeGenesisConfiguration {
				slot_duration: Babe::slot_duration(),
				epoch_length: EpochDuration::get(),
				c: BABE_GENESIS_EPOCH_CONFIG.c,
				genesis_authorities: Babe::authorities(),
				randomness: Babe::randomness(),
				allowed_slots: BABE_GENESIS_EPOCH_CONFIG.allowed_slots,
			}
		}

		fn current_epoch_start() -> babe_primitives::Slot {
			Babe::current_epoch_start()
		}

		fn current_epoch() -> babe_primitives::Epoch {
			Babe::current_epoch()
		}

		fn next_epoch() -> babe_primitives::Epoch {
			Babe::next_epoch()
		}

		fn generate_key_ownership_proof(
			_slot: babe_primitives::Slot,
			authority_id: babe_primitives::AuthorityId,
		) -> Option<babe_primitives::OpaqueKeyOwnershipProof> {
			use parity_scale_codec::Encode;

			Historical::prove((babe_primitives::KEY_TYPE, authority_id))
				.map(|p| p.encode())
				.map(babe_primitives::OpaqueKeyOwnershipProof::new)
		}

		fn submit_report_equivocation_unsigned_extrinsic(
			equivocation_proof: babe_primitives::EquivocationProof<<Block as BlockT>::Header>,
			key_owner_proof: babe_primitives::OpaqueKeyOwnershipProof,
		) -> Option<()> {
			let key_owner_proof = key_owner_proof.decode()?;

			Babe::submit_unsigned_equivocation_report(
				equivocation_proof,
				key_owner_proof,
			)
		}
	}

	impl authority_discovery_primitives::AuthorityDiscoveryApi<Block> for Runtime {
		fn authorities() -> Vec<AuthorityDiscoveryId> {
			parachains_runtime_api_impl::relevant_authority_ids::<Runtime>()
		}
	}

	impl sp_session::SessionKeys<Block> for Runtime {
		fn generate_session_keys(seed: Option<Vec<u8>>) -> Vec<u8> {
			SessionKeys::generate(seed)
		}

		fn decode_session_keys(
			encoded: Vec<u8>,
		) -> Option<Vec<(Vec<u8>, sp_core::crypto::KeyTypeId)>> {
			SessionKeys::decode_into_raw_public_keys(&encoded)
		}
	}

	impl frame_system_rpc_runtime_api::AccountNonceApi<Block, AccountId, Nonce> for Runtime {
		fn account_nonce(account: AccountId) -> Nonce {
			System::account_nonce(account)
		}
	}

	impl pallet_transaction_payment_rpc_runtime_api::TransactionPaymentApi<
		Block,
		Balance,
	> for Runtime {
		fn query_info(uxt: <Block as BlockT>::Extrinsic, len: u32) -> RuntimeDispatchInfo<Balance> {
			TransactionPayment::query_info(uxt, len)
		}
		fn query_fee_details(uxt: <Block as BlockT>::Extrinsic, len: u32) -> FeeDetails<Balance> {
			TransactionPayment::query_fee_details(uxt, len)
		}
	}

	#[cfg(feature = "try-runtime")]
	impl frame_try_runtime::TryRuntime<Block> for Runtime {
		fn on_runtime_upgrade() -> Result<(Weight, Weight), sp_runtime::RuntimeString> {
			log::info!("try-runtime::on_runtime_upgrade kusama.");
			let weight = Executive::try_runtime_upgrade()?;
			Ok((weight, BlockWeights::get().max_block))
		}
	}

	#[cfg(feature = "runtime-benchmarks")]
	impl frame_benchmarking::Benchmark<Block> for Runtime {
		fn dispatch_benchmark(
			config: frame_benchmarking::BenchmarkConfig
		) -> Result<Vec<frame_benchmarking::BenchmarkBatch>, RuntimeString> {
			use frame_benchmarking::{Benchmarking, BenchmarkBatch, add_benchmark, TrackedStorageKey};
			// Trying to add benchmarks directly to the Session Pallet caused cyclic dependency issues.
			// To get around that, we separated the Session benchmarks into its own crate, which is why
			// we need these two lines below.
			use pallet_session_benchmarking::Pallet as SessionBench;
			use pallet_offences_benchmarking::Pallet as OffencesBench;
			use frame_system_benchmarking::Pallet as SystemBench;

			impl pallet_session_benchmarking::Config for Runtime {}
			impl pallet_offences_benchmarking::Config for Runtime {}
			impl frame_system_benchmarking::Config for Runtime {}

			let whitelist: Vec<TrackedStorageKey> = vec![
				// Block Number
				hex_literal::hex!("26aa394eea5630e07c48ae0c9558cef702a5c1b19ab7a04f536c519aca4983ac").to_vec().into(),
				// Total Issuance
				hex_literal::hex!("c2261276cc9d1f8598ea4b6a74b15c2f57c875e4cff74148e4628f264b974c80").to_vec().into(),
				// Execution Phase
				hex_literal::hex!("26aa394eea5630e07c48ae0c9558cef7ff553b5a9862a516939d82b3d3d8661a").to_vec().into(),
				// Event Count
				hex_literal::hex!("26aa394eea5630e07c48ae0c9558cef70a98fdbe9ce6c55837576c60c7af3850").to_vec().into(),
				// System Events
				hex_literal::hex!("26aa394eea5630e07c48ae0c9558cef780d41e5e16056765bc8461851072c9d7").to_vec().into(),
				// Treasury Account
				hex_literal::hex!("26aa394eea5630e07c48ae0c9558cef7b99d880ec681799c0cf30e8886371da95ecffd7b6c0f78751baa9d281e0bfa3a6d6f646c70792f74727372790000000000000000000000000000000000000000").to_vec().into(),
			];

			let mut batches = Vec::<BenchmarkBatch>::new();
			let params = (&config, &whitelist);
			// Polkadot
			// NOTE: Make sure to prefix these `runtime_common::` so that path resolves correctly
			// in the generated file.
			add_benchmark!(params, batches, runtime_common::auctions, Auctions);
			add_benchmark!(params, batches, runtime_common::crowdloan, Crowdloan);
			add_benchmark!(params, batches, runtime_common::claims, Claims);
			add_benchmark!(params, batches, runtime_common::slots, Slots);
			add_benchmark!(params, batches, runtime_common::paras_registrar, Registrar);
			// Substrate
			add_benchmark!(params, batches, pallet_balances, Balances);
			add_benchmark!(params, batches, pallet_bounties, Bounties);
			add_benchmark!(params, batches, pallet_collective, Council);
			add_benchmark!(params, batches, pallet_democracy, Democracy);
			add_benchmark!(params, batches, pallet_elections_phragmen, PhragmenElection);
			add_benchmark!(params, batches, pallet_election_provider_multi_phase, ElectionProviderMultiPhase);
			add_benchmark!(params, batches, pallet_gilt, Gilt);
			add_benchmark!(params, batches, pallet_identity, Identity);
			add_benchmark!(params, batches, pallet_im_online, ImOnline);
			add_benchmark!(params, batches, pallet_indices, Indices);
			add_benchmark!(params, batches, pallet_membership, TechnicalMembership);
			add_benchmark!(params, batches, pallet_multisig, Multisig);
			add_benchmark!(params, batches, pallet_offences, OffencesBench::<Runtime>);
			add_benchmark!(params, batches, pallet_proxy, Proxy);
			add_benchmark!(params, batches, pallet_scheduler, Scheduler);
			add_benchmark!(params, batches, pallet_session, SessionBench::<Runtime>);
			add_benchmark!(params, batches, pallet_staking, Staking);
			add_benchmark!(params, batches, frame_system, SystemBench::<Runtime>);
			add_benchmark!(params, batches, pallet_timestamp, Timestamp);
			add_benchmark!(params, batches, pallet_tips, Tips);
			add_benchmark!(params, batches, pallet_treasury, Treasury);
			add_benchmark!(params, batches, pallet_utility, Utility);
			add_benchmark!(params, batches, pallet_vesting, Vesting);

			if batches.is_empty() { return Err("Benchmark not found for this pallet.".into()) }
			Ok(batches)
		}
	}
}<|MERGE_RESOLUTION|>--- conflicted
+++ resolved
@@ -345,8 +345,8 @@
 
 	// signed config
 	pub const SignedMaxSubmissions: u32 = 0;
-	pub const SignedRewardBase: Balance = 1 * DOLLARS;
-	pub const SignedDepositBase: Balance = 1 * DOLLARS;
+	pub const SignedRewardBase: Balance = 100 * CENTS;
+	pub const SignedDepositBase: Balance = 100 * CENTS;
 	pub const SignedDepositByte: Balance = 1 * CENTS;
 
 	// fallback: run election on-chain.
@@ -372,7 +372,6 @@
 	type Event = Event;
 	type Currency = Balances;
 	type UnsignedPhase = UnsignedPhase;
-<<<<<<< HEAD
 	type SignedMaxSubmissions = SignedMaxSubmissions;
 	type SignedRewardBase = SignedRewardBase;
 	type SignedDepositBase = SignedDepositBase;
@@ -383,9 +382,7 @@
 	type SignedMaxWeight = Self::MinerMaxWeight;
 	type SlashHandler = (); // burn slashes
 	type RewardHandler = (); // nothing to do upon rewards
-=======
 	type SignedPhase = SignedPhase;
->>>>>>> 71bd3e0d
 	type SolutionImprovementThreshold = SolutionImprovementThreshold;
 	type MinerMaxIterations = MinerMaxIterations;
 	type MinerMaxWeight = OffchainSolutionWeightLimit; // For now use the one from staking.
