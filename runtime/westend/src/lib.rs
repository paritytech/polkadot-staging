--- conflicted
+++ resolved
@@ -642,7 +642,7 @@
 	type Hash = <Keccak256 as sp_runtime::traits::Hash>::Output;
 	type OnNewRoot = mmr_common::DepositBeefyDigest<Runtime>;
 	type WeightInfo = ();
-	type LeafData = mmr_common::Module<Runtime>;
+	type LeafData = mmr_common::Pallet<Runtime>;
 }
 
 impl mmr_common::Config for Runtime {
@@ -935,23 +935,15 @@
 		ParachainsSessionInfo: parachains_session_info::{Pallet, Call, Storage} = 39,
 
 		// Parachain Onboarding Pallets
-<<<<<<< HEAD
-		Registrar: paras_registrar::{Module, Call, Storage, Event<T>} = 40,
-		Auctions: auctions::{Module, Call, Storage, Event<T>} = 41,
-		Crowdloan: crowdloan::{Module, Call, Storage, Event<T>} = 42,
-		Slots: slots::{Module, Call, Storage, Event<T>} = 43,
-
-		// Bridges support.
-		Mmr: pallet_mmr::{Module, Call, Storage} = 50,
-		Beefy: pallet_beefy::{Module, Config<T>, Storage} = 51,
-		MmrLeaf: mmr_common::{Module, Storage} = 52,
-
-=======
 		Registrar: paras_registrar::{Pallet, Call, Storage, Event<T>} = 40,
 		Auctions: auctions::{Pallet, Call, Storage, Event<T>} = 41,
 		Crowdloan: crowdloan::{Pallet, Call, Storage, Event<T>} = 42,
 		Slots: slots::{Pallet, Call, Storage, Event<T>} = 43,
->>>>>>> f589b6fb
+
+		// Bridges support.
+		Mmr: pallet_mmr::{Pallet, Call, Storage} = 50,
+		Beefy: pallet_beefy::{Pallet, Config<T>, Storage} = 51,
+		MmrLeaf: mmr_common::{Pallet, Storage} = 52,
 	}
 }
 
@@ -1000,13 +992,8 @@
 	Block,
 	frame_system::ChainContext<Runtime>,
 	Runtime,
-<<<<<<< HEAD
-	AllModules,
+	AllPallets,
 	(BabeEpochConfigMigrations, UpgradeSessionKeys),
-=======
-	AllPallets,
-	BabeEpochConfigMigrations
->>>>>>> f589b6fb
 >;
 /// The payload being signed in transactions.
 pub type SignedPayload = generic::SignedPayload<Call, SignedExtra>;
