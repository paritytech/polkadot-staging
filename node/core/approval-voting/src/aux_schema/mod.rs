--- conflicted
+++ resolved
@@ -218,17 +218,10 @@
 /// candidates contained within it.
 #[derive(Debug, Clone, Encode, Decode, PartialEq)]
 pub(crate) struct BlockEntry {
-<<<<<<< HEAD
 	pub block_hash: Hash,
 	pub session: SessionIndex,
 	pub slot: SlotNumber,
 	pub relay_vrf_story: RelayVRFStory,
-=======
-	block_hash: Hash,
-	session: SessionIndex,
-	slot: Slot,
-	relay_vrf_story: RelayVRF,
->>>>>>> 4fdbf977
 	// The candidates included as-of this block and the index of the core they are
 	// leaving. Sorted ascending by core index.
 	pub candidates: Vec<(CoreIndex, CandidateHash)>,
