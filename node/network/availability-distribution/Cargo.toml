[package]
name = "polkadot-availability-distribution"
version = "0.1.0"
authors = ["Parity Technologies <admin@parity.io>"]
edition = "2018"

[dependencies]
futures = "0.3.8"
tracing = "0.1.21"
tracing-futures = "0.2.4"
parity-scale-codec = { version = "1.3.5", features = ["std"]  }
polkadot-primitives = { path = "../../../primitives" }
polkadot-erasure-coding = { path = "../../../erasure-coding" }
polkadot-subsystem = { package = "polkadot-node-subsystem", path = "../../subsystem" }
polkadot-node-network-protocol = { path = "../../network/protocol" }
polkadot-node-subsystem-util = { path = "../../subsystem-util" }
sp-core = { git = "https://github.com/paritytech/substrate", branch = "master", features = ["std"]  }
sp-keystore = { git = "https://github.com/paritytech/substrate", branch = "master" }
thiserror = "1.0.22"

[dev-dependencies]
polkadot-subsystem-testhelpers = { package = "polkadot-node-subsystem-test-helpers", path = "../../subsystem-test-helpers" }
sp-core = { git = "https://github.com/paritytech/substrate", branch = "master", features = ["std"] }
sp-application-crypto = { git = "https://github.com/paritytech/substrate", branch = "master" }
sp-keyring = { git = "https://github.com/paritytech/substrate", branch = "master" }
sc-keystore = { git = "https://github.com/paritytech/substrate", branch = "master" }
futures-timer = "3.0.2"
env_logger = "0.8.1"
assert_matches = "1.4.0"
<<<<<<< HEAD
smallvec = "1.4.2"
log = "0.4.11"
=======
smallvec = "1.5.0"
>>>>>>> 68be4046
<|MERGE_RESOLUTION|>--- conflicted
+++ resolved
@@ -27,9 +27,5 @@
 futures-timer = "3.0.2"
 env_logger = "0.8.1"
 assert_matches = "1.4.0"
-<<<<<<< HEAD
-smallvec = "1.4.2"
-log = "0.4.11"
-=======
 smallvec = "1.5.0"
->>>>>>> 68be4046
+log = "0.4.11"