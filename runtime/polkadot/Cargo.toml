[package]
name = "polkadot-runtime"
version = "0.8.29"
authors = ["Parity Technologies <admin@parity.io>"]
edition = "2018"
build = "build.rs"

[dependencies]
bitvec = { version = "0.20.1", default-features = false, features = ["alloc"] }
parity-scale-codec = { version = "2.0.0", default-features = false, features = ["derive"] }
log = { version = "0.4.14", default-features = false }
rustc-hex = { version = "2.1.0", default-features = false }
serde = { version = "1.0.123", default-features = false }
serde_derive = { version = "1.0.117", optional = true }
static_assertions = "1.1.0"
smallvec = "1.6.1"

authority-discovery-primitives = { package = "sp-authority-discovery", git = "https://github.com/paritytech/substrate", default-features = false , branch = "master" }
babe-primitives = { package = "sp-consensus-babe", git = "https://github.com/paritytech/substrate", default-features = false , branch = "master" }
beefy-primitives = { git = "https://github.com/paritytech/grandpa-bridge-gadget", default-features = false , branch = "td-mmr-custom" }
sp-api = { git = "https://github.com/paritytech/substrate", default-features = false , branch = "master" }
inherents = { package = "sp-inherents", git = "https://github.com/paritytech/substrate", default-features = false , branch = "master" }
offchain-primitives = { package = "sp-offchain", git = "https://github.com/paritytech/substrate", default-features = false , branch = "master" }
sp-std = { git = "https://github.com/paritytech/substrate", default-features = false , branch = "master" }
sp-io = { git = "https://github.com/paritytech/substrate", default-features = false , branch = "master" }
sp-runtime = { git = "https://github.com/paritytech/substrate", default-features = false , branch = "master" }
sp-staking = { git = "https://github.com/paritytech/substrate", default-features = false , branch = "master" }
sp-core = { git = "https://github.com/paritytech/substrate", default-features = false , branch = "master" }
sp-session = { git = "https://github.com/paritytech/substrate", default-features = false , branch = "master" }
sp-version = { git = "https://github.com/paritytech/substrate", default-features = false , branch = "master" }
tx-pool-api = { package = "sp-transaction-pool", git = "https://github.com/paritytech/substrate", default-features = false , branch = "master" }
block-builder-api = { package = "sp-block-builder", git = "https://github.com/paritytech/substrate", default-features = false , branch = "master" }

<<<<<<< HEAD
pallet-authority-discovery = { git = "https://github.com/paritytech/substrate", default-features = false , branch = "master" }
pallet-authorship = { git = "https://github.com/paritytech/substrate", default-features = false , branch = "master" }
pallet-babe = { git = "https://github.com/paritytech/substrate", default-features = false , branch = "master" }
pallet-balances = { git = "https://github.com/paritytech/substrate", default-features = false , branch = "master" }
pallet-bounties = { git = "https://github.com/paritytech/substrate", default-features = false , branch = "master" }
pallet-transaction-payment = { git = "https://github.com/paritytech/substrate", default-features = false , branch = "master" }
pallet-transaction-payment-rpc-runtime-api = { git = "https://github.com/paritytech/substrate", default-features = false , branch = "master" }
pallet-collective = { git = "https://github.com/paritytech/substrate", default-features = false , branch = "master" }
pallet-democracy = { git = "https://github.com/paritytech/substrate", default-features = false , branch = "master" }
pallet-elections-phragmen = { git = "https://github.com/paritytech/substrate", default-features = false , branch = "master" }
frame-executive = { git = "https://github.com/paritytech/substrate", default-features = false , branch = "master" }
pallet-grandpa = { git = "https://github.com/paritytech/substrate", default-features = false , branch = "master" }
pallet-identity = { git = "https://github.com/paritytech/substrate", default-features = false , branch = "master" }
pallet-im-online = { git = "https://github.com/paritytech/substrate", default-features = false , branch = "master" }
pallet-indices = { git = "https://github.com/paritytech/substrate", default-features = false , branch = "master" }
pallet-membership = { git = "https://github.com/paritytech/substrate", default-features = false , branch = "master" }
pallet-mmr-primitives = { git = "https://github.com/paritytech/substrate", default-features = false  , branch = "master" }
pallet-multisig = { git = "https://github.com/paritytech/substrate", default-features = false , branch = "master" }
pallet-nicks = { git = "https://github.com/paritytech/substrate", default-features = false , branch = "master" }
pallet-offences = { git = "https://github.com/paritytech/substrate", default-features = false , branch = "master" }
pallet-proxy = { git = "https://github.com/paritytech/substrate", default-features = false , branch = "master" }
pallet-randomness-collective-flip = { git = "https://github.com/paritytech/substrate", default-features = false , branch = "master" }
pallet-scheduler = { git = "https://github.com/paritytech/substrate", default-features = false , branch = "master" }
pallet-session = { git = "https://github.com/paritytech/substrate", default-features = false , branch = "master" }
frame-support = { git = "https://github.com/paritytech/substrate", default-features = false , branch = "master" }
pallet-staking = { git = "https://github.com/paritytech/substrate", default-features = false , branch = "master" }
=======
pallet-authority-discovery = { git = "https://github.com/paritytech/substrate", branch = "master", default-features = false }
pallet-authorship = { git = "https://github.com/paritytech/substrate", branch = "master", default-features = false }
pallet-babe = { git = "https://github.com/paritytech/substrate", branch = "master", default-features = false }
pallet-balances = { git = "https://github.com/paritytech/substrate", branch = "master", default-features = false }
pallet-bounties = { git = "https://github.com/paritytech/substrate", branch = "master", default-features = false }
pallet-transaction-payment = { git = "https://github.com/paritytech/substrate", branch = "master", default-features = false }
pallet-transaction-payment-rpc-runtime-api = { git = "https://github.com/paritytech/substrate", branch = "master", default-features = false }
pallet-collective = { git = "https://github.com/paritytech/substrate", branch = "master", default-features = false }
pallet-democracy = { git = "https://github.com/paritytech/substrate", branch = "master", default-features = false }
pallet-elections-phragmen = { git = "https://github.com/paritytech/substrate", branch = "master", default-features = false }
pallet-election-provider-multi-phase = { git = "https://github.com/paritytech/substrate", branch = "master", default-features = false }
frame-executive = { git = "https://github.com/paritytech/substrate", branch = "master", default-features = false }
pallet-grandpa = { git = "https://github.com/paritytech/substrate", branch = "master", default-features = false }
pallet-identity = { git = "https://github.com/paritytech/substrate", branch = "master", default-features = false }
pallet-im-online = { git = "https://github.com/paritytech/substrate", branch = "master", default-features = false }
pallet-indices = { git = "https://github.com/paritytech/substrate", branch = "master", default-features = false }
pallet-membership = { git = "https://github.com/paritytech/substrate", branch = "master", default-features = false }
pallet-multisig = { git = "https://github.com/paritytech/substrate", branch = "master", default-features = false }
pallet-nicks = { git = "https://github.com/paritytech/substrate", branch = "master", default-features = false }
pallet-offences = { git = "https://github.com/paritytech/substrate", branch = "master", default-features = false }
pallet-proxy = { git = "https://github.com/paritytech/substrate", branch = "master", default-features = false }
pallet-randomness-collective-flip = { git = "https://github.com/paritytech/substrate", branch = "master", default-features = false }
pallet-scheduler = { git = "https://github.com/paritytech/substrate", branch = "master", default-features = false }
pallet-session = { git = "https://github.com/paritytech/substrate", branch = "master", default-features = false }
frame-support = { git = "https://github.com/paritytech/substrate", branch = "master", default-features = false }
pallet-staking = { git = "https://github.com/paritytech/substrate", branch = "master", default-features = false }
>>>>>>> 378d3831
pallet-staking-reward-curve = { git = "https://github.com/paritytech/substrate", branch = "master" }
frame-system = {git = "https://github.com/paritytech/substrate", default-features = false , branch = "master" }
frame-system-rpc-runtime-api = { git = "https://github.com/paritytech/substrate", default-features = false , branch = "master" }
pallet-timestamp = { git = "https://github.com/paritytech/substrate", default-features = false , branch = "master" }
pallet-tips = { git = "https://github.com/paritytech/substrate", default-features = false , branch = "master" }
pallet-treasury = { git = "https://github.com/paritytech/substrate", default-features = false , branch = "master" }
pallet-vesting = { git = "https://github.com/paritytech/substrate", default-features = false , branch = "master" }
pallet-utility = { git = "https://github.com/paritytech/substrate", default-features = false , branch = "master" }

<<<<<<< HEAD
frame-benchmarking = { git = "https://github.com/paritytech/substrate", default-features = false, optional = true , branch = "master" }
frame-system-benchmarking = { git = "https://github.com/paritytech/substrate", default-features = false, optional = true , branch = "master" }
pallet-offences-benchmarking = { git = "https://github.com/paritytech/substrate", default-features = false, optional = true , branch = "master" }
pallet-session-benchmarking = { git = "https://github.com/paritytech/substrate", default-features = false, optional = true , branch = "master" }
=======
frame-benchmarking = { git = "https://github.com/paritytech/substrate", branch = "master", default-features = false, optional = true }
frame-try-runtime = { git = "https://github.com/paritytech/substrate", branch = "master", default-features = false, optional = true }
frame-system-benchmarking = { git = "https://github.com/paritytech/substrate", branch = "master", default-features = false, optional = true }
pallet-offences-benchmarking = { git = "https://github.com/paritytech/substrate", branch = "master", default-features = false, optional = true }
pallet-session-benchmarking = { git = "https://github.com/paritytech/substrate", branch = "master", default-features = false, optional = true }
>>>>>>> 378d3831
hex-literal = { version = "0.3.1", optional = true }

runtime-common = { package = "polkadot-runtime-common", path = "../common", default-features = false }
primitives = { package = "polkadot-primitives", path = "../../primitives", default-features = false }

[dev-dependencies]
hex-literal = "0.3.1"
libsecp256k1 = "0.3.5"
tiny-keccak = "2.0.2"
keyring = { package = "sp-keyring", git = "https://github.com/paritytech/substrate", branch = "master" }
sp-trie = { git = "https://github.com/paritytech/substrate", branch = "master" }
trie-db = "0.22.3"
serde_json = "1.0.61"
separator = "0.4.1"

[build-dependencies]
substrate-wasm-builder = "3.0.0"

[features]
default = ["std"]
no_std = []
only-staking = []
std = [
	"authority-discovery-primitives/std",
	"pallet-authority-discovery/std",
	"bitvec/std",
	"primitives/std",
	"rustc-hex/std",
	"parity-scale-codec/std",
	"inherents/std",
	"sp-core/std",
	"sp-api/std",
	"tx-pool-api/std",
	"block-builder-api/std",
	"offchain-primitives/std",
	"sp-std/std",
	"frame-support/std",
	"pallet-authorship/std",
	"pallet-balances/std",
	"pallet-bounties/std",
	"pallet-transaction-payment/std",
	"pallet-transaction-payment-rpc-runtime-api/std",
	"pallet-collective/std",
	"pallet-elections-phragmen/std",
	"pallet-election-provider-multi-phase/std",
	"pallet-democracy/std",
	"frame-executive/std",
	"pallet-grandpa/std",
	"pallet-identity/std",
	"pallet-im-online/std",
	"pallet-indices/std",
	"pallet-membership/std",
	"pallet-multisig/std",
	"pallet-nicks/std",
	"pallet-offences/std",
	"pallet-proxy/std",
	"sp-runtime/std",
	"sp-staking/std",
	"pallet-scheduler/std",
	"pallet-session/std",
	"pallet-staking/std",
	"frame-system/std",
	"frame-system-rpc-runtime-api/std",
	"pallet-timestamp/std",
	"pallet-treasury/std",
	"pallet-tips/std",
	"sp-version/std",
	"serde_derive",
	"serde/std",
	"log/std",
	"pallet-babe/std",
	"babe-primitives/std",
	"sp-session/std",
	"pallet-randomness-collective-flip/std",
	"runtime-common/std",
	"pallet-vesting/std",
	"pallet-utility/std",
]
runtime-benchmarks = [
	"runtime-common/runtime-benchmarks",
	"frame-benchmarking",
	"frame-support/runtime-benchmarks",
	"frame-system/runtime-benchmarks",
	"sp-runtime/runtime-benchmarks",
	"pallet-babe/runtime-benchmarks",
	"pallet-balances/runtime-benchmarks",
	"pallet-collective/runtime-benchmarks",
	"pallet-democracy/runtime-benchmarks",
	"pallet-elections-phragmen/runtime-benchmarks",
	"pallet-election-provider-multi-phase/runtime-benchmarks",
	"pallet-grandpa/runtime-benchmarks",
	"pallet-identity/runtime-benchmarks",
	"pallet-im-online/runtime-benchmarks",
	"pallet-indices/runtime-benchmarks",
	"pallet-multisig/runtime-benchmarks",
	"pallet-proxy/runtime-benchmarks",
	"pallet-scheduler/runtime-benchmarks",
	"pallet-staking/runtime-benchmarks",
	"pallet-timestamp/runtime-benchmarks",
	"pallet-treasury/runtime-benchmarks",
	"pallet-bounties/runtime-benchmarks",
	"pallet-tips/runtime-benchmarks",
	"pallet-utility/runtime-benchmarks",
	"pallet-vesting/runtime-benchmarks",
	"pallet-offences-benchmarking",
	"pallet-session-benchmarking",
	"frame-system-benchmarking",
	"hex-literal",
]
try-runtime = [
	"frame-executive/try-runtime",
	"frame-try-runtime",
]
# When enabled, the runtime api will not be build.
#
# This is required by Cumulus to access certain types of the
# runtime without clashing with the runtime api exported functions
# in WASM.
disable-runtime-api = []

# A feature that should be enabled when the runtime should be build for on-chain
# deployment. This will disable stuff that shouldn't be part of the on-chain wasm
# to make it smaller like logging for example.
on-chain-release-build = [
	"sp-api/disable-logging",
]<|MERGE_RESOLUTION|>--- conflicted
+++ resolved
@@ -31,34 +31,6 @@
 tx-pool-api = { package = "sp-transaction-pool", git = "https://github.com/paritytech/substrate", default-features = false , branch = "master" }
 block-builder-api = { package = "sp-block-builder", git = "https://github.com/paritytech/substrate", default-features = false , branch = "master" }
 
-<<<<<<< HEAD
-pallet-authority-discovery = { git = "https://github.com/paritytech/substrate", default-features = false , branch = "master" }
-pallet-authorship = { git = "https://github.com/paritytech/substrate", default-features = false , branch = "master" }
-pallet-babe = { git = "https://github.com/paritytech/substrate", default-features = false , branch = "master" }
-pallet-balances = { git = "https://github.com/paritytech/substrate", default-features = false , branch = "master" }
-pallet-bounties = { git = "https://github.com/paritytech/substrate", default-features = false , branch = "master" }
-pallet-transaction-payment = { git = "https://github.com/paritytech/substrate", default-features = false , branch = "master" }
-pallet-transaction-payment-rpc-runtime-api = { git = "https://github.com/paritytech/substrate", default-features = false , branch = "master" }
-pallet-collective = { git = "https://github.com/paritytech/substrate", default-features = false , branch = "master" }
-pallet-democracy = { git = "https://github.com/paritytech/substrate", default-features = false , branch = "master" }
-pallet-elections-phragmen = { git = "https://github.com/paritytech/substrate", default-features = false , branch = "master" }
-frame-executive = { git = "https://github.com/paritytech/substrate", default-features = false , branch = "master" }
-pallet-grandpa = { git = "https://github.com/paritytech/substrate", default-features = false , branch = "master" }
-pallet-identity = { git = "https://github.com/paritytech/substrate", default-features = false , branch = "master" }
-pallet-im-online = { git = "https://github.com/paritytech/substrate", default-features = false , branch = "master" }
-pallet-indices = { git = "https://github.com/paritytech/substrate", default-features = false , branch = "master" }
-pallet-membership = { git = "https://github.com/paritytech/substrate", default-features = false , branch = "master" }
-pallet-mmr-primitives = { git = "https://github.com/paritytech/substrate", default-features = false  , branch = "master" }
-pallet-multisig = { git = "https://github.com/paritytech/substrate", default-features = false , branch = "master" }
-pallet-nicks = { git = "https://github.com/paritytech/substrate", default-features = false , branch = "master" }
-pallet-offences = { git = "https://github.com/paritytech/substrate", default-features = false , branch = "master" }
-pallet-proxy = { git = "https://github.com/paritytech/substrate", default-features = false , branch = "master" }
-pallet-randomness-collective-flip = { git = "https://github.com/paritytech/substrate", default-features = false , branch = "master" }
-pallet-scheduler = { git = "https://github.com/paritytech/substrate", default-features = false , branch = "master" }
-pallet-session = { git = "https://github.com/paritytech/substrate", default-features = false , branch = "master" }
-frame-support = { git = "https://github.com/paritytech/substrate", default-features = false , branch = "master" }
-pallet-staking = { git = "https://github.com/paritytech/substrate", default-features = false , branch = "master" }
-=======
 pallet-authority-discovery = { git = "https://github.com/paritytech/substrate", branch = "master", default-features = false }
 pallet-authorship = { git = "https://github.com/paritytech/substrate", branch = "master", default-features = false }
 pallet-babe = { git = "https://github.com/paritytech/substrate", branch = "master", default-features = false }
@@ -76,6 +48,7 @@
 pallet-im-online = { git = "https://github.com/paritytech/substrate", branch = "master", default-features = false }
 pallet-indices = { git = "https://github.com/paritytech/substrate", branch = "master", default-features = false }
 pallet-membership = { git = "https://github.com/paritytech/substrate", branch = "master", default-features = false }
+pallet-mmr-primitives = { git = "https://github.com/paritytech/substrate", default-features = false  , branch = "master" }
 pallet-multisig = { git = "https://github.com/paritytech/substrate", branch = "master", default-features = false }
 pallet-nicks = { git = "https://github.com/paritytech/substrate", branch = "master", default-features = false }
 pallet-offences = { git = "https://github.com/paritytech/substrate", branch = "master", default-features = false }
@@ -85,7 +58,6 @@
 pallet-session = { git = "https://github.com/paritytech/substrate", branch = "master", default-features = false }
 frame-support = { git = "https://github.com/paritytech/substrate", branch = "master", default-features = false }
 pallet-staking = { git = "https://github.com/paritytech/substrate", branch = "master", default-features = false }
->>>>>>> 378d3831
 pallet-staking-reward-curve = { git = "https://github.com/paritytech/substrate", branch = "master" }
 frame-system = {git = "https://github.com/paritytech/substrate", default-features = false , branch = "master" }
 frame-system-rpc-runtime-api = { git = "https://github.com/paritytech/substrate", default-features = false , branch = "master" }
@@ -95,18 +67,11 @@
 pallet-vesting = { git = "https://github.com/paritytech/substrate", default-features = false , branch = "master" }
 pallet-utility = { git = "https://github.com/paritytech/substrate", default-features = false , branch = "master" }
 
-<<<<<<< HEAD
-frame-benchmarking = { git = "https://github.com/paritytech/substrate", default-features = false, optional = true , branch = "master" }
-frame-system-benchmarking = { git = "https://github.com/paritytech/substrate", default-features = false, optional = true , branch = "master" }
-pallet-offences-benchmarking = { git = "https://github.com/paritytech/substrate", default-features = false, optional = true , branch = "master" }
-pallet-session-benchmarking = { git = "https://github.com/paritytech/substrate", default-features = false, optional = true , branch = "master" }
-=======
 frame-benchmarking = { git = "https://github.com/paritytech/substrate", branch = "master", default-features = false, optional = true }
 frame-try-runtime = { git = "https://github.com/paritytech/substrate", branch = "master", default-features = false, optional = true }
 frame-system-benchmarking = { git = "https://github.com/paritytech/substrate", branch = "master", default-features = false, optional = true }
 pallet-offences-benchmarking = { git = "https://github.com/paritytech/substrate", branch = "master", default-features = false, optional = true }
 pallet-session-benchmarking = { git = "https://github.com/paritytech/substrate", branch = "master", default-features = false, optional = true }
->>>>>>> 378d3831
 hex-literal = { version = "0.3.1", optional = true }
 
 runtime-common = { package = "polkadot-runtime-common", path = "../common", default-features = false }
