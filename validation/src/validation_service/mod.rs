--- conflicted
+++ resolved
@@ -396,11 +396,7 @@
 				max_block_data_size,
 			).await {
 				Ok(collation_work) => {
-<<<<<<< HEAD
-					let (collation, fees_charged) = collation_work;
-=======
-					let (collation, outgoing_targeted, parent_head, fees_charged) = collation_work;
->>>>>>> 1d21f773
+					let (collation, parent_head, fees_charged) = collation_work;
 
 					match crate::collation::produce_receipt_and_chunks(
 						authorities_num,
