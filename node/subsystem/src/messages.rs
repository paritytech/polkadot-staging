// Copyright 2017-2020 Parity Technologies (UK) Ltd.
// This file is part of Polkadot.

// Polkadot is free software: you can redistribute it and/or modify
// it under the terms of the GNU General Public License as published by
// the Free Software Foundation, either version 3 of the License, or
// (at your option) any later version.

// Polkadot is distributed in the hope that it will be useful,
// but WITHOUT ANY WARRANTY; without even the implied warranty of
// MERCHANTABILITY or FITNESS FOR A PARTICULAR PURPOSE.  See the
// GNU General Public License for more details.

// You should have received a copy of the GNU General Public License
// along with Polkadot.  If not, see <http://www.gnu.org/licenses/>.

//! Message types for the overseer and subsystems.
//!
//! These messages are intended to define the protocol by which different subsystems communicate with each
//! other and signals that they receive from an overseer to coordinate their work.
//! This is intended for use with the `polkadot-overseer` crate.
//!
//! Subsystems' APIs are defined separately from their implementation, leading to easier mocking.

use futures::channel::{mpsc, oneshot};

use polkadot_primitives::v1::{
<<<<<<< HEAD
	BlockNumber, Hash, CommittedCandidateReceipt, CoreState,
=======
	Hash, CommittedCandidateReceipt,
>>>>>>> 5fd6440a
	CandidateReceipt, PoV, ErasureChunk, BackedCandidate, Id as ParaId,
	SignedAvailabilityBitfield, ValidatorId, ValidationCode, ValidatorIndex,
	CoreAssignment, CoreOccupied, CandidateDescriptor,
	ValidatorSignature, OmittedValidationData, AvailableData, GroupRotationInfo,
	CoreState, LocalValidationData, GlobalValidationData, OccupiedCoreAssumption,
	CandidateEvent, SessionIndex, BlockNumber,
};
use polkadot_node_primitives::{
	MisbehaviorReport, SignedFullStatement, View, ProtocolId, ValidationResult,
};
use std::sync::Arc;

pub use sc_network::{ObservedRole, ReputationChange, PeerId};

/// A notification of a new backed candidate.
#[derive(Debug)]
pub struct NewBackedCandidate(pub BackedCandidate);

/// Messages received by the Candidate Selection subsystem.
#[derive(Debug)]
pub enum CandidateSelectionMessage {
	/// We recommended a particular candidate to be seconded, but it was invalid; penalize the collator.
	/// The hash is the relay parent.
	Invalid(Hash, CandidateReceipt),
}

impl CandidateSelectionMessage {
	/// If the current variant contains the relay parent hash, return it.
	pub fn relay_parent(&self) -> Option<Hash> {
		match self {
			Self::Invalid(hash, _) => Some(*hash),
		}
	}
}

/// Messages received by the Candidate Backing subsystem.
#[derive(Debug)]
pub enum CandidateBackingMessage {
	/// Requests a set of backable candidates that could be backed in a child of the given
	/// relay-parent, referenced by its hash.
	GetBackedCandidates(Hash, oneshot::Sender<Vec<NewBackedCandidate>>),
	/// Note that the Candidate Backing subsystem should second the given candidate in the context of the
	/// given relay-parent (ref. by hash). This candidate must be validated.
	Second(Hash, CandidateReceipt, PoV),
	/// Note a validator's statement about a particular candidate. Disagreements about validity must be escalated
	/// to a broader check by Misbehavior Arbitration. Agreements are simply tallied until a quorum is reached.
	Statement(Hash, SignedFullStatement),
}


impl CandidateBackingMessage {
	/// If the current variant contains the relay parent hash, return it.
	pub fn relay_parent(&self) -> Option<Hash> {
		match self {
			Self::GetBackedCandidates(hash, _) => Some(*hash),
			Self::Second(hash, _, _) => Some(*hash),
			Self::Statement(hash, _) => Some(*hash),
		}
	}
}

/// Blanket error for validation failing for internal reasons.
#[derive(Debug)]
pub struct ValidationFailed(pub String);

/// Messages received by the Validation subsystem.
///
/// ## Validation Requests
///
/// Validation requests made to the subsystem should return an error only on internal error.
/// Otherwise, they should return either `Ok(ValidationResult::Valid(_))`
/// or `Ok(ValidationResult::Invalid)`.
#[derive(Debug)]
pub enum CandidateValidationMessage {
	/// Validate a candidate with provided parameters using relay-chain state.
	///
	/// This will implicitly attempt to gather the `OmittedValidationData` and `ValidationCode`
	/// from the runtime API of the chain, based on the `relay_parent`
	/// of the `CandidateDescriptor`.
	///
	/// If there is no state available which can provide this data or the core for
	/// the para is not free at the relay-parent, an error is returned.
	ValidateFromChainState(
		CandidateDescriptor,
		Arc<PoV>,
		oneshot::Sender<Result<ValidationResult, ValidationFailed>>,
	),
	/// Validate a candidate with provided, exhaustive parameters for validation.
	///
	/// Explicitly provide the `OmittedValidationData` and `ValidationCode` so this can do full
	/// validation without needing to access the state of the relay-chain.
	ValidateFromExhaustive(
		OmittedValidationData,
		ValidationCode,
		CandidateDescriptor,
		Arc<PoV>,
		oneshot::Sender<Result<ValidationResult, ValidationFailed>>,
	),
}

impl CandidateValidationMessage {
	/// If the current variant contains the relay parent hash, return it.
	pub fn relay_parent(&self) -> Option<Hash> {
		match self {
			Self::ValidateFromChainState(_, _, _) => None,
			Self::ValidateFromExhaustive(_, _, _, _, _) => None,
		}
	}
}

/// Events from network.
#[derive(Debug, Clone)]
pub enum NetworkBridgeEvent {
	/// A peer has connected.
	PeerConnected(PeerId, ObservedRole),

	/// A peer has disconnected.
	PeerDisconnected(PeerId),

	/// Peer has sent a message.
	PeerMessage(PeerId, Vec<u8>),

	/// Peer's `View` has changed.
	PeerViewChange(PeerId, View),

	/// Our `View` has changed.
	OurViewChange(View),
}

/// Messages received by the network bridge subsystem.
#[derive(Debug)]
pub enum NetworkBridgeMessage {
	/// Register an event producer on startup.
	RegisterEventProducer(ProtocolId, fn(NetworkBridgeEvent) -> AllMessages),

	/// Report a peer for their actions.
	ReportPeer(PeerId, ReputationChange),

	/// Send a message to multiple peers.
	SendMessage(Vec<PeerId>, ProtocolId, Vec<u8>),
}

impl NetworkBridgeMessage {
	/// If the current variant contains the relay parent hash, return it.
	pub fn relay_parent(&self) -> Option<Hash> {
		match self {
			Self::RegisterEventProducer(_, _) => None,
			Self::ReportPeer(_, _) => None,
			Self::SendMessage(_, _, _) => None,
		}
	}
}

/// Availability Distribution Message.
#[derive(Debug)]
pub enum AvailabilityDistributionMessage {
	/// Distribute an availability chunk to other validators.
	DistributeChunk(Hash, ErasureChunk),

	/// Fetch an erasure chunk from networking by candidate hash and chunk index.
	FetchChunk(Hash, u32),

	/// Event from the network bridge.
	NetworkBridgeUpdate(NetworkBridgeEvent),
}

impl AvailabilityDistributionMessage {
	/// If the current variant contains the relay parent hash, return it.
	pub fn relay_parent(&self) -> Option<Hash> {
		match self {
			Self::DistributeChunk(hash, _) => Some(*hash),
			Self::FetchChunk(hash, _) => Some(*hash),
			Self::NetworkBridgeUpdate(_) => None,
		}
	}
}

/// Bitfield distribution message.
#[derive(Debug)]
pub enum BitfieldDistributionMessage {
	/// Distribute a bitfield via gossip to other validators.
	DistributeBitfield(Hash, SignedAvailabilityBitfield),

	/// Event from the network bridge.
	NetworkBridgeUpdate(NetworkBridgeEvent),
}

impl BitfieldDistributionMessage {
	/// If the current variant contains the relay parent hash, return it.
	pub fn relay_parent(&self) -> Option<Hash> {
		match self {
			Self::DistributeBitfield(hash, _) => Some(*hash),
			Self::NetworkBridgeUpdate(_) => None,
		}
	}
}

/// Bitfield signing message.
///
/// Currently non-instantiable.
#[derive(Debug)]
pub enum BitfieldSigningMessage {}

impl BitfieldSigningMessage {
	/// If the current variant contains the relay parent hash, return it.
	pub fn relay_parent(&self) -> Option<Hash> {
		None
	}
}

/// Availability store subsystem message.
#[derive(Debug)]
pub enum AvailabilityStoreMessage {
	/// Query a `AvailableData` from the AV store.
	QueryAvailableData(Hash, oneshot::Sender<Option<AvailableData>>),


	/// Query a `AvailableData` from the AV store.
	QueryPoV(Hash, oneshot::Sender<Option<PoV>>),


	/// Query whether a `AvailableData` exists within the AV Store.
	///
	/// This is useful in cases when existence
	/// matters, but we don't want to necessarily pass around multiple
	/// megabytes of data to get a single bit of information.
	QueryDataAvailability(Hash, oneshot::Sender<bool>),

	/// Query an `ErasureChunk` from the AV store by the candidate hash and validator index.
	QueryChunk(Hash, ValidatorIndex, oneshot::Sender<Option<ErasureChunk>>),

<<<<<<< HEAD
	/// Store an `ErasureChunk` in the AV store by candidate hash and validator index.
=======
	/// Query whether an `ErasureChunk` exists within the AV Store.
	///
	/// This is useful in cases like bitfield signing, when existence
	/// matters, but we don't want to necessarily pass around large
	/// quantities of data to get a single bit of information.
	QueryChunkAvailability(Hash, ValidatorIndex, oneshot::Sender<bool>),

	/// Store an `ErasureChunk` in the AV store.
>>>>>>> 5fd6440a
	///
	/// Return `Ok(())` if the store operation succeeded, `Err(())` if it failed.
	StoreChunk(Hash, ValidatorIndex, ErasureChunk, oneshot::Sender<Result<(), ()>>),

	/// Store a `AvailableData` in the AV store.
	/// If `ValidatorIndex` is present store corresponding chunk also.
	///
	/// Return `Ok(())` if the store operation succeeded, `Err(())` if it failed.
	StoreAvailableData(Hash, Option<ValidatorIndex>, u32, AvailableData, oneshot::Sender<Result<(), ()>>),
}

impl AvailabilityStoreMessage {
	/// If the current variant contains the relay parent hash, return it.
	pub fn relay_parent(&self) -> Option<Hash> {
		match self {
			Self::QueryAvailableData(hash, _) => Some(*hash),
			Self::QueryDataAvailability(hash, _) => Some(*hash),
			Self::QueryChunk(hash, _, _) => Some(*hash),
			Self::QueryChunkAvailability(hash, _, _) => Some(*hash),
			Self::StoreChunk(hash, _, _, _) => Some(*hash),
			Self::StoreAvailableData(hash, _, _, _, _) => Some(*hash),
			Self::QueryPoV(hash, _) => Some(*hash),
		}
	}
}

/// A response channel for the result of a chain API request.
pub type ChainApiResponseChannel<T> = oneshot::Sender<Result<T, crate::errors::ChainApiError>>;

/// Chain API request subsystem message.
#[derive(Debug)]
pub enum ChainApiMessage {
	/// Request the block number by hash.
	/// Returns `None` if a block with the given hash is not present in the db.
	BlockNumber(Hash, ChainApiResponseChannel<Option<BlockNumber>>),
	/// Request the finalized block hash by number.
	/// Returns `None` if a block with the given number is not present in the db.
	/// Note: the caller must ensure the block is finalized.
	FinalizedBlockHash(BlockNumber, ChainApiResponseChannel<Option<Hash>>),
	/// Request the last finalized block number.
	/// This request always succeeds.
	FinalizedBlockNumber(ChainApiResponseChannel<BlockNumber>),
	/// Request the `k` ancestors block hashes of a block with the given hash.
	/// The response channel may return a `Vec` of size up to `k`
	/// filled with ancestors hashes with the following order:
	/// `parent`, `grandparent`, ...
	Ancestors {
		/// The hash of the block in question.
		hash: Hash,
		/// The number of ancestors to request.
		k: usize,
		/// The response channel. 
		response_channel: ChainApiResponseChannel<Vec<Hash>>,
	},
}

impl ChainApiMessage {
	/// If the current variant contains the relay parent hash, return it.
	pub fn relay_parent(&self) -> Option<Hash> {
		None
	}
}

/// The information on scheduler assignments that some somesystems may be querying.
#[derive(Debug, Clone)]
pub struct SchedulerRoster {
	/// Validator-to-groups assignments.
	pub validator_groups: Vec<Vec<ValidatorIndex>>,
	/// All scheduled paras.
	pub scheduled: Vec<CoreAssignment>,
	/// Upcoming paras (chains and threads).
	pub upcoming: Vec<ParaId>,
	/// Occupied cores.
	pub availability_cores: Vec<Option<CoreOccupied>>,
}

/// A sender for the result of a runtime API request.
pub type RuntimeApiSender<T> = oneshot::Sender<Result<T, crate::errors::RuntimeApiError>>;

/// A request to the Runtime API subsystem.
#[derive(Debug)]
pub enum RuntimeApiRequest {
	/// Get the current validator set.
	Validators(RuntimeApiSender<Vec<ValidatorId>>),
	/// Get the validator groups and group rotation info.
	ValidatorGroups(RuntimeApiSender<(Vec<Vec<ValidatorIndex>>, GroupRotationInfo)>),
	/// Get information on all availability cores.
	AvailabilityCores(RuntimeApiSender<Vec<CoreState>>),
	/// Get the global validation data.
	GlobalValidationData(RuntimeApiSender<GlobalValidationData>),
	/// Get the local validation data for a particular para, taking the given
	/// `OccupiedCoreAssumption`, which will inform on how the validation data should be computed
	/// if the para currently occupies a core.
	LocalValidationData(
		ParaId,
		OccupiedCoreAssumption,
		RuntimeApiSender<Option<LocalValidationData>>,
	),
	/// Get the session index that a child of the block will have.
	SessionIndexForChild(RuntimeApiSender<SessionIndex>),
	/// Get the validation code for a para, taking the given `OccupiedCoreAssumption`, which
	/// will inform on how the validation data should be computed if the para currently
	/// occupies a core.
	ValidationCode(ParaId, OccupiedCoreAssumption, RuntimeApiSender<Option<ValidationCode>>),
	/// Get a the candidate pending availability for a particular parachain by parachain / core index
<<<<<<< HEAD
	CandidatePendingAvailability(ParaId, oneshot::Sender<Option<CommittedCandidateReceipt>>),
	/// Query the state of all availability cores.
	AvailabilityCores(oneshot::Sender<Vec<CoreState>>)
=======
	CandidatePendingAvailability(ParaId, RuntimeApiSender<Option<CommittedCandidateReceipt>>),
	/// Get all events concerning candidates (backing, inclusion, time-out) in the parent of
	/// the block in whose state this request is executed.
	CandidateEvents(RuntimeApiSender<Vec<CandidateEvent>>),
>>>>>>> 5fd6440a
}

/// A message to the Runtime API subsystem.
#[derive(Debug)]
pub enum RuntimeApiMessage {
	/// Make a request of the runtime API against the post-state of the given relay-parent.
	Request(Hash, RuntimeApiRequest),
}

impl RuntimeApiMessage {
	/// If the current variant contains the relay parent hash, return it.
	pub fn relay_parent(&self) -> Option<Hash> {
		match self {
			Self::Request(hash, _) => Some(*hash),
		}
	}
}

/// Statement distribution message.
#[derive(Debug)]
pub enum StatementDistributionMessage {
	/// We have originated a signed statement in the context of
	/// given relay-parent hash and it should be distributed to other validators.
	Share(Hash, SignedFullStatement),
	/// Event from the network bridge.
	NetworkBridgeUpdate(NetworkBridgeEvent),
}

impl StatementDistributionMessage {
	/// If the current variant contains the relay parent hash, return it.
	pub fn relay_parent(&self) -> Option<Hash> {
		match self {
			Self::Share(hash, _) => Some(*hash),
			Self::NetworkBridgeUpdate(_) => None,
		}
	}
}

/// This data becomes intrinsics or extrinsics which should be included in a future relay chain block.
#[derive(Debug)]
pub enum ProvisionableData {
	/// This bitfield indicates the availability of various candidate blocks.
	Bitfield(Hash, SignedAvailabilityBitfield),
	/// The Candidate Backing subsystem believes that this candidate is valid, pending availability.
	BackedCandidate(BackedCandidate),
	/// Misbehavior reports are self-contained proofs of validator misbehavior.
	MisbehaviorReport(Hash, MisbehaviorReport),
	/// Disputes trigger a broad dispute resolution process.
	Dispute(Hash, ValidatorSignature),
}

/// This data needs to make its way from the provisioner into the InherentData.
///
/// There, it is used to construct the InclusionInherent.
pub type ProvisionerInherentData = (Vec<SignedAvailabilityBitfield>, Vec<BackedCandidate>);

/// Message to the Provisioner.
///
/// In all cases, the Hash is that of the relay parent.
#[derive(Debug)]
pub enum ProvisionerMessage {
	/// This message allows potential block authors to be kept updated with all new authorship data
	/// as it becomes available.
	RequestBlockAuthorshipData(Hash, mpsc::Sender<ProvisionableData>),
	/// This message allows external subsystems to request the set of bitfields and backed candidates
	/// associated with a particular potential block hash.
	///
	/// This is expected to be used by a proposer, to inject that information into the InherentData
	/// where it can be assembled into the InclusionInherent.
	RequestInherentData(Hash, oneshot::Sender<ProvisionerInherentData>),
	/// This data should become part of a relay chain block
	ProvisionableData(ProvisionableData),
}

impl ProvisionerMessage {
	/// If the current variant contains the relay parent hash, return it.
	pub fn relay_parent(&self) -> Option<Hash> {
		match self {
			Self::RequestBlockAuthorshipData(hash, _) => Some(*hash),
			Self::RequestInherentData(hash, _) => Some(*hash),
			Self::ProvisionableData(_) => None,
		}
	}
}

/// Message to the PoV Distribution Subsystem.
#[derive(Debug)]
pub enum PoVDistributionMessage {
	/// Fetch a PoV from the network.
	///
	/// This `CandidateDescriptor` should correspond to a candidate seconded under the provided
	/// relay-parent hash.
	FetchPoV(Hash, CandidateDescriptor, oneshot::Sender<Arc<PoV>>),
	/// Distribute a PoV for the given relay-parent and CandidateDescriptor.
	/// The PoV should correctly hash to the PoV hash mentioned in the CandidateDescriptor
	DistributePoV(Hash, CandidateDescriptor, Arc<PoV>),
	/// An update from the network bridge.
	NetworkBridgeUpdate(NetworkBridgeEvent),
}

impl PoVDistributionMessage {
	/// If the current variant contains the relay parent hash, return it.
	pub fn relay_parent(&self) -> Option<Hash> {
		match self {
			Self::FetchPoV(hash, _, _) => Some(*hash),
			Self::DistributePoV(hash, _, _) => Some(*hash),
			Self::NetworkBridgeUpdate(_) => None,
		}
	}
}

/// A message type tying together all message types that are used across Subsystems.
#[derive(Debug)]
pub enum AllMessages {
	/// Message for the validation subsystem.
	CandidateValidation(CandidateValidationMessage),
	/// Message for the candidate backing subsystem.
	CandidateBacking(CandidateBackingMessage),
	/// Message for the candidate selection subsystem.
	CandidateSelection(CandidateSelectionMessage),
	/// Message for the statement distribution subsystem.
	StatementDistribution(StatementDistributionMessage),
	/// Message for the availability distribution subsystem.
	AvailabilityDistribution(AvailabilityDistributionMessage),
	/// Message for the bitfield distribution subsystem.
	BitfieldDistribution(BitfieldDistributionMessage),
	/// Message for the bitfield signing subsystem.
	BitfieldSigning(BitfieldSigningMessage),
	/// Message for the Provisioner subsystem.
	Provisioner(ProvisionerMessage),
	/// Message for the PoV Distribution subsystem.
	PoVDistribution(PoVDistributionMessage),
	/// Message for the Runtime API subsystem.
	RuntimeApi(RuntimeApiMessage),
	/// Message for the availability store subsystem.
	AvailabilityStore(AvailabilityStoreMessage),
	/// Message for the network bridge subsystem.
	NetworkBridge(NetworkBridgeMessage),
	/// Test message
	///
	/// This variant is only valid while testing, but makes the process of testing the
	/// subsystem job manager much simpler.
	#[cfg(test)]
	Test(String),
}<|MERGE_RESOLUTION|>--- conflicted
+++ resolved
@@ -25,11 +25,7 @@
 use futures::channel::{mpsc, oneshot};
 
 use polkadot_primitives::v1::{
-<<<<<<< HEAD
 	BlockNumber, Hash, CommittedCandidateReceipt, CoreState,
-=======
-	Hash, CommittedCandidateReceipt,
->>>>>>> 5fd6440a
 	CandidateReceipt, PoV, ErasureChunk, BackedCandidate, Id as ParaId,
 	SignedAvailabilityBitfield, ValidatorId, ValidationCode, ValidatorIndex,
 	CoreAssignment, CoreOccupied, CandidateDescriptor,
@@ -261,9 +257,6 @@
 	/// Query an `ErasureChunk` from the AV store by the candidate hash and validator index.
 	QueryChunk(Hash, ValidatorIndex, oneshot::Sender<Option<ErasureChunk>>),
 
-<<<<<<< HEAD
-	/// Store an `ErasureChunk` in the AV store by candidate hash and validator index.
-=======
 	/// Query whether an `ErasureChunk` exists within the AV Store.
 	///
 	/// This is useful in cases like bitfield signing, when existence
@@ -272,7 +265,6 @@
 	QueryChunkAvailability(Hash, ValidatorIndex, oneshot::Sender<bool>),
 
 	/// Store an `ErasureChunk` in the AV store.
->>>>>>> 5fd6440a
 	///
 	/// Return `Ok(())` if the store operation succeeded, `Err(())` if it failed.
 	StoreChunk(Hash, ValidatorIndex, ErasureChunk, oneshot::Sender<Result<(), ()>>),
@@ -324,7 +316,7 @@
 		hash: Hash,
 		/// The number of ancestors to request.
 		k: usize,
-		/// The response channel. 
+		/// The response channel.
 		response_channel: ChainApiResponseChannel<Vec<Hash>>,
 	},
 }
@@ -378,16 +370,12 @@
 	/// occupies a core.
 	ValidationCode(ParaId, OccupiedCoreAssumption, RuntimeApiSender<Option<ValidationCode>>),
 	/// Get a the candidate pending availability for a particular parachain by parachain / core index
-<<<<<<< HEAD
-	CandidatePendingAvailability(ParaId, oneshot::Sender<Option<CommittedCandidateReceipt>>),
-	/// Query the state of all availability cores.
-	AvailabilityCores(oneshot::Sender<Vec<CoreState>>)
-=======
 	CandidatePendingAvailability(ParaId, RuntimeApiSender<Option<CommittedCandidateReceipt>>),
 	/// Get all events concerning candidates (backing, inclusion, time-out) in the parent of
 	/// the block in whose state this request is executed.
 	CandidateEvents(RuntimeApiSender<Vec<CandidateEvent>>),
->>>>>>> 5fd6440a
+	/// Query the state of all availability cores.
+	AvailabilityCores(oneshot::Sender<Vec<CoreState>>),
 }
 
 /// A message to the Runtime API subsystem.
