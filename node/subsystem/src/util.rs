// Copyright 2017-2020 Parity Technologies (UK) Ltd.
// This file is part of Polkadot.

// Polkadot is free software: you can redistribute it and/or modify
// it under the terms of the GNU General Public License as published by
// the Free Software Foundation, either version 3 of the License, or
// (at your option) any later version.

// Polkadot is distributed in the hope that it will be useful,
// but WITHOUT ANY WARRANTY; without even the implied warranty of
// MERCHANTABILITY or FITNESS FOR A PARTICULAR PURPOSE.  See the
// GNU General Public License for more details.

// You should have received a copy of the GNU General Public License
// along with Polkadot.  If not, see <http://www.gnu.org/licenses/>.

//! Utility module for subsystems
//!
//! Many subsystems have common interests such as canceling a bunch of spawned jobs,
//! or determining what their validator ID is. These common interests are factored into
//! this module.

use crate::{
	messages::{AllMessages, RuntimeApiMessage, RuntimeApiRequest, SchedulerRoster},
	FromOverseer, SpawnedSubsystem, Subsystem, SubsystemContext, SubsystemError, SubsystemResult,
};
use futures::{
	channel::{mpsc, oneshot},
	future::Either,
	prelude::*,
	select,
	stream::Stream,
	task,
};
use futures_timer::Delay;
use keystore::KeyStorePtr;
use parity_scale_codec::Encode;
use pin_project::{pin_project, pinned_drop};
use polkadot_primitives::v1::{
	EncodeAs, Hash, HeadData, Id as ParaId, Signed, SigningContext,
	ValidatorId, ValidatorIndex, ValidatorPair,
};
use sp_core::{
	Pair,
	traits::SpawnNamed,
};
use std::{
	collections::HashMap,
	convert::{TryFrom, TryInto},
	marker::Unpin,
	pin::Pin,
	time::Duration,
};
use streamunordered::{StreamUnordered, StreamYield};

/// Duration a job will wait after sending a stop signal before hard-aborting.
pub const JOB_GRACEFUL_STOP_DURATION: Duration = Duration::from_secs(1);
/// Capacity of channels to and from individual jobs
pub const JOB_CHANNEL_CAPACITY: usize = 64;

/// Utility errors
#[derive(Debug, derive_more::From)]
pub enum Error {
	/// Attempted to send or receive on a oneshot channel which had been canceled
	#[from]
	Oneshot(oneshot::Canceled),
	/// Attempted to send on a MPSC channel which has been canceled
	#[from]
	Mpsc(mpsc::SendError),
	/// A subsystem error
	#[from]
	Subsystem(SubsystemError),
	/// The type system wants this even though it doesn't make sense
	#[from]
	Infallible(std::convert::Infallible),
	/// Attempted to convert from an AllMessages to a FromJob, and failed.
	SenderConversion(String),
	/// The local node is not a validator.
	NotAValidator,
	/// The desired job is not present in the jobs list.
	JobNotFound(Hash),
	/// Already forwarding errors to another sender
	AlreadyForwarding,
}

/// Request some data from the `RuntimeApi`.
pub async fn request_from_runtime<RequestBuilder, Response, FromJob>(
	parent: Hash,
	sender: &mut mpsc::Sender<FromJob>,
	request_builder: RequestBuilder,
) -> Result<oneshot::Receiver<Response>, Error>
where
	RequestBuilder: FnOnce(oneshot::Sender<Response>) -> RuntimeApiRequest,
	FromJob: TryFrom<AllMessages>,
	<FromJob as TryFrom<AllMessages>>::Error: std::fmt::Debug,
{
	let (tx, rx) = oneshot::channel();

	sender
		.send(
			AllMessages::RuntimeApi(RuntimeApiMessage::Request(parent, request_builder(tx)))
				.try_into()
				.map_err(|err| Error::SenderConversion(format!("{:?}", err)))?,
		)
		.await?;

	Ok(rx)
}

/// Request a validator set from the `RuntimeApi`.
pub async fn request_validators<FromJob>(
	parent: Hash,
	s: &mut mpsc::Sender<FromJob>,
) -> Result<oneshot::Receiver<Vec<ValidatorId>>, Error>
where
	FromJob: TryFrom<AllMessages>,
	<FromJob as TryFrom<AllMessages>>::Error: std::fmt::Debug,
{
	request_from_runtime(parent, s, |tx| RuntimeApiRequest::Validators(tx)).await
}

/// Request the scheduler roster from `RuntimeApi`.
pub async fn request_validator_groups<FromJob>(
	parent: Hash,
	s: &mut mpsc::Sender<FromJob>,
) -> Result<oneshot::Receiver<SchedulerRoster>, Error>
where
	FromJob: TryFrom<AllMessages>,
	<FromJob as TryFrom<AllMessages>>::Error: std::fmt::Debug,
{
	request_from_runtime(parent, s, |tx| RuntimeApiRequest::ValidatorGroups(tx)).await
}

/// Request a `SigningContext` from the `RuntimeApi`.
pub async fn request_signing_context<FromJob>(
	parent: Hash,
	s: &mut mpsc::Sender<FromJob>,
) -> Result<oneshot::Receiver<SigningContext>, Error>
where
	FromJob: TryFrom<AllMessages>,
	<FromJob as TryFrom<AllMessages>>::Error: std::fmt::Debug,
{
	request_from_runtime(parent, s, |tx| RuntimeApiRequest::SigningContext(tx)).await
}

/// Request `HeadData` for some `ParaId` from `RuntimeApi`.
pub async fn request_head_data<FromJob>(
	parent: Hash,
	s: &mut mpsc::Sender<FromJob>,
	id: ParaId,
) -> Result<oneshot::Receiver<HeadData>, Error>
where
	FromJob: TryFrom<AllMessages>,
	<FromJob as TryFrom<AllMessages>>::Error: std::fmt::Debug,
{
	request_from_runtime(parent, s, |tx| RuntimeApiRequest::HeadData(id, tx)).await
}

/// From the given set of validators, find the first key we can sign with, if any.
pub fn signing_key(validators: &[ValidatorId], keystore: &KeyStorePtr) -> Option<ValidatorPair> {
	let keystore = keystore.read();
	validators
		.iter()
		.find_map(|v| keystore.key_pair::<ValidatorPair>(&v).ok())
}

/// Local validator information
///
/// It can be created if the local node is a validator in the context of a particular
/// relay chain block.
pub struct Validator {
	signing_context: SigningContext,
	key: ValidatorPair,
	index: ValidatorIndex,
}

impl Validator {
	/// Get a struct representing this node's validator if this node is in fact a validator in the context of the given block.
	pub async fn new<FromJob>(
		parent: Hash,
		keystore: KeyStorePtr,
		mut sender: mpsc::Sender<FromJob>,
	) -> Result<Self, Error>
	where
		FromJob: TryFrom<AllMessages>,
		<FromJob as TryFrom<AllMessages>>::Error: std::fmt::Debug,
	{
		// Note: request_validators and request_signing_context do not and cannot run concurrently: they both
		// have a mutable handle to the same sender.
		// However, each of them returns a oneshot::Receiver, and those are resolved concurrently.
		let (validators, signing_context) = futures::try_join!(
			request_validators(parent, &mut sender).await?,
			request_signing_context(parent, &mut sender).await?,
		)?;

		Self::construct(&validators, signing_context, keystore)
	}

	/// Construct a validator instance without performing runtime fetches.
	///
	/// This can be useful if external code also needs the same data.
	pub fn construct(
		validators: &[ValidatorId],
		signing_context: SigningContext,
		keystore: KeyStorePtr,
	) -> Result<Self, Error> {
		let key = signing_key(validators, &keystore).ok_or(Error::NotAValidator)?;
		let index = validators
			.iter()
			.enumerate()
			.find(|(_, k)| k == &&key.public())
			.map(|(idx, _)| idx as ValidatorIndex)
			.expect("signing_key would have already returned NotAValidator if the item we're searching for isn't in this list; qed");

		Ok(Validator {
			signing_context,
			key,
			index,
		})
	}

	/// Get this validator's id.
	pub fn id(&self) -> ValidatorId {
		self.key.public()
	}

	/// Get this validator's local index.
	pub fn index(&self) -> ValidatorIndex {
		self.index
	}

	/// Get the current signing context.
	pub fn signing_context(&self) -> &SigningContext {
		&self.signing_context
	}

	/// Sign a payload with this validator
	pub fn sign<Payload: EncodeAs<RealPayload>, RealPayload: Encode>(
		&self,
		payload: Payload,
	) -> Signed<Payload, RealPayload> {
		Signed::sign(payload, &self.signing_context, self.index, &self.key)
	}

	/// Validate the payload with this validator
	///
	/// Validation can only succeed if `signed.validator_index() == self.index()`.
	/// Normally, this will always be the case for a properly operating program,
	/// but it's double-checked here anyway.
	pub fn check_payload<Payload: EncodeAs<RealPayload>, RealPayload: Encode>(
		&self,
		signed: Signed<Payload, RealPayload>,
	) -> Result<(), ()> {
		if signed.validator_index() != self.index {
			return Err(());
		}
		signed.check_signature(&self.signing_context, &self.id())
	}
}

/// ToJob is expected to be an enum declaring the set of messages of interest to a particular job.
///
/// Normally, this will be some subset of `Allmessages`, and a `Stop` variant.
pub trait ToJobTrait: TryFrom<AllMessages> {
	/// The `Stop` variant of the ToJob enum.
	const STOP: Self;

	/// If the message variant contains its relay parent, return it here
	fn relay_parent(&self) -> Option<Hash>;
}

/// A JobHandle manages a particular job for a subsystem.
struct JobHandle<ToJob> {
	abort_handle: future::AbortHandle,
	to_job: mpsc::Sender<ToJob>,
	finished: oneshot::Receiver<()>,
	outgoing_msgs_handle: usize,
}

impl<ToJob> JobHandle<ToJob> {
	/// Send a message to the job.
	async fn send_msg(&mut self, msg: ToJob) -> Result<(), Error> {
		self.to_job.send(msg).await.map_err(Into::into)
	}
}

impl<ToJob: ToJobTrait> JobHandle<ToJob> {
	/// Stop this job gracefully.
	///
	/// If it hasn't shut itself down after `JOB_GRACEFUL_STOP_DURATION`, abort it.
	async fn stop(mut self) {
		// we don't actually care if the message couldn't be sent
		if let Err(_) = self.to_job.send(ToJob::STOP).await {
			// no need to wait further here: the job is either stalled or
			// disconnected, and in either case, we can just abort it immediately
			self.abort_handle.abort();
			return;
		}
		let stop_timer = Delay::new(JOB_GRACEFUL_STOP_DURATION);

		match future::select(stop_timer, self.finished).await {
			Either::Left((_, _)) => {}
			Either::Right((_, _)) => {
				self.abort_handle.abort();
			}
		}
	}
}

/// This trait governs jobs.
///
/// Jobs are instantiated and killed automatically on appropriate overseer messages.
/// Other messages are passed along to and from the job via the overseer to other
/// subsystems.
pub trait JobTrait: Unpin {
	/// Message type to the job. Typically a subset of AllMessages.
	type ToJob: 'static + ToJobTrait + Send;
	/// Message type from the job. Typically a subset of AllMessages.
	type FromJob: 'static + Into<AllMessages> + Send;
	/// Job runtime error.
	type Error: 'static + std::fmt::Debug + Send;
	/// Extra arguments this job needs to run properly.
	///
	/// If no extra information is needed, it is perfectly acceptable to set it to `()`.
	type RunArgs: 'static + Send;

	/// Name of the job, i.e. `CandidateBackingJob`
	const NAME: &'static str;

	/// Run a job for the parent block indicated
	fn run(
		parent: Hash,
		run_args: Self::RunArgs,
		receiver: mpsc::Receiver<Self::ToJob>,
		sender: mpsc::Sender<Self::FromJob>,
	) -> Pin<Box<dyn Future<Output = Result<(), Self::Error>> + Send>>;

	/// Handle a message which has no relay parent, and therefore can't be dispatched to a particular job
	///
	/// By default, this is implemented with a NOP function. However, if
	/// ToJob occasionally has messages which do not correspond to a particular
	/// parent relay hash, then this function will be spawned as a one-off
	/// task to handle those messages.
	// TODO: the API here is likely not precisely what we want; figure it out more
	// once we're implementing a subsystem which actually needs this feature.
	// In particular, we're quite likely to want this to return a future instead of
	// interrupting the active thread for the duration of the handler.
	fn handle_unanchored_msg(_msg: Self::ToJob) -> Result<(), Self::Error> {
		Ok(())
	}
}

/// Error which can be returned by the jobs manager
///
/// Wraps the utility error type and the job-specific error
#[derive(Debug, derive_more::From)]
pub enum JobsError<JobError> {
	/// utility error
	#[from]
	Utility(Error),
	/// internal job error
	Job(JobError),
}

/// Jobs manager for a subsystem
///
/// - Spawns new jobs for a given relay-parent on demand.
/// - Closes old jobs for a given relay-parent on demand.
/// - Dispatches messages to the appropriate job for a given relay-parent.
/// - When dropped, aborts all remaining jobs.
/// - implements `Stream<Item=Job::FromJob>`, collecting all messages from subordinate jobs.
#[pin_project(PinnedDrop)]
pub struct Jobs<Spawner, Job: JobTrait> {
	spawner: Spawner,
	running: HashMap<Hash, JobHandle<Job::ToJob>>,
	#[pin]
	outgoing_msgs: StreamUnordered<mpsc::Receiver<Job::FromJob>>,
	job: std::marker::PhantomData<Job>,
	errors: Option<mpsc::Sender<(Option<Hash>, JobsError<Job::Error>)>>,
}

impl<Spawner: SpawnNamed, Job: 'static + JobTrait> Jobs<Spawner, Job> {
	/// Create a new Jobs manager which handles spawning appropriate jobs.
	pub fn new(spawner: Spawner) -> Self {
		Self {
			spawner,
			running: HashMap::new(),
			outgoing_msgs: StreamUnordered::new(),
			job: std::marker::PhantomData,
			errors: None,
		}
	}

	/// Monitor errors which may occur during handling of a spawned job.
	///
	/// By default, an error in a job is simply logged. Once this is called,
	/// the error is forwarded onto the provided channel.
	///
	/// Errors if the error channel already exists.
	pub fn forward_errors(&mut self, tx: mpsc::Sender<(Option<Hash>, JobsError<Job::Error>)>) -> Result<(), Error> {
		if self.errors.is_some() { return Err(Error::AlreadyForwarding) }
		self.errors = Some(tx);
		Ok(())
	}

	/// Spawn a new job for this `parent_hash`, with whatever args are appropriate.
	fn spawn_job(&mut self, parent_hash: Hash, run_args: Job::RunArgs) -> Result<(), Error> {
		let (to_job_tx, to_job_rx) = mpsc::channel(JOB_CHANNEL_CAPACITY);
		let (from_job_tx, from_job_rx) = mpsc::channel(JOB_CHANNEL_CAPACITY);
		let (finished_tx, finished) = oneshot::channel();

		// clone the error transmitter to move into the future
		let err_tx = self.errors.clone();

		let (future, abort_handle) = future::abortable(async move {
			if let Err(e) = Job::run(parent_hash, run_args, to_job_rx, from_job_tx).await {
				log::error!(
					"{}({}) finished with an error {:?}",
					Job::NAME,
					parent_hash,
					e,
				);

				if let Some(mut err_tx) = err_tx {
					// if we can't send the notification of error on the error channel, then
					// there's no point trying to propagate this error onto the channel too
					// all we can do is warn that error propagatio has failed
					if let Err(e) = err_tx.send((Some(parent_hash), JobsError::Job(e))).await {
						log::warn!("failed to forward error: {:?}", e);
					}
				}
			}
		});

		// the spawn mechanism requires that the spawned future has no output
		let future = async move {
			// job errors are already handled within the future, meaning
			// that any errors here are due to the abortable mechanism.
			// failure to abort isn't of interest.
			let _ = future.await;
			// transmission failure here is only possible if the receiver is closed,
			// which means the handle is dropped, which means we don't care anymore
			let _ = finished_tx.send(());
		};
		self.spawner.spawn(Job::NAME, future.boxed());

		// this handle lets us remove the appropriate receiver from self.outgoing_msgs
		// when it's time to stop the job.
		let outgoing_msgs_handle = self.outgoing_msgs.push(from_job_rx);

		let handle = JobHandle {
			abort_handle,
			to_job: to_job_tx,
			finished,
			outgoing_msgs_handle,
		};

		self.running.insert(parent_hash, handle);

		Ok(())
	}

	/// Stop the job associated with this `parent_hash`.
	pub async fn stop_job(&mut self, parent_hash: Hash) -> Result<(), Error> {
		match self.running.remove(&parent_hash) {
			Some(handle) => {
				Pin::new(&mut self.outgoing_msgs).remove(handle.outgoing_msgs_handle);
				handle.stop().await;
				Ok(())
			}
			None => Err(Error::JobNotFound(parent_hash)),
		}
	}

	/// Send a message to the appropriate job for this `parent_hash`.
	async fn send_msg(&mut self, parent_hash: Hash, msg: Job::ToJob) -> Result<(), Error> {
		match self.running.get_mut(&parent_hash) {
			Some(job) => job.send_msg(msg).await?,
			None => return Err(Error::JobNotFound(parent_hash)),
		}
		Ok(())
	}
}

// Note that on drop, we don't have the chance to gracefully spin down each of the remaining handles;
// we just abort them all. Still better than letting them dangle.
#[pinned_drop]
impl<Spawner, Job: JobTrait> PinnedDrop for Jobs<Spawner, Job> {
	fn drop(self: Pin<&mut Self>) {
		for job_handle in self.running.values() {
			job_handle.abort_handle.abort();
		}
	}
}

impl<Spawner, Job> Stream for Jobs<Spawner, Job>
where
	Spawner: SpawnNamed,
	Job: JobTrait,
{
	type Item = Job::FromJob;

	fn poll_next(self: Pin<&mut Self>, cx: &mut task::Context) -> task::Poll<Option<Self::Item>> {
		// pin-project the outgoing messages
		self.project()
			.outgoing_msgs
			.poll_next(cx)
			.map(|opt| opt.and_then(|(stream_yield, _)| match stream_yield {
				StreamYield::Item(msg) => Some(msg),
				StreamYield::Finished(_) => None,
		}))
	}
}

/// A basic implementation of a subsystem.
///
/// This struct is responsible for handling message traffic between
/// this subsystem and the overseer. It spawns and kills jobs on the
/// appropriate Overseer messages, and dispatches standard traffic to
/// the appropriate job the rest of the time.
pub struct JobManager<Spawner, Context, Job: JobTrait> {
	spawner: Spawner,
	run_args: Job::RunArgs,
	context: std::marker::PhantomData<Context>,
	job: std::marker::PhantomData<Job>,
	errors: Option<mpsc::Sender<(Option<Hash>, JobsError<Job::Error>)>>,
}

impl<Spawner, Context, Job> JobManager<Spawner, Context, Job>
where
	Spawner: SpawnNamed + Clone + Send + Unpin,
	Context: SubsystemContext,
	Job: 'static + JobTrait,
	Job::RunArgs: Clone,
	Job::ToJob: TryFrom<AllMessages> + TryFrom<<Context as SubsystemContext>::Message> + Sync,
{
	/// Creates a new `Subsystem`.
	pub fn new(spawner: Spawner, run_args: Job::RunArgs) -> Self {
		Self {
			spawner,
			run_args,
			context: std::marker::PhantomData,
			job: std::marker::PhantomData,
			errors: None,
		}
	}

	/// Monitor errors which may occur during handling of a spawned job.
	///
	/// By default, an error in a job is simply logged. Once this is called,
	/// the error is forwarded onto the provided channel.
	///
	/// Errors if the error channel already exists.
	pub fn forward_errors(&mut self, tx: mpsc::Sender<(Option<Hash>, JobsError<Job::Error>)>) -> Result<(), Error> {
		if self.errors.is_some() { return Err(Error::AlreadyForwarding) }
		self.errors = Some(tx);
		Ok(())
	}

	/// Run this subsystem
	///
	/// Conceptually, this is very simple: it just loops forever.
	///
	/// - On incoming overseer messages, it starts or stops jobs as appropriate.
	/// - On other incoming messages, if they can be converted into Job::ToJob and
	///   include a hash, then they're forwarded to the appropriate individual job.
	/// - On outgoing messages from the jobs, it forwards them to the overseer.
	///
	/// If `err_tx` is not `None`, errors are forwarded onto that channel as they occur.
	/// Otherwise, most are logged and then discarded.
	pub async fn run(mut ctx: Context, run_args: Job::RunArgs, spawner: Spawner, mut err_tx: Option<mpsc::Sender<(Option<Hash>, JobsError<Job::Error>)>>) {
		let mut jobs = Jobs::new(spawner.clone());
		if let Some(ref err_tx) = err_tx {
			jobs.forward_errors(err_tx.clone()).expect("we never call this twice in this context; qed");
		}

		loop {
			select! {
				incoming = ctx.recv().fuse() => if Self::handle_incoming(incoming, &mut jobs, &run_args, &mut err_tx).await { break },
				outgoing = jobs.next().fuse() => if Self::handle_outgoing(outgoing, &mut ctx, &mut err_tx).await { break },
				complete => break,
			}
		}
	}

	// if we have a channel on which to forward errors, do so
	async fn fwd_err(hash: Option<Hash>, err: JobsError<Job::Error>, err_tx: &mut Option<mpsc::Sender<(Option<Hash>, JobsError<Job::Error>)>>) {
		if let Some(err_tx) = err_tx {
			// if we can't send on the error transmission channel, we can't do anything useful about it
			// still, we can at least log the failure
			if let Err(e) = err_tx.send((hash, err)).await {
				log::warn!("failed to forward error: {:?}", e);
			}
		}
	}

	// handle an incoming message. return true if we should break afterwards.
	async fn handle_incoming(
		incoming: SubsystemResult<FromOverseer<Context::Message>>,
		jobs: &mut Jobs<Spawner, Job>,
		run_args: &Job::RunArgs,
		err_tx: &mut Option<mpsc::Sender<(Option<Hash>, JobsError<Job::Error>)>>
	) -> bool {
		use crate::FromOverseer::{Communication, Signal};
<<<<<<< HEAD
		use crate::OverseerSignal::{BlockFinalized, Conclude, StartWork, StopWork};
=======
		use crate::ActiveLeavesUpdate;
		use crate::OverseerSignal::{Conclude, ActiveLeaves};
>>>>>>> 12a02556

		match incoming {
			Ok(Signal(ActiveLeaves(ActiveLeavesUpdate { activated, deactivated }))) => {
				for hash in activated {
					if let Err(e) = jobs.spawn_job(hash, run_args.clone()) {
						log::error!("Failed to spawn a job: {:?}", e);
						Self::fwd_err(Some(hash), e.into(), err_tx).await;
						return true;
					}
				}

				for hash in deactivated {
					if let Err(e) = jobs.stop_job(hash).await {
						log::error!("Failed to stop a job: {:?}", e);
						Self::fwd_err(Some(hash), e.into(), err_tx).await;
						return true;
					}
				}
			}
			Ok(Signal(Conclude)) => {
				// Breaking the loop ends fn run, which drops `jobs`, which immediately drops all ongoing work.
				// We can afford to wait a little while to shut them all down properly before doing that.
				//
				// Forwarding the stream to a drain means we wait until all of the items in the stream
				// have completed. Contrast with `into_future`, which turns it into a future of `(head, rest_stream)`.
				use futures::sink::drain;
				use futures::stream::StreamExt;
				use futures::stream::FuturesUnordered;

				if let Err(e) = jobs.running
					.drain()
					.map(|(_, handle)| handle.stop())
					.collect::<FuturesUnordered<_>>()
					.map(Ok)
					.forward(drain())
					.await
				{
					log::error!("failed to stop all jobs on conclude signal: {:?}", e);
					Self::fwd_err(None, Error::from(e).into(), err_tx).await;
				}

				return true;
			}
			Ok(Communication { msg }) => {
				if let Ok(to_job) = <Job::ToJob>::try_from(msg) {
					match to_job.relay_parent() {
						Some(hash) => {
							if let Err(err) = jobs.send_msg(hash, to_job).await {
								log::error!("Failed to send a message to a job: {:?}", err);
								Self::fwd_err(Some(hash), err.into(), err_tx).await;
								return true;
							}
						}
						None => {
							if let Err(err) = Job::handle_unanchored_msg(to_job) {
								log::error!("Failed to handle unhashed message: {:?}", err);
								Self::fwd_err(None, JobsError::Job(err), err_tx).await;
								return true;
							}
						}
					}
				}
			}
			Ok(Signal(BlockFinalized(_))) => {}
			Err(err) => {
				log::error!("error receiving message from subsystem context: {:?}", err);
				Self::fwd_err(None, Error::from(err).into(), err_tx).await;
				return true;
			}
		}
		false
	}

	// handle an outgoing message. return true if we should break afterwards.
	async fn handle_outgoing(outgoing: Option<Job::FromJob>, ctx: &mut Context, err_tx: &mut Option<mpsc::Sender<(Option<Hash>, JobsError<Job::Error>)>>) -> bool {
		match outgoing {
			Some(msg) => {
				if let Err(e) = ctx.send_message(msg.into()).await {
					Self::fwd_err(None, Error::from(e).into(), err_tx).await;
				}
			}
			None => return true,
		}
		false
	}
}

impl<Spawner, Context, Job> Subsystem<Context> for JobManager<Spawner, Context, Job>
where
	Spawner: SpawnNamed + Send + Clone + Unpin + 'static,
	Context: SubsystemContext,
	<Context as SubsystemContext>::Message: Into<Job::ToJob>,
	Job: 'static + JobTrait + Send,
	Job::RunArgs: Clone + Sync,
	Job::ToJob: TryFrom<AllMessages> + Sync,
{
	fn start(self, ctx: Context) -> SpawnedSubsystem {
		let spawner = self.spawner.clone();
		let run_args = self.run_args.clone();
		let errors = self.errors;


		let future = Box::pin(async move {
			Self::run(ctx, run_args, spawner, errors).await;
		});

		SpawnedSubsystem {
			name: "JobManager",
			future,
		}
	}
}

#[cfg(test)]
mod tests {
	use assert_matches::assert_matches;
	use crate::{
		messages::{AllMessages, CandidateSelectionMessage},
		test_helpers::{self, make_subsystem_context},
		util::{
			self,
			JobsError,
			JobManager,
			JobTrait,
			ToJobTrait,
		},
		ActiveLeavesUpdate,
		FromOverseer,
		OverseerSignal,
	};
	use futures::{
		channel::mpsc,
		executor,
		Future,
		FutureExt,
		stream::{self, StreamExt},
		SinkExt,
	};
	use futures_timer::Delay;
	use polkadot_primitives::v1::Hash;
	use std::{
		collections::HashMap,
		convert::TryFrom,
		pin::Pin,
		time::Duration,
	};

	// basic usage: in a nutshell, when you want to define a subsystem, just focus on what its jobs do;
	// you can leave the subsystem itself to the job manager.

	// for purposes of demonstration, we're going to whip up a fake subsystem.
	// this will 'select' candidates which are pre-loaded in the job

	// job structs are constructed within JobTrait::run
	// most will want to retain the sender and receiver, as well as whatever other data they like
	struct FakeCandidateSelectionJob {
		receiver: mpsc::Receiver<ToJob>,
	}

	// ToJob implementations require the following properties:
	//
	// - have a Stop variant (to impl ToJobTrait)
	// - impl ToJobTrait
	// - impl TryFrom<AllMessages>
	// - impl From<CandidateSelectionMessage> (from SubsystemContext::Message)
	//
	// Mostly, they are just a type-safe subset of AllMessages that this job is prepared to receive
	enum ToJob {
		CandidateSelection(CandidateSelectionMessage),
		Stop,
	}

	impl ToJobTrait for ToJob {
		const STOP: Self = ToJob::Stop;

		fn relay_parent(&self) -> Option<Hash> {
			match self {
				Self::CandidateSelection(csm) => csm.relay_parent(),
				Self::Stop => None,
			}
		}
	}

	impl TryFrom<AllMessages> for ToJob {
		type Error = ();

		fn try_from(msg: AllMessages) -> Result<Self, Self::Error> {
			match msg {
				AllMessages::CandidateSelection(csm) => Ok(ToJob::CandidateSelection(csm)),
				_ => Err(())
			}
		}
	}

	impl From<CandidateSelectionMessage> for ToJob {
		fn from(csm: CandidateSelectionMessage) -> ToJob {
			ToJob::CandidateSelection(csm)
		}
	}

	// FromJob must be infallibly convertable into AllMessages.
	//
	// It exists to be a type-safe subset of AllMessages that this job is specified to send.
	//
	// Note: the Clone impl here is not generally required; it's just ueful for this test context because
	// we include it in the RunArgs
	#[derive(Clone)]
	enum FromJob {
		Test(String),
	}

	impl From<FromJob> for AllMessages {
		fn from(from_job: FromJob) -> AllMessages {
			match from_job {
				FromJob::Test(s) => AllMessages::Test(s),
			}
		}
	}

	// Error will mostly be a wrapper to make the try operator more convenient;
	// deriving From implementations for most variants is recommended.
	// It must implement Debug for logging.
	#[derive(Debug, derive_more::From)]
	enum Error {
		#[from]
		Sending(mpsc::SendError)
	}

	impl JobTrait for FakeCandidateSelectionJob {
		type ToJob = ToJob;
		type FromJob = FromJob;
		type Error = Error;
		// RunArgs can be anything that a particular job needs supplied from its external context
		// in order to create the Job. In this case, they're a hashmap of parents to the mock outputs
		// expected from that job.
		//
		// Note that it's not recommended to use something as heavy as a hashmap in production: the
		// RunArgs get cloned so that each job gets its own owned copy. If you need that, wrap it in
		// an Arc. Within a testing context, that efficiency is less important.
		type RunArgs = HashMap<Hash, Vec<FromJob>>;

		const NAME: &'static str = "FakeCandidateSelectionJob";

		/// Run a job for the parent block indicated
		//
		// this function is in charge of creating and executing the job's main loop
		fn run(
			parent: Hash,
			mut run_args: Self::RunArgs,
			receiver: mpsc::Receiver<ToJob>,
			mut sender: mpsc::Sender<FromJob>,
		) -> Pin<Box<dyn Future<Output = Result<(), Self::Error>> + Send>> {
			async move {
				let job = FakeCandidateSelectionJob {
					receiver,
				};

				// most jobs will have a request-response cycle at the heart of their run loop.
				// however, in this case, we never receive valid messages, so we may as well
				// just send all of our (mock) output messages now
				let mock_output = run_args.remove(&parent).unwrap_or_default();
				let mut stream = stream::iter(mock_output.into_iter().map(Ok));
				sender.send_all(&mut stream).await?;

				// it isn't necessary to break run_loop into its own function,
				// but it's convenient to separate the concerns in this way
				job.run_loop().await
			}.boxed()
		}
	}

	impl FakeCandidateSelectionJob {
		async fn run_loop(mut self) -> Result<(), Error> {
			while let Some(msg) = self.receiver.next().await {
				match msg {
					ToJob::CandidateSelection(_csm) => {
						unimplemented!("we'd report the collator to the peer set manager here, but that's not implemented yet");
					}
					ToJob::Stop => break,
				}
			}

			Ok(())
		}
	}

	// with the job defined, it's straightforward to get a subsystem implementation.
	type FakeCandidateSelectionSubsystem<Spawner, Context> = JobManager<Spawner, Context, FakeCandidateSelectionJob>;

	// this type lets us pretend to be the overseer
	type OverseerHandle = test_helpers::TestSubsystemContextHandle<CandidateSelectionMessage>;

	fn test_harness<T: Future<Output=()>>(run_args: HashMap<Hash, Vec<FromJob>>, test: impl FnOnce(OverseerHandle, mpsc::Receiver<(Option<Hash>, JobsError<Error>)>) -> T) {
		let pool = sp_core::testing::TaskExecutor::new();
		let (context, overseer_handle) = make_subsystem_context(pool.clone());
		let (err_tx, err_rx) = mpsc::channel(16);

		let subsystem = FakeCandidateSelectionSubsystem::run(context, run_args, pool, Some(err_tx));
		let test_future = test(overseer_handle, err_rx);
		let timeout = Delay::new(Duration::from_secs(2));

		futures::pin_mut!(test_future);
		futures::pin_mut!(subsystem);
		futures::pin_mut!(timeout);

		executor::block_on(async move {
			futures::select! {
				_ = test_future.fuse() => (),
				_ = subsystem.fuse() => (),
				_ = timeout.fuse() => panic!("test timed out instead of completing"),
			}
		});
	}

	#[test]
	fn starting_and_stopping_job_works() {
		let relay_parent: Hash = [0; 32].into();
		let mut run_args = HashMap::new();
		let test_message = format!("greetings from {}", relay_parent);
		run_args.insert(relay_parent.clone(), vec![FromJob::Test(test_message.clone())]);

		test_harness(run_args, |mut overseer_handle, err_rx| async move {
			overseer_handle.send(FromOverseer::Signal(OverseerSignal::ActiveLeaves(ActiveLeavesUpdate::start_work(relay_parent)))).await;
			assert_matches!(
				overseer_handle.recv().await,
				AllMessages::Test(msg) if msg == test_message
			);
			overseer_handle.send(FromOverseer::Signal(OverseerSignal::ActiveLeaves(ActiveLeavesUpdate::stop_work(relay_parent)))).await;

			let errs: Vec<_> = err_rx.collect().await;
			assert_eq!(errs.len(), 0);
		});
	}

	#[test]
	fn stopping_non_running_job_fails() {
		let relay_parent: Hash = [0; 32].into();
		let run_args = HashMap::new();

		test_harness(run_args, |mut overseer_handle, err_rx| async move {
			overseer_handle.send(FromOverseer::Signal(OverseerSignal::ActiveLeaves(ActiveLeavesUpdate::stop_work(relay_parent)))).await;

			let errs: Vec<_> = err_rx.collect().await;
			assert_eq!(errs.len(), 1);
			assert_eq!(errs[0].0, Some(relay_parent));
			assert_matches!(
				errs[0].1,
				JobsError::Utility(util::Error::JobNotFound(match_relay_parent)) if relay_parent == match_relay_parent
			);
		});
	}
}<|MERGE_RESOLUTION|>--- conflicted
+++ resolved
@@ -602,12 +602,8 @@
 		err_tx: &mut Option<mpsc::Sender<(Option<Hash>, JobsError<Job::Error>)>>
 	) -> bool {
 		use crate::FromOverseer::{Communication, Signal};
-<<<<<<< HEAD
-		use crate::OverseerSignal::{BlockFinalized, Conclude, StartWork, StopWork};
-=======
 		use crate::ActiveLeavesUpdate;
-		use crate::OverseerSignal::{Conclude, ActiveLeaves};
->>>>>>> 12a02556
+		use crate::OverseerSignal::{BlockFinalized, Conclude, ActiveLeaves};
 
 		match incoming {
 			Ok(Signal(ActiveLeaves(ActiveLeavesUpdate { activated, deactivated }))) => {
