--- conflicted
+++ resolved
@@ -28,11 +28,8 @@
 system = { package = "frame-system", git = "https://github.com/paritytech/substrate", branch = "polkadot-master", default-features = false }
 timestamp = { package = "pallet-timestamp", git = "https://github.com/paritytech/substrate", branch = "polkadot-master", default-features = false }
 vesting = { package = "pallet-vesting", git = "https://github.com/paritytech/substrate", branch = "polkadot-master", default-features = false }
-<<<<<<< HEAD
 offences = { package = "pallet-offences", git = "https://github.com/paritytech/substrate", branch = "polkadot-master", default-features = false }
-=======
 frame-benchmarking = { git = "https://github.com/paritytech/substrate", branch = "polkadot-master", default-features = false, optional = true }
->>>>>>> c03658dc
 
 primitives = { package = "polkadot-primitives", path = "../../primitives", default-features = false }
 polkadot-parachain = { path = "../../parachain", default-features = false }
