--- conflicted
+++ resolved
@@ -43,52 +43,7 @@
 			let collator = Collator::new();
 			println!("0x{:?}", HexDisplay::from(&collator.validation_code()));
 
-<<<<<<< HEAD
-	let runner = cli.create_runner(&cli.run.base)?;
-
-	runner.run_node_until_exit(|config| async move {
-		let role = config.role.clone();
-
-		match role {
-			Role::Light => Err("Light client not supported".into()),
-			_ => {
-				let collator = Collator::new();
-
-				let full_node = polkadot_service::build_full(
-					config,
-					polkadot_service::IsCollator::Yes(collator.collator_id()),
-					None,
-				)?;
-				let mut overseer_handler = full_node.overseer_handler
-					.expect("Overseer handler should be initialized for collators");
-
-				let genesis_head_hex = format!("0x{:?}", HexDisplay::from(&collator.genesis_head()));
-				let validation_code_hex = format!("0x{:?}", HexDisplay::from(&collator.validation_code()));
-
-				log::info!("Running adder collator for parachain id: {}", PARA_ID);
-				log::info!("Genesis state: {}", genesis_head_hex);
-				log::info!("Validation code: {}", validation_code_hex);
-
-				let config = CollationGenerationConfig {
-					key: collator.collator_key(),
-					collator: collator.create_collation_function(),
-					para_id: PARA_ID,
-				};
-				overseer_handler
-					.send_msg(CollationGenerationMessage::Initialize(config))
-					.await
-					.expect("Registers collator");
-
-				overseer_handler
-					.send_msg(CollatorProtocolMessage::CollateOn(PARA_ID))
-					.await
-					.expect("Collates on");
-
-				Ok(full_node.task_manager)
-			},
-=======
 			Ok(())
->>>>>>> ffedeab4
 		}
 		None => {
 			let runner = cli.create_runner(&cli.run.base)?;
@@ -105,11 +60,6 @@
 							config,
 							polkadot_service::IsCollator::Yes(collator.collator_id()),
 							None,
-							Some(sc_authority_discovery::WorkerConfig {
-								query_interval: Duration::from_secs(1),
-								query_start_delay: Duration::from_secs(0),
-								..Default::default()
-							}),
 						)?;
 						let mut overseer_handler = full_node
 							.overseer_handler
