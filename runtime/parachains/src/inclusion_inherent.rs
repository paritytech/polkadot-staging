--- conflicted
+++ resolved
@@ -25,7 +25,6 @@
 use primitives::v1::{
 	BackedCandidate, SignedAvailabilityBitfields, INCLUSION_INHERENT_IDENTIFIER, Header,
 };
-use sp_runtime::traits::One;
 use frame_support::{
 	decl_error, decl_module, decl_storage, ensure,
 	dispatch::DispatchResultWithPostInfo,
@@ -94,18 +93,13 @@
 			origin,
 			signed_bitfields: SignedAvailabilityBitfields,
 			backed_candidates: Vec<BackedCandidate<T::Hash>>,
-<<<<<<< HEAD
+			parent_header: Header,
 		) -> DispatchResultWithPostInfo {
-=======
-			parent_header: Header,
-		) -> DispatchResult {
->>>>>>> e8cd587d
 			ensure_none(origin)?;
 			ensure!(!<Included>::exists(), Error::<T>::TooManyInclusionInherents);
 
 			// Check that the submitted parent header indeed corresponds to the previous block hash.
-			let now = <frame_system::Module<T>>::block_number();
-			let parent_hash = <frame_system::Module<T>>::block_hash(now - One::one());
+			let parent_hash = <frame_system::Module<T>>::parent_hash();
 			ensure!(
 				parent_header.hash().as_ref() == parent_hash.as_ref(),
 				Error::<T>::InvalidParentHeader,
@@ -182,23 +176,6 @@
 	}
 }
 
-/// We should only include the inherent under certain circumstances.
-///
-/// Most importantly, we check that the inherent is itself valid. It may not be, for example, in the
-/// event of a session change.
-fn should_include_inherent<T: Config>(
-	signed_bitfields: &SignedAvailabilityBitfields,
-	backed_candidates: &[BackedCandidate<T::Hash>],
-) -> bool {
-	// Sanity check: session changes can invalidate an inherent, and we _really_ don't want that to happen.
-	// See github.com/paritytech/polkadot/issues/1327
-	Module::<T>::inclusion(
-		frame_system::RawOrigin::None.into(),
-		signed_bitfields.clone(),
-		backed_candidates.to_vec(),
-	).is_ok()
-}
-
 impl<T: Config> ProvideInherent for Module<T> {
 	type Call = Call<T>;
 	type Error = MakeFatalError<()>;
@@ -207,13 +184,6 @@
 	fn create_inherent(data: &InherentData) -> Option<Self::Call> {
 		data.get_data(&Self::INHERENT_IDENTIFIER)
 			.expect("inclusion inherent data failed to decode")
-<<<<<<< HEAD
-			.map(|(signed_bitfields, backed_candidates): (SignedAvailabilityBitfields, Vec<BackedCandidate<T::Hash>>)| {
-				if should_include_inherent::<T>(&signed_bitfields, &backed_candidates) {
-					Call::inclusion(signed_bitfields, backed_candidates)
-				} else {
-					Call::inclusion(Vec::new().into(), Vec::new())
-=======
 			.map(
 				|(signed_bitfields, backed_candidates, parent_header): (
 					SignedAvailabilityBitfields,
@@ -234,7 +204,6 @@
 					} else {
 						Call::inclusion(Vec::new().into(), Vec::new(), parent_header)
 					}
->>>>>>> e8cd587d
 				}
 			)
 	}
@@ -303,12 +272,26 @@
 
 		use frame_support::traits::UnfilteredDispatchable;
 
+		fn default_header() -> Header {
+			Header {
+				parent_hash: Default::default(),
+				number: 0,
+				state_root: Default::default(),
+				extrinsics_root: Default::default(),
+				digest: Default::default(),
+			}
+		}
+
 		/// We expect the weight of the inclusion inherent not to change when no truncation occurs:
 		/// its weight is dynamically computed from the size of the backed candidates list, and is
 		/// already incorporated into the current block weight when it is selected by the provisioner.
 		#[test]
 		fn weight_does_not_change_on_happy_path() {
 			new_test_ext(MockGenesisConfig::default()).execute_with(|| {
+				let header = default_header();
+				System::set_block_number(1);
+				System::set_parent_hash(header.hash());
+
 				// number of bitfields doesn't affect the inclusion inherent weight, so we can mock it with an empty one
 				let signed_bitfields = Vec::new();
 				// backed candidates must not be empty, so we can demonstrate that the weight has not changed
@@ -324,7 +307,7 @@
 				System::set_block_consumed_resources(used_block_weight, 0);
 
 				// execute the inclusion inherent
-				let post_info = Call::<Test>::inclusion(signed_bitfields, backed_candidates)
+				let post_info = Call::<Test>::inclusion(signed_bitfields, backed_candidates, default_header())
 					.dispatch_bypass_filter(None.into()).unwrap_err().post_info;
 
 				// we don't directly check the block's weight post-call. Instead, we check that the
@@ -346,6 +329,10 @@
 		#[test]
 		fn weight_changes_when_backed_candidates_are_truncated() {
 			new_test_ext(MockGenesisConfig::default()).execute_with(|| {
+				let header = default_header();
+				System::set_block_number(1);
+				System::set_parent_hash(header.hash());
+
 				// number of bitfields doesn't affect the inclusion inherent weight, so we can mock it with an empty one
 				let signed_bitfields = Vec::new();
 				// backed candidates must not be empty, so we can demonstrate that the weight has not changed
@@ -360,7 +347,7 @@
 				System::set_block_consumed_resources(used_block_weight, 0);
 
 				// execute the inclusion inherent
-				let post_info = Call::<Test>::inclusion(signed_bitfields, backed_candidates)
+				let post_info = Call::<Test>::inclusion(signed_bitfields, backed_candidates, header)
 					.dispatch_bypass_filter(None.into()).unwrap();
 
 				// we don't directly check the block's weight post-call. Instead, we check that the
