--- conflicted
+++ resolved
@@ -14,15 +14,10 @@
 polkadot-node-primitives = { package = "polkadot-node-primitives", path = "../primitives" }
 polkadot-node-subsystem-util = { path = "../subsystem-util" }
 polkadot-primitives = { path = "../../primitives" }
-<<<<<<< HEAD
 polkadot-overseer-gen = { package = "polkadot-overseer-gen", path = "./overseer-gen" }
 polkadot-node-subsystem = { package = "polkadot-node-subsystem", path = "../subsystem" }
-tracing = "0.1.25"
-=======
-polkadot-subsystem = { package = "polkadot-node-subsystem", path = "../subsystem" }
 tracing = "0.1.26"
 lru = "0.6"
->>>>>>> a886a4be
 
 [dev-dependencies]
 sp-core = { git = "https://github.com/paritytech/substrate", branch = "master" }
