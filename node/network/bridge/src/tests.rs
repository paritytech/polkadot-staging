// Copyright 2020 Parity Technologies (UK) Ltd.
// This file is part of Polkadot.

// Polkadot is free software: you can redistribute it and/or modify
// it under the terms of the GNU General Public License as published by
// the Free Software Foundation, either version 3 of the License, or
// (at your option) any later version.

// Polkadot is distributed in the hope that it will be useful,
// but WITHOUT ANY WARRANTY; without even the implied warranty of
// MERCHANTABILITY or FITNESS FOR A PARTICULAR PURPOSE.  See the
// GNU General Public License for more details.

// You should have received a copy of the GNU General Public License
// along with Polkadot.  If not, see <http://www.gnu.org/licenses/>.

use super::*;
use futures::executor;
use futures::stream::BoxStream;
use futures::channel::oneshot;

use std::borrow::Cow;
use std::collections::HashSet;
use std::sync::atomic::{AtomicBool, Ordering};
use async_trait::async_trait;
use parking_lot::Mutex;
use assert_matches::assert_matches;

use sc_network::{Event as NetworkEvent, IfDisconnected};

use polkadot_subsystem::{jaeger, ActiveLeavesUpdate, FromOverseer, OverseerSignal, LeafStatus};
use polkadot_subsystem::messages::{
	ApprovalDistributionMessage,
	BitfieldDistributionMessage,
	StatementDistributionMessage
};
use polkadot_node_subsystem_test_helpers::{
	SingleItemSink, SingleItemStream, TestSubsystemContextHandle,
};
use polkadot_node_subsystem_util::metered;
use polkadot_node_network_protocol::view;
use sc_network::Multiaddr;
use sc_network::config::RequestResponseConfig;
use sp_keyring::Sr25519Keyring;
use polkadot_primitives::v1::AuthorityDiscoveryId;
use polkadot_node_network_protocol::{ObservedRole, request_response::request::Requests};

use crate::network::Network;
use crate::validator_discovery::AuthorityDiscovery;
use crate::Rep;

#[derive(Debug, PartialEq)]
pub enum NetworkAction {
	/// Note a change in reputation for a peer.
	ReputationChange(PeerId, Rep),
	/// Disconnect a peer from the given peer-set.
	DisconnectPeer(PeerId, PeerSet),
	/// Write a notification to a given peer on the given peer-set.
	WriteNotification(PeerId, PeerSet, Vec<u8>),
}

// The subsystem's view of the network - only supports a single call to `event_stream`.
#[derive(Clone)]
struct TestNetwork {
	net_events: Arc<Mutex<Option<SingleItemStream<NetworkEvent>>>>,
	action_tx:  Arc<Mutex<metered::UnboundedMeteredSender<NetworkAction>>>,
	_req_configs: Vec<RequestResponseConfig>,
}

#[derive(Clone, Debug)]
struct TestAuthorityDiscovery;

// The test's view of the network. This receives updates from the subsystem in the form
// of `NetworkAction`s.
struct TestNetworkHandle {
	action_rx: metered::UnboundedMeteredReceiver<NetworkAction>,
	net_tx: SingleItemSink<NetworkEvent>,
}

fn new_test_network(req_configs: Vec<RequestResponseConfig>) -> (
	TestNetwork,
	TestNetworkHandle,
	TestAuthorityDiscovery,
) {
	let (net_tx, net_rx) = polkadot_node_subsystem_test_helpers::single_item_sink();
	let (action_tx, action_rx) = metered::unbounded();

	(
		TestNetwork {
			net_events: Arc::new(Mutex::new(Some(net_rx))),
			action_tx: Arc::new(Mutex::new(action_tx)),
			_req_configs: req_configs,
		},
		TestNetworkHandle {
			action_rx,
			net_tx,
		},
		TestAuthorityDiscovery,
	)
}

#[async_trait]
impl Network for TestNetwork {
	fn event_stream(&mut self) -> BoxStream<'static, NetworkEvent> {
		self.net_events.lock()
			.take()
			.expect("Subsystem made more than one call to `event_stream`")
			.boxed()
	}

	async fn add_to_peers_set(&mut self, _protocol: Cow<'static, str>, _: HashSet<Multiaddr>) -> Result<(), String> {
		Ok(())
	}

	async fn remove_from_peers_set(&mut self, _protocol: Cow<'static, str>, _: HashSet<Multiaddr>) -> Result<(), String> {
		Ok(())
	}

	async fn start_request<AD: AuthorityDiscovery>(&self, _: &mut AD, _: Requests, _: IfDisconnected) {
	}

	fn report_peer(&self, who: PeerId, cost_benefit: Rep) {
		self.action_tx.lock().unbounded_send(
			NetworkAction::ReputationChange(who, cost_benefit)
		).unwrap();
	}

	fn disconnect_peer(&self, who: PeerId, peer_set: PeerSet) {
		self.action_tx.lock().unbounded_send(
			NetworkAction::DisconnectPeer(who, peer_set)
		).unwrap();
	}

	fn write_notification(
		&self,
		who: PeerId,
		peer_set: PeerSet,
		message: Vec<u8>,
	) {
		self.action_tx.lock().unbounded_send(
			NetworkAction::WriteNotification(who, peer_set, message)
		).unwrap();
	}
}

#[async_trait]
impl validator_discovery::AuthorityDiscovery for TestAuthorityDiscovery {
	async fn get_addresses_by_authority_id(&mut self, _authority: AuthorityDiscoveryId) -> Option<Vec<Multiaddr>> {
		None
	}

	async fn get_authority_id_by_peer_id(&mut self, _peer_id: PeerId) -> Option<AuthorityDiscoveryId> {
		None
	}
}

impl TestNetworkHandle {
	// Get the next network action.
	async fn next_network_action(&mut self) -> NetworkAction {
		self.action_rx.next().await.expect("subsystem concluded early")
	}

	// Wait for the next N network actions.
	async fn next_network_actions(&mut self, n: usize) -> Vec<NetworkAction> {
		let mut v = Vec::with_capacity(n);
		for _ in 0..n {
			v.push(self.next_network_action().await);
		}

		v
	}

	async fn connect_peer(&mut self, peer: PeerId, peer_set: PeerSet, role: ObservedRole) {
		self.send_network_event(NetworkEvent::NotificationStreamOpened {
			remote: peer,
			protocol: peer_set.into_protocol_name(),
			negotiated_fallback: None,
			role: role.into(),
		}).await;
	}

	async fn disconnect_peer(&mut self, peer: PeerId, peer_set: PeerSet) {
		self.send_network_event(NetworkEvent::NotificationStreamClosed {
			remote: peer,
			protocol: peer_set.into_protocol_name(),
		}).await;
	}

	async fn peer_message(&mut self, peer: PeerId, peer_set: PeerSet, message: Vec<u8>) {
		self.send_network_event(NetworkEvent::NotificationsReceived {
			remote: peer,
			messages: vec![(peer_set.into_protocol_name(), message.into())],
		}).await;
	}

	async fn send_network_event(&mut self, event: NetworkEvent) {
		self.net_tx.send(event).await.expect("subsystem concluded early");
	}
}

/// Assert that the given actions contain the given `action`.
fn assert_network_actions_contains(actions: &[NetworkAction], action: &NetworkAction) {
	if !actions.iter().any(|x| x == action) {
		panic!("Could not find `{:?}` in `{:?}`", action, actions);
	}
}

#[derive(Clone)]
struct TestSyncOracle {
	flag: Arc<AtomicBool>,
	done_syncing_sender: Arc<Mutex<Option<oneshot::Sender<()>>>>,
}

struct TestSyncOracleHandle {
	done_syncing_receiver: oneshot::Receiver<()>,
	flag: Arc<AtomicBool>,
}

impl TestSyncOracleHandle {
	fn set_done(&self) {
		self.flag.store(false, Ordering::SeqCst);
	}

	async fn await_mode_switch(self) {
		let _ = self.done_syncing_receiver.await;
	}
}

impl SyncOracle for TestSyncOracle {
	fn is_major_syncing(&mut self) -> bool {
		let is_major_syncing = self.flag.load(Ordering::SeqCst);

		if !is_major_syncing {
			if let Some(sender) = self.done_syncing_sender.lock().take() {
				let _ = sender.send(());
			}
		}

		is_major_syncing
	}

	fn is_offline(&mut self) -> bool {
		unimplemented!("not used in network bridge")
	}
}

// val - result of `is_major_syncing`.
fn make_sync_oracle(val: bool) -> (TestSyncOracle, TestSyncOracleHandle) {
	let (tx, rx) = oneshot::channel();
	let flag = Arc::new(AtomicBool::new(val));

	(
		TestSyncOracle {
			flag: flag.clone(),
			done_syncing_sender: Arc::new(Mutex::new(Some(tx))),
		},
		TestSyncOracleHandle {
			flag,
			done_syncing_receiver: rx,
		}
	)
}

fn done_syncing_oracle() -> Box<dyn SyncOracle + Send> {
	let (oracle, _) = make_sync_oracle(false);
	Box::new(oracle)
}

type VirtualOverseer = TestSubsystemContextHandle<NetworkBridgeMessage>;

struct TestHarness {
	network_handle: TestNetworkHandle,
	virtual_overseer: VirtualOverseer,
}

fn test_harness<T: Future<Output=VirtualOverseer>>(
	sync_oracle: Box<dyn SyncOracle + Send>,
	test: impl FnOnce(TestHarness) -> T,
) {
	let pool = sp_core::testing::TaskExecutor::new();
	let (request_multiplexer, req_configs) = RequestMultiplexer::new();
	let (mut network, network_handle, discovery) = new_test_network(req_configs);
	let (context, virtual_overseer) = polkadot_node_subsystem_test_helpers::make_subsystem_context(pool);
	let network_stream = network.event_stream();

	let bridge = NetworkBridge {
		network_service: network,
		authority_discovery_service: discovery,
		request_multiplexer,
		metrics: Metrics(None),
		sync_oracle,
	};

	let network_bridge = run_network(
		bridge,
		context,
		network_stream,
	)
		.map_err(|_| panic!("subsystem execution failed"))
		.map(|_| ());

	let test_fut = test(TestHarness {
		network_handle,
		virtual_overseer,
	});

	futures::pin_mut!(test_fut);
	futures::pin_mut!(network_bridge);

	let _ = executor::block_on(future::join(async move {
		let mut virtual_overseer = test_fut.await;
		virtual_overseer.send(FromOverseer::Signal(OverseerSignal::Conclude)).await;
	}, network_bridge));
}

async fn assert_sends_validation_event_to_all(
	event: NetworkBridgeEvent<protocol_v1::ValidationProtocol>,
	virtual_overseer: &mut TestSubsystemContextHandle<NetworkBridgeMessage>,
) {
	// Ordering must match the enum variant order
	// in `AllMessages`.
	assert_matches!(
		virtual_overseer.recv().await,
		AllMessages::StatementDistribution(
			StatementDistributionMessage::NetworkBridgeUpdateV1(e)
		) if e == event.focus().expect("could not focus message")
	);

	assert_matches!(
		virtual_overseer.recv().await,
		AllMessages::BitfieldDistribution(
			BitfieldDistributionMessage::NetworkBridgeUpdateV1(e)
		) if e == event.focus().expect("could not focus message")
	);

	assert_matches!(
		virtual_overseer.recv().await,
		AllMessages::ApprovalDistribution(
			ApprovalDistributionMessage::NetworkBridgeUpdateV1(e)
		) if e == event.focus().expect("could not focus message")
	);
}

async fn assert_sends_collation_event_to_all(
	event: NetworkBridgeEvent<protocol_v1::CollationProtocol>,
	virtual_overseer: &mut TestSubsystemContextHandle<NetworkBridgeMessage>,
) {
	assert_matches!(
		virtual_overseer.recv().await,
		AllMessages::CollatorProtocol(
			CollatorProtocolMessage::NetworkBridgeUpdateV1(e)
		) if e == event.focus().expect("could not focus message")
	)
}

#[test]
fn send_our_view_upon_connection() {
	let (oracle, handle) = make_sync_oracle(false);
	test_harness(Box::new(oracle), |test_harness| async move {
		let TestHarness {
			mut network_handle,
			mut virtual_overseer,
		} = test_harness;

		let peer = PeerId::random();

		let head = Hash::repeat_byte(1);
		virtual_overseer.send(
			FromOverseer::Signal(OverseerSignal::ActiveLeaves(
				ActiveLeavesUpdate::start_work(ActivatedLeaf {
					hash: head,
					number: 1,
					status: LeafStatus::Fresh,
					span: Arc::new(jaeger::Span::Disabled),
				})
			))
		).await;

		handle.await_mode_switch().await;

		network_handle.connect_peer(peer.clone(), PeerSet::Validation, ObservedRole::Full).await;
		network_handle.connect_peer(peer.clone(), PeerSet::Collation, ObservedRole::Full).await;

		let view = view![head];
		let actions = network_handle.next_network_actions(2).await;
		assert_network_actions_contains(
			&actions,
			&NetworkAction::WriteNotification(
				peer.clone(),
				PeerSet::Validation,
				WireMessage::<protocol_v1::ValidationProtocol>::ViewUpdate(
					view.clone(),
				).encode(),
			),
		);
		assert_network_actions_contains(
			&actions,
			&NetworkAction::WriteNotification(
				peer.clone(),
				PeerSet::Collation,
				WireMessage::<protocol_v1::CollationProtocol>::ViewUpdate(
					view.clone(),
				).encode(),
			),
		);
		virtual_overseer
	});
}

#[test]
fn sends_view_updates_to_peers() {
	let (oracle, handle) = make_sync_oracle(false);
	test_harness(Box::new(oracle), |test_harness| async move {
		let TestHarness { mut network_handle, mut virtual_overseer } = test_harness;

		let peer_a = PeerId::random();
		let peer_b = PeerId::random();

		virtual_overseer.send(
			FromOverseer::Signal(OverseerSignal::ActiveLeaves(
				ActiveLeavesUpdate {
					activated: Default::default(),
					deactivated: Default::default(),
				}
			))
		).await;

		handle.await_mode_switch().await;

		network_handle.connect_peer(
			peer_a.clone(),
			PeerSet::Validation,
			ObservedRole::Full,
		).await;
		network_handle.connect_peer(
			peer_b.clone(),
			PeerSet::Collation,
			ObservedRole::Full,
		).await;

		let actions = network_handle.next_network_actions(2).await;
		let wire_message = WireMessage::<protocol_v1::ValidationProtocol>::ViewUpdate(
			View::default(),
		).encode();

		assert_network_actions_contains(
			&actions,
			&NetworkAction::WriteNotification(
				peer_a,
				PeerSet::Validation,
				wire_message.clone(),
			),
		);

		assert_network_actions_contains(
			&actions,
			&NetworkAction::WriteNotification(
				peer_b,
				PeerSet::Collation,
				wire_message.clone(),
			),
		);

		let hash_a = Hash::repeat_byte(1);

		virtual_overseer.send(
			FromOverseer::Signal(OverseerSignal::ActiveLeaves(
				ActiveLeavesUpdate::start_work(ActivatedLeaf {
					hash: hash_a,
					number: 1,
					status: LeafStatus::Fresh,
					span: Arc::new(jaeger::Span::Disabled),
				})
			))
		).await;

		let actions = network_handle.next_network_actions(2).await;
		let wire_message = WireMessage::<protocol_v1::ValidationProtocol>::ViewUpdate(
			view![hash_a]
		).encode();

		assert_network_actions_contains(
			&actions,
			&NetworkAction::WriteNotification(
				peer_a,
				PeerSet::Validation,
				wire_message.clone(),
			),
		);

		assert_network_actions_contains(
			&actions,
			&NetworkAction::WriteNotification(
				peer_b,
				PeerSet::Collation,
				wire_message.clone(),
			),
		);
		virtual_overseer
	});
}

#[test]
fn do_not_send_view_update_until_synced() {
	let (oracle, handle) = make_sync_oracle(true);
	test_harness(Box::new(oracle), |test_harness| async move {
		let TestHarness { mut network_handle, mut virtual_overseer } = test_harness;

		let peer_a = PeerId::random();
		let peer_b = PeerId::random();

		network_handle.connect_peer(
			peer_a.clone(),
			PeerSet::Validation,
			ObservedRole::Full,
		).await;
		network_handle.connect_peer(
			peer_b.clone(),
			PeerSet::Collation,
			ObservedRole::Full,
		).await;

		{
			let actions = network_handle.next_network_actions(2).await;
			let wire_message = WireMessage::<protocol_v1::ValidationProtocol>::ViewUpdate(
				View::default(),
			).encode();

			assert_network_actions_contains(
				&actions,
				&NetworkAction::WriteNotification(
					peer_a,
					PeerSet::Validation,
					wire_message.clone(),
				),
			);

			assert_network_actions_contains(
				&actions,
				&NetworkAction::WriteNotification(
					peer_b,
					PeerSet::Collation,
					wire_message.clone(),
				),
			);
		}

		let hash_a = Hash::repeat_byte(1);
		let hash_b = Hash::repeat_byte(1);

		virtual_overseer.send(
			FromOverseer::Signal(OverseerSignal::ActiveLeaves(
				ActiveLeavesUpdate::start_work(ActivatedLeaf {
					hash: hash_a,
					number: 1,
					status: LeafStatus::Fresh,
					span: Arc::new(jaeger::Span::Disabled),
				})
			))
		).await;

		// delay until the previous update has certainly been processed.
		futures_timer::Delay::new(std::time::Duration::from_millis(100)).await;

		handle.set_done();

		virtual_overseer.send(
			FromOverseer::Signal(OverseerSignal::ActiveLeaves(
				ActiveLeavesUpdate::start_work(ActivatedLeaf {
					hash: hash_b,
					number: 1,
					status: LeafStatus::Fresh,
					span: Arc::new(jaeger::Span::Disabled),
				})
			))
		).await;

		handle.await_mode_switch().await;

		// There should be a mode switch only for the second view update.
		{
			let actions = network_handle.next_network_actions(2).await;
			let wire_message = WireMessage::<protocol_v1::ValidationProtocol>::ViewUpdate(
				view![hash_a, hash_b]
			).encode();

			assert_network_actions_contains(
				&actions,
				&NetworkAction::WriteNotification(
					peer_a,
					PeerSet::Validation,
					wire_message.clone(),
				),
			);

			assert_network_actions_contains(
				&actions,
				&NetworkAction::WriteNotification(
					peer_b,
					PeerSet::Collation,
					wire_message.clone(),
				),
			);
		}
		virtual_overseer
	});
}

#[test]
fn do_not_send_view_update_when_only_finalized_block_changed() {
	test_harness(done_syncing_oracle(), |test_harness| async move {
		let TestHarness { mut network_handle, mut virtual_overseer } = test_harness;

		let peer_a = PeerId::random();
		let peer_b = PeerId::random();

		network_handle.connect_peer(
			peer_a.clone(),
			PeerSet::Validation,
			ObservedRole::Full,
		).await;
		network_handle.connect_peer(
			peer_b.clone(),
			PeerSet::Validation,
			ObservedRole::Full,
		).await;

		let hash_a = Hash::repeat_byte(1);

		virtual_overseer.send(FromOverseer::Signal(OverseerSignal::BlockFinalized(Hash::random(), 5))).await;

		// Send some empty active leaves update
		//
		// This should not trigger a view update to our peers.
		virtual_overseer.send(
			FromOverseer::Signal(OverseerSignal::ActiveLeaves(ActiveLeavesUpdate::default()))
		).await;

		// This should trigger the view update to our peers.
		virtual_overseer.send(
			FromOverseer::Signal(OverseerSignal::ActiveLeaves(
				ActiveLeavesUpdate::start_work(ActivatedLeaf {
					hash: hash_a,
					number: 1,
					status: LeafStatus::Fresh,
					span: Arc::new(jaeger::Span::Disabled),
				})
			))
		).await;

		let actions = network_handle.next_network_actions(4).await;
		let wire_message = WireMessage::<protocol_v1::ValidationProtocol>::ViewUpdate(
			View::new(vec![hash_a], 5)
		).encode();

		assert_network_actions_contains(
			&actions,
			&NetworkAction::WriteNotification(
				peer_a,
				PeerSet::Validation,
				wire_message.clone(),
			),
		);

		assert_network_actions_contains(
			&actions,
			&NetworkAction::WriteNotification(
				peer_b,
				PeerSet::Validation,
				wire_message.clone(),
			),
		);
		virtual_overseer
	});
}

#[test]
fn peer_view_updates_sent_via_overseer() {
	test_harness(done_syncing_oracle(), |test_harness| async move {
		let TestHarness {
			mut network_handle,
			mut virtual_overseer,
		} = test_harness;

		let peer = PeerId::random();

		network_handle.connect_peer(peer.clone(), PeerSet::Validation, ObservedRole::Full).await;

		let view = view![Hash::repeat_byte(1)];

		assert_matches!(
			virtual_overseer.recv().await,
			AllMessages::DisputeDistribution(
				DisputeDistributionMessage::DisputeSendingReceiver(_)
			)
		);
		assert_matches!(
			virtual_overseer.recv().await,
			AllMessages::StatementDistribution(
				StatementDistributionMessage::StatementFetchingReceiver(_)
			)
		);

		// bridge will inform about all connected peers.
		{
			assert_sends_validation_event_to_all(
				NetworkBridgeEvent::PeerConnected(peer.clone(), ObservedRole::Full, None),
				&mut virtual_overseer,
			).await;

			assert_sends_validation_event_to_all(
				NetworkBridgeEvent::PeerViewChange(peer.clone(), View::default()),
				&mut virtual_overseer,
			).await;
		}

		network_handle.peer_message(
			peer.clone(),
			PeerSet::Validation,
			WireMessage::<protocol_v1::ValidationProtocol>::ViewUpdate(
				view.clone(),
			).encode(),
		).await;

		assert_sends_validation_event_to_all(
			NetworkBridgeEvent::PeerViewChange(peer.clone(), view),
			&mut virtual_overseer,
		).await;
		virtual_overseer
	});
}

#[test]
fn peer_messages_sent_via_overseer() {
	test_harness(done_syncing_oracle(), |test_harness| async move {
		let TestHarness {
			mut network_handle,
			mut virtual_overseer,
		} = test_harness;

		let peer = PeerId::random();

		network_handle.connect_peer(
			peer.clone(),
			PeerSet::Validation,
			ObservedRole::Full,
		).await;

		assert_matches!(
			virtual_overseer.recv().await,
			AllMessages::DisputeDistribution(
				DisputeDistributionMessage::DisputeSendingReceiver(_)
			)
		);
		assert_matches!(
			virtual_overseer.recv().await,
			AllMessages::StatementDistribution(
				StatementDistributionMessage::StatementFetchingReceiver(_)
			)
		);

		// bridge will inform about all connected peers.
		{
			assert_sends_validation_event_to_all(
				NetworkBridgeEvent::PeerConnected(peer.clone(), ObservedRole::Full, None),
				&mut virtual_overseer,
			).await;

			assert_sends_validation_event_to_all(
				NetworkBridgeEvent::PeerViewChange(peer.clone(), View::default()),
				&mut virtual_overseer,
			).await;
		}

		let approval_distribution_message = protocol_v1::ApprovalDistributionMessage::Approvals(
			Vec::new()
		);

		let message = protocol_v1::ValidationProtocol::ApprovalDistribution(
			approval_distribution_message.clone(),
		);

		network_handle.peer_message(
			peer.clone(),
			PeerSet::Validation,
			WireMessage::ProtocolMessage(message.clone()).encode(),
		).await;

		network_handle.disconnect_peer(peer.clone(), PeerSet::Validation).await;

		// Approval distribution message comes first, and the message is only sent to that subsystem.
		// then a disconnection event arises that is sent to all validation networking subsystems.

		assert_matches!(
			virtual_overseer.recv().await,
			AllMessages::ApprovalDistribution(
				ApprovalDistributionMessage::NetworkBridgeUpdateV1(
					NetworkBridgeEvent::PeerMessage(p, m)
				)
			) => {
				assert_eq!(p, peer);
				assert_eq!(m, approval_distribution_message);
			}
		);

		assert_sends_validation_event_to_all(
			NetworkBridgeEvent::PeerDisconnected(peer),
			&mut virtual_overseer,
		).await;
		virtual_overseer
	});
}

#[test]
fn peer_disconnect_from_just_one_peerset() {
	test_harness(done_syncing_oracle(), |test_harness| async move {
		let TestHarness {
			mut network_handle,
			mut virtual_overseer,
		} = test_harness;

		let peer = PeerId::random();

		network_handle.connect_peer(peer.clone(), PeerSet::Validation, ObservedRole::Full).await;
		network_handle.connect_peer(peer.clone(), PeerSet::Collation, ObservedRole::Full).await;

		assert_matches!(
			virtual_overseer.recv().await,
			AllMessages::DisputeDistribution(
				DisputeDistributionMessage::DisputeSendingReceiver(_)
			)
		);
		assert_matches!(
			virtual_overseer.recv().await,
			AllMessages::StatementDistribution(
				StatementDistributionMessage::StatementFetchingReceiver(_)
			)
		);

		// bridge will inform about all connected peers.
		{
			assert_sends_validation_event_to_all(
				NetworkBridgeEvent::PeerConnected(peer.clone(), ObservedRole::Full, None),
				&mut virtual_overseer,
			).await;

			assert_sends_validation_event_to_all(
				NetworkBridgeEvent::PeerViewChange(peer.clone(), View::default()),
				&mut virtual_overseer,
			).await;
		}

		{
			assert_sends_collation_event_to_all(
				NetworkBridgeEvent::PeerConnected(peer.clone(), ObservedRole::Full, None),
				&mut virtual_overseer,
			).await;

			assert_sends_collation_event_to_all(
				NetworkBridgeEvent::PeerViewChange(peer.clone(), View::default()),
				&mut virtual_overseer,
			).await;
		}

		network_handle.disconnect_peer(peer.clone(), PeerSet::Validation).await;

		assert_sends_validation_event_to_all(
			NetworkBridgeEvent::PeerDisconnected(peer.clone()),
			&mut virtual_overseer,
		).await;

		// to show that we're still connected on the collation protocol, send a view update.

		let hash_a = Hash::repeat_byte(1);

		virtual_overseer.send(
			FromOverseer::Signal(OverseerSignal::ActiveLeaves(
				ActiveLeavesUpdate::start_work(ActivatedLeaf {
					hash: hash_a,
					number: 1,
					status: LeafStatus::Fresh,
					span: Arc::new(jaeger::Span::Disabled),
				})
			))
		).await;

		let actions = network_handle.next_network_actions(3).await;
		let wire_message = WireMessage::<protocol_v1::ValidationProtocol>::ViewUpdate(
			view![hash_a]
		).encode();

		assert_network_actions_contains(
			&actions,
			&NetworkAction::WriteNotification(
				peer.clone(),
				PeerSet::Collation,
				wire_message.clone(),
			),
		);
		virtual_overseer
	});
}

#[test]
fn relays_collation_protocol_messages() {
	test_harness(done_syncing_oracle(), |test_harness| async move {
		let TestHarness {
			mut network_handle,
			mut virtual_overseer,
		} = test_harness;

		let peer_a = PeerId::random();
		let peer_b = PeerId::random();

		assert_matches!(
			virtual_overseer.recv().await,
			AllMessages::DisputeDistribution(
				DisputeDistributionMessage::DisputeSendingReceiver(_)
			)
		);
		assert_matches!(
			virtual_overseer.recv().await,
			AllMessages::StatementDistribution(
				StatementDistributionMessage::StatementFetchingReceiver(_)
			)
		);

		network_handle.connect_peer(peer_a.clone(), PeerSet::Validation, ObservedRole::Full).await;
		network_handle.connect_peer(peer_b.clone(), PeerSet::Collation, ObservedRole::Full).await;

		// bridge will inform about all connected peers.
		{
			assert_sends_validation_event_to_all(
				NetworkBridgeEvent::PeerConnected(peer_a.clone(), ObservedRole::Full, None),
				&mut virtual_overseer,
			).await;

			assert_sends_validation_event_to_all(
				NetworkBridgeEvent::PeerViewChange(peer_a.clone(), View::default()),
				&mut virtual_overseer,
			).await;
		}

		{
			assert_sends_collation_event_to_all(
				NetworkBridgeEvent::PeerConnected(peer_b.clone(), ObservedRole::Full, None),
				&mut virtual_overseer,
			).await;

			assert_sends_collation_event_to_all(
				NetworkBridgeEvent::PeerViewChange(peer_b.clone(), View::default()),
				&mut virtual_overseer,
			).await;
		}

		// peer A gets reported for sending a collation message.

		let collator_protocol_message = protocol_v1::CollatorProtocolMessage::Declare(
			Sr25519Keyring::Alice.public().into(),
			Default::default(),
			Default::default(),
		);

		let message = protocol_v1::CollationProtocol::CollatorProtocol(
			collator_protocol_message.clone()
		);

		network_handle.peer_message(
			peer_a.clone(),
			PeerSet::Collation,
			WireMessage::ProtocolMessage(message.clone()).encode(),
		).await;

		let actions = network_handle.next_network_actions(3).await;
		assert_network_actions_contains(
			&actions,
			&NetworkAction::ReputationChange(
				peer_a.clone(),
				UNCONNECTED_PEERSET_COST,
			),
		);

		// peer B has the message relayed.

		network_handle.peer_message(
			peer_b.clone(),
			PeerSet::Collation,
			WireMessage::ProtocolMessage(message.clone()).encode(),
		).await;

		assert_matches!(
			virtual_overseer.recv().await,
			AllMessages::CollatorProtocol(
				CollatorProtocolMessage::NetworkBridgeUpdateV1(
					NetworkBridgeEvent::PeerMessage(p, m)
				)
			) => {
				assert_eq!(p, peer_b);
				assert_eq!(m, collator_protocol_message);
			}
		);
		virtual_overseer
	});
}

#[test]
fn different_views_on_different_peer_sets() {
	test_harness(done_syncing_oracle(), |test_harness| async move {
		let TestHarness {
			mut network_handle,
			mut virtual_overseer,
		} = test_harness;

		let peer = PeerId::random();

		network_handle.connect_peer(peer.clone(), PeerSet::Validation, ObservedRole::Full).await;
		network_handle.connect_peer(peer.clone(), PeerSet::Collation, ObservedRole::Full).await;

		assert_matches!(
			virtual_overseer.recv().await,
			AllMessages::DisputeDistribution(
				DisputeDistributionMessage::DisputeSendingReceiver(_)
			)
		);
		assert_matches!(
			virtual_overseer.recv().await,
			AllMessages::StatementDistribution(
				StatementDistributionMessage::StatementFetchingReceiver(_)
			)
		);

		// bridge will inform about all connected peers.
		{
			assert_sends_validation_event_to_all(
				NetworkBridgeEvent::PeerConnected(peer.clone(), ObservedRole::Full, None),
				&mut virtual_overseer,
			).await;

			assert_sends_validation_event_to_all(
				NetworkBridgeEvent::PeerViewChange(peer.clone(), View::default()),
				&mut virtual_overseer,
			).await;
		}

		{
			assert_sends_collation_event_to_all(
				NetworkBridgeEvent::PeerConnected(peer.clone(), ObservedRole::Full, None),
				&mut virtual_overseer,
			).await;

			assert_sends_collation_event_to_all(
				NetworkBridgeEvent::PeerViewChange(peer.clone(), View::default()),
				&mut virtual_overseer,
			).await;
		}

		let view_a = view![Hash::repeat_byte(1)];
		let view_b = view![Hash::repeat_byte(2)];

		network_handle.peer_message(
			peer.clone(),
			PeerSet::Validation,
			WireMessage::<protocol_v1::ValidationProtocol>::ViewUpdate(view_a.clone()).encode(),
		).await;

		network_handle.peer_message(
			peer.clone(),
			PeerSet::Collation,
			WireMessage::<protocol_v1::CollationProtocol>::ViewUpdate(view_b.clone()).encode(),
		).await;

		assert_sends_validation_event_to_all(
			NetworkBridgeEvent::PeerViewChange(peer.clone(), view_a.clone()),
			&mut virtual_overseer,
		).await;

		assert_sends_collation_event_to_all(
			NetworkBridgeEvent::PeerViewChange(peer.clone(), view_b.clone()),
			&mut virtual_overseer,
		).await;
		virtual_overseer
	});
}

#[test]
fn sent_views_include_finalized_number_update() {
	test_harness(done_syncing_oracle(), |test_harness| async move {
		let TestHarness { mut network_handle, mut virtual_overseer } = test_harness;

		let peer_a = PeerId::random();

		network_handle.connect_peer(
			peer_a.clone(),
			PeerSet::Validation,
			ObservedRole::Full,
		).await;

		let hash_a = Hash::repeat_byte(1);
		let hash_b = Hash::repeat_byte(2);

		virtual_overseer.send(
			FromOverseer::Signal(OverseerSignal::BlockFinalized(hash_a, 1))
		).await;
		virtual_overseer.send(
			FromOverseer::Signal(OverseerSignal::ActiveLeaves(
				ActiveLeavesUpdate::start_work(ActivatedLeaf {
					hash: hash_b,
					number: 1,
					status: LeafStatus::Fresh,
					span: Arc::new(jaeger::Span::Disabled),
				})
			))
		).await;

		let actions = network_handle.next_network_actions(2).await;
		let wire_message = WireMessage::<protocol_v1::ValidationProtocol>::ViewUpdate(
			View::new(vec![hash_b], 1)
		).encode();

		assert_network_actions_contains(
			&actions,
			&NetworkAction::WriteNotification(
				peer_a.clone(),
				PeerSet::Validation,
				wire_message.clone(),
			),
		);
		virtual_overseer
	});
}

#[test]
fn view_finalized_number_can_not_go_down() {
	test_harness(done_syncing_oracle(), |test_harness| async move {
		let TestHarness { mut network_handle, virtual_overseer } = test_harness;

		let peer_a = PeerId::random();

		network_handle.connect_peer(
			peer_a.clone(),
			PeerSet::Validation,
			ObservedRole::Full,
		).await;

		network_handle.peer_message(
			peer_a.clone(),
			PeerSet::Validation,
			WireMessage::<protocol_v1::ValidationProtocol>::ViewUpdate(
				View::new(vec![Hash::repeat_byte(0x01)], 1),
			).encode(),
		).await;

		network_handle.peer_message(
			peer_a.clone(),
			PeerSet::Validation,
			WireMessage::<protocol_v1::ValidationProtocol>::ViewUpdate(
				View::new(vec![], 0),
			).encode(),
		).await;

		let actions = network_handle.next_network_actions(2).await;
		assert_network_actions_contains(
			&actions,
			&NetworkAction::ReputationChange(
				peer_a.clone(),
				MALFORMED_VIEW_COST,
			),
		);
		virtual_overseer
	});
}

#[test]
fn send_messages_to_peers() {
	test_harness(done_syncing_oracle(), |test_harness| async move {
		let TestHarness {
			mut network_handle,
			mut virtual_overseer,
		} = test_harness;

		let peer = PeerId::random();

		network_handle.connect_peer(peer.clone(), PeerSet::Validation, ObservedRole::Full).await;
		network_handle.connect_peer(peer.clone(), PeerSet::Collation, ObservedRole::Full).await;

		assert_matches!(
			virtual_overseer.recv().await,
			AllMessages::DisputeDistribution(
				DisputeDistributionMessage::DisputeSendingReceiver(_)
			)
		);
		assert_matches!(
			virtual_overseer.recv().await,
			AllMessages::StatementDistribution(
				StatementDistributionMessage::StatementFetchingReceiver(_)
			)
		);

		// bridge will inform about all connected peers.
		{
			assert_sends_validation_event_to_all(
				NetworkBridgeEvent::PeerConnected(peer.clone(), ObservedRole::Full, None),
				&mut virtual_overseer,
			).await;

			assert_sends_validation_event_to_all(
				NetworkBridgeEvent::PeerViewChange(peer.clone(), View::default()),
				&mut virtual_overseer,
			).await;
		}

		{
			assert_sends_collation_event_to_all(
				NetworkBridgeEvent::PeerConnected(peer.clone(), ObservedRole::Full, None),
				&mut virtual_overseer,
			).await;

			assert_sends_collation_event_to_all(
				NetworkBridgeEvent::PeerViewChange(peer.clone(), View::default()),
				&mut virtual_overseer,
			).await;
		}

		// consume peer view changes
		{
			let _peer_view_changes = network_handle.next_network_actions(2).await;
		}

		// send a validation protocol message.

		{
			let approval_distribution_message = protocol_v1::ApprovalDistributionMessage::Approvals(
				Vec::new()
			);

			let message = protocol_v1::ValidationProtocol::ApprovalDistribution(
				approval_distribution_message.clone(),
			);

			virtual_overseer.send(FromOverseer::Communication {
				msg: NetworkBridgeMessage::SendValidationMessage(
					vec![peer.clone()],
					message.clone(),
				)
			}).await;

			assert_eq!(
				network_handle.next_network_action().await,
				NetworkAction::WriteNotification(
					peer.clone(),
					PeerSet::Validation,
					WireMessage::ProtocolMessage(message).encode(),
				)
			);
		}

		// send a collation protocol message.

		{
			let collator_protocol_message = protocol_v1::CollatorProtocolMessage::Declare(
				Sr25519Keyring::Alice.public().into(),
				Default::default(),
				Default::default(),
			);

			let message = protocol_v1::CollationProtocol::CollatorProtocol(
				collator_protocol_message.clone()
			);

			virtual_overseer.send(FromOverseer::Communication {
				msg: NetworkBridgeMessage::SendCollationMessage(
					vec![peer.clone()],
					message.clone(),
				)
			}).await;

			assert_eq!(
				network_handle.next_network_action().await,
				NetworkAction::WriteNotification(
					peer.clone(),
					PeerSet::Collation,
					WireMessage::ProtocolMessage(message).encode(),
				)
			);
		}
		virtual_overseer
	});
}

#[test]
fn spread_event_to_subsystems_is_up_to_date() {
	// Number of subsystems expected to be interested in a network event,
	// and hence the network event broadcasted to.
	const EXPECTED_COUNT: usize = 3;

	let mut cnt = 0_usize;
	for msg in AllMessages::dispatch_iter(NetworkBridgeEvent::PeerDisconnected(PeerId::random())) {
		match msg {
			AllMessages::CandidateValidation(_) => unreachable!("Not interested in network events"),
			AllMessages::CandidateBacking(_) => unreachable!("Not interested in network events"),
			AllMessages::ChainApi(_) => unreachable!("Not interested in network events"),
			AllMessages::CollatorProtocol(_) => unreachable!("Not interested in network events"),
			AllMessages::StatementDistribution(_) => { cnt += 1; }
			AllMessages::AvailabilityDistribution(_) => unreachable!("Not interested in network events"),
			AllMessages::AvailabilityRecovery(_) => unreachable!("Not interested in network events"),
			AllMessages::BitfieldDistribution(_) => { cnt += 1; }
			AllMessages::BitfieldSigning(_) => unreachable!("Not interested in network events"),
			AllMessages::Provisioner(_) => unreachable!("Not interested in network events"),
			AllMessages::RuntimeApi(_) => unreachable!("Not interested in network events"),
			AllMessages::AvailabilityStore(_) => unreachable!("Not interested in network events"),
			AllMessages::NetworkBridge(_) => unreachable!("Not interested in network events"),
			AllMessages::CollationGeneration(_) => unreachable!("Not interested in network events"),
			AllMessages::ApprovalVoting(_) => unreachable!("Not interested in network events"),
			AllMessages::ApprovalDistribution(_) => { cnt += 1; }
			AllMessages::GossipSupport(_) => unreachable!("Not interested in network events"),
			AllMessages::DisputeCoordinator(_) => unreachable!("Not interested in network events"),
<<<<<<< HEAD
			AllMessages::DisputeParticipation(_) => unreachable!("Not interested in network events"),
			AllMessages::DisputeDistribution(_) => unreachable!("Not interested in network events"),
=======
			AllMessages::DisputeParticipation(_) => unreachable!("Not interetsed in network events"),
			AllMessages::ChainSelection(_) => unreachable!("Not interested in network events"),
>>>>>>> 010ea972
			// Add variants here as needed, `{ cnt += 1; }` for those that need to be
			// notified, `unreachable!()` for those that should not.
		}
	}
	assert_eq!(cnt, EXPECTED_COUNT);
}

#[test]
fn our_view_updates_decreasing_order_and_limited_to_max() {
	test_harness(done_syncing_oracle(), |test_harness| async move {
		let TestHarness {
			mut virtual_overseer,
			..
		} = test_harness;


		// to show that we're still connected on the collation protocol, send a view update.

		let hashes = (0..MAX_VIEW_HEADS * 3).map(|i| Hash::repeat_byte(i as u8));

		virtual_overseer.send(
			FromOverseer::Signal(OverseerSignal::ActiveLeaves(
				// These are in reverse order, so the subsystem must sort internally to
				// get the correct view.
				ActiveLeavesUpdate {
					activated: hashes.enumerate().map(|(i, h)| ActivatedLeaf {
						hash: h,
						number: i as _,
						status: LeafStatus::Fresh,
						span: Arc::new(jaeger::Span::Disabled),
					}).rev().collect(),
					deactivated: Default::default(),
				}
			))
		).await;

		let view_heads = (MAX_VIEW_HEADS * 2 .. MAX_VIEW_HEADS * 3).rev()
			.map(|i| (Hash::repeat_byte(i as u8), Arc::new(jaeger::Span::Disabled)) );

		let our_view = OurView::new(
			view_heads,
			0,
		);

		assert_matches!(
			virtual_overseer.recv().await,
			AllMessages::DisputeDistribution(
				DisputeDistributionMessage::DisputeSendingReceiver(_)
			)
		);
		assert_matches!(
			virtual_overseer.recv().await,
			AllMessages::StatementDistribution(
				StatementDistributionMessage::StatementFetchingReceiver(_)
			)
		);

		assert_sends_validation_event_to_all(
			NetworkBridgeEvent::OurViewChange(our_view.clone()),
			&mut virtual_overseer,
		).await;

		assert_sends_collation_event_to_all(
			NetworkBridgeEvent::OurViewChange(our_view),
			&mut virtual_overseer,
		).await;
		virtual_overseer
	});
}<|MERGE_RESOLUTION|>--- conflicted
+++ resolved
@@ -1314,13 +1314,9 @@
 			AllMessages::ApprovalDistribution(_) => { cnt += 1; }
 			AllMessages::GossipSupport(_) => unreachable!("Not interested in network events"),
 			AllMessages::DisputeCoordinator(_) => unreachable!("Not interested in network events"),
-<<<<<<< HEAD
 			AllMessages::DisputeParticipation(_) => unreachable!("Not interested in network events"),
 			AllMessages::DisputeDistribution(_) => unreachable!("Not interested in network events"),
-=======
-			AllMessages::DisputeParticipation(_) => unreachable!("Not interetsed in network events"),
 			AllMessages::ChainSelection(_) => unreachable!("Not interested in network events"),
->>>>>>> 010ea972
 			// Add variants here as needed, `{ cnt += 1; }` for those that need to be
 			// notified, `unreachable!()` for those that should not.
 		}
