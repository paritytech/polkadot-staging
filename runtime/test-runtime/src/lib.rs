--- conflicted
+++ resolved
@@ -545,11 +545,7 @@
 		SessionInfo: parachains_session_info::{Pallet, Call, Storage},
 		Hrmp: parachains_hrmp::{Pallet, Call, Storage, Event},
 		Ump: parachains_ump::{Pallet, Call, Storage, Event},
-<<<<<<< HEAD
-		ParasDisputes: parachains_disputes::{Pallet, Call, Storage, Event},
-=======
 		ParasDisputes: parachains_disputes::{Pallet, Call, Storage, Event<T>},
->>>>>>> dd35e7f7
 
 		Sudo: pallet_sudo::{Pallet, Call, Storage, Config<T>, Event<T>},
 	}
