// Copyright 2017-2020 Parity Technologies (UK) Ltd.
// This file is part of Polkadot.

// Polkadot is free software: you can redistribute it and/or modify
// it under the terms of the GNU General Public License as published by
// the Free Software Foundation, either version 3 of the License, or
// (at your option) any later version.

// Polkadot is distributed in the hope that it will be useful,
// but WITHOUT ANY WARRANTY; without even the implied warranty of
// MERCHANTABILITY or FITNESS FOR A PARTICULAR PURPOSE.  See the
// GNU General Public License for more details.

// You should have received a copy of the GNU General Public License
// along with Polkadot.  If not, see <http://www.gnu.org/licenses/>.

//! Primitive types used on the node-side.
//!
//! Unlike the `polkadot-primitives` crate, these primitives are only used on the node-side,
//! not shared between the node and the runtime. This crate builds on top of the primitives defined
//! there.

use futures::Future;
use parity_scale_codec::{Decode, Encode};
use polkadot_primitives::v1::{
	Hash, CommittedCandidateReceipt, CandidateReceipt, CompactStatement,
	EncodeAs, Signed, SigningContext, ValidatorIndex, ValidatorId,
	UpwardMessage, Balance, ValidationCode, GlobalValidationData, LocalValidationData,
	HeadData, PoV, CollatorPair,
};
use polkadot_statement_table::{
	generic::{
		ValidityDoubleVote as TableValidityDoubleVote,
		MultipleCandidates as TableMultipleCandidates,
	},
	v1::Misbehavior as TableMisbehavior,
};

pub use sp_core::traits::SpawnNamed;

/// A statement, where the candidate receipt is included in the `Seconded` variant.
///
/// This is the committed candidate receipt instead of the bare candidate receipt. As such,
/// it gives access to the commitments to validators who have not executed the candidate. This
/// is necessary to allow a block-producing validator to include candidates from outside of the para
/// it is assigned to.
#[derive(Debug, Clone, PartialEq, Eq, Encode, Decode)]
pub enum Statement {
	/// A statement that a validator seconds a candidate.
	#[codec(index = "1")]
	Seconded(CommittedCandidateReceipt),
	/// A statement that a validator has deemed a candidate valid.
	#[codec(index = "2")]
	Valid(Hash),
	/// A statement that a validator has deemed a candidate invalid.
	#[codec(index = "3")]
	Invalid(Hash),
}

impl Statement {
	/// Transform this statement into its compact version, which references only the hash
	/// of the candidate.
	pub fn to_compact(&self) -> CompactStatement {
		match *self {
			Statement::Seconded(ref c) => CompactStatement::Candidate(c.hash()),
			Statement::Valid(hash) => CompactStatement::Valid(hash),
			Statement::Invalid(hash) => CompactStatement::Invalid(hash),
		}
	}
}

impl EncodeAs<CompactStatement> for Statement {
	fn encode_as(&self) -> Vec<u8> {
		self.to_compact().encode()
	}
}

/// A statement, the corresponding signature, and the index of the sender.
///
/// Signing context and validator set should be apparent from context.
///
/// This statement is "full" in the sense that the `Seconded` variant includes the candidate receipt.
/// Only the compact `SignedStatement` is suitable for submission to the chain.
pub type SignedFullStatement = Signed<Statement, CompactStatement>;

/// A misbehaviour report.
#[derive(Debug, Clone)]
pub enum MisbehaviorReport {
	/// These validator nodes disagree on this candidate's validity, please figure it out
	///
	/// Most likely, the list of statments all agree except for the final one. That's not
	/// guaranteed, though; if somehow we become aware of lots of
	/// statements disagreeing about the validity of a candidate before taking action,
	/// this message should be dispatched with all of them, in arbitrary order.
	///
	/// This variant is also used when our own validity checks disagree with others'.
	CandidateValidityDisagreement(CandidateReceipt, Vec<SignedFullStatement>),
	/// I've noticed a peer contradicting itself about a particular candidate
	SelfContradiction(CandidateReceipt, SignedFullStatement, SignedFullStatement),
	/// This peer has seconded more than one parachain candidate for this relay parent head
	DoubleVote(SignedFullStatement, SignedFullStatement),
}

/// A utility struct used to convert `TableMisbehavior` to `MisbehaviorReport`s.
pub struct FromTableMisbehavior {
	/// Index of the validator.
	pub id: ValidatorIndex,
	/// The misbehavior reported by the table.
	pub report: TableMisbehavior,
	/// Signing context.
	pub signing_context: SigningContext,
	/// Misbehaving validator's public key.
	pub key: ValidatorId,
}

/// Outputs of validating a candidate.
#[derive(Debug)]
pub struct ValidationOutputs {
	/// The head-data produced by validation.
	pub head_data: HeadData,
	/// The global validation schedule.
	pub global_validation_data: GlobalValidationData,
	/// The local validation data.
	pub local_validation_data: LocalValidationData,
	/// Upward messages to the relay chain.
	pub upward_messages: Vec<UpwardMessage>,
	/// Fees paid to the validators of the relay-chain.
	pub fees: Balance,
	/// The new validation code submitted by the execution, if any.
	pub new_validation_code: Option<ValidationCode>,
}

/// Candidate invalidity details
#[derive(Debug)]
pub enum InvalidCandidate {
	/// Failed to execute.`validate_block`. This includes function panicking.
	ExecutionError(String),
	/// Execution timeout.
	Timeout,
	/// Validation input is over the limit.
	ParamsTooLarge(u64),
	/// Code size is over the limit.
	CodeTooLarge(u64),
	/// Validation function returned invalid data.
	BadReturn,
	/// Invalid relay chain parent.
	BadParent,
	/// POV hash does not match.
	HashMismatch,
	/// Bad collator signature.
	BadSignature,
	/// Output code is too large
	NewCodeTooLarge(u64),
	/// Head-data is over the limit.
	HeadDataTooLarge(u64),
}

/// Result of the validation of the candidate.
#[derive(Debug)]
pub enum ValidationResult {
	/// Candidate is valid. The validation process yields these outputs.
	Valid(ValidationOutputs),
	/// Candidate is invalid.
	Invalid(InvalidCandidate),
}

impl std::convert::TryFrom<FromTableMisbehavior> for MisbehaviorReport {
	type Error = ();

	fn try_from(f: FromTableMisbehavior) -> Result<Self, Self::Error> {
		match f.report {
			TableMisbehavior::ValidityDoubleVote(
				TableValidityDoubleVote::IssuedAndValidity((c, s1), (d, s2))
			) => {
				let receipt = c.clone();
				let signed_1 = SignedFullStatement::new(
					Statement::Seconded(c),
					f.id,
					s1,
					&f.signing_context,
					&f.key,
				).ok_or(())?;
				let signed_2 = SignedFullStatement::new(
					Statement::Valid(d),
					f.id,
					s2,
					&f.signing_context,
					&f.key,
				).ok_or(())?;

				Ok(MisbehaviorReport::SelfContradiction(receipt.to_plain(), signed_1, signed_2))
			}
			TableMisbehavior::ValidityDoubleVote(
				TableValidityDoubleVote::IssuedAndInvalidity((c, s1), (d, s2))
			) => {
				let receipt = c.clone();
				let signed_1 = SignedFullStatement::new(
					Statement::Seconded(c),
					f.id,
					s1,
					&f.signing_context,
					&f.key,
				).ok_or(())?;
				let signed_2 = SignedFullStatement::new(
					Statement::Invalid(d),
					f.id,
					s2,
					&f.signing_context,
					&f.key,
				).ok_or(())?;

				Ok(MisbehaviorReport::SelfContradiction(receipt.to_plain(), signed_1, signed_2))
			}
			TableMisbehavior::ValidityDoubleVote(
				TableValidityDoubleVote::ValidityAndInvalidity(c, s1, s2)
			) => {
				let signed_1 = SignedFullStatement::new(
					Statement::Valid(c.hash()),
					f.id,
					s1,
					&f.signing_context,
					&f.key,
				).ok_or(())?;
				let signed_2 = SignedFullStatement::new(
					Statement::Invalid(c.hash()),
					f.id,
					s2,
					&f.signing_context,
					&f.key,
				).ok_or(())?;

				Ok(MisbehaviorReport::SelfContradiction(c.to_plain(), signed_1, signed_2))
			}
			TableMisbehavior::MultipleCandidates(
				TableMultipleCandidates {
					first,
					second,
				}
			) => {
				let signed_1 = SignedFullStatement::new(
					Statement::Seconded(first.0),
					f.id,
					first.1,
					&f.signing_context,
					&f.key,
				).ok_or(())?;

				let signed_2 = SignedFullStatement::new(
					Statement::Seconded(second.0),
					f.id,
					second.1,
					&f.signing_context,
					&f.key,
				).ok_or(())?;

				Ok(MisbehaviorReport::DoubleVote(signed_1, signed_2))
			}
			_ => Err(()),
		}
	}
<<<<<<< HEAD
}

/// A unique identifier for a network protocol.
pub type ProtocolId = [u8; 4];

/// A succinct representation of a peer's view. This consists of a bounded amount of chain heads.
///
/// Up to `N` (5?) chain heads.
#[derive(Default, Debug, Clone, PartialEq, Eq, Encode, Decode)]
pub struct View(pub Vec<Hash>);

impl View {
	/// Returns an iterator of the hashes present in `Self` but not in `other`.
	pub fn difference<'a>(&'a self, other: &'a View) -> impl Iterator<Item = &'a Hash> + 'a {
		self.0.iter().filter(move |h| !other.contains(h))
	}

	/// An iterator containing hashes present in both `Self` and in `other`.
	pub fn intersection<'a>(&'a self, other: &'a View) -> impl Iterator<Item = &'a Hash> + 'a {
		self.0.iter().filter(move |h| other.contains(h))
	}

	/// Whether the view contains a given hash.
	pub fn contains(&self, hash: &Hash) -> bool {
		self.0.contains(hash)
	}
}

/// The output of a collator.
#[derive(Clone, Encode, Decode)]
pub struct Collation {
	/// Head data of the para block.
	pub head_data: HeadData,
	/// Messages to be passed up to the relay chain.
	pub upward_messages: Vec<UpwardMessage>,
	/// Proof that this block is valid.
	pub proof_of_validity: PoV,
}

/// Configuration for the collation generator
pub struct CollationGenerationConfig {
	/// Collator's authentication key, so it can sign things.
	pub key: CollatorPair,
	/// Collation function.
	pub collator: Box<dyn Fn(&GlobalValidationData, &LocalValidationData) -> Box<dyn Future<Output = Collation> + Unpin + Send> + Send + Sync>,
}

impl std::fmt::Debug for CollationGenerationConfig {
	fn fmt(&self, f: &mut std::fmt::Formatter<'_>) -> std::fmt::Result {
		write!(f, "CollationGenerationConfig {{ ... }}")
	}
=======
>>>>>>> 48678513
}<|MERGE_RESOLUTION|>--- conflicted
+++ resolved
@@ -258,33 +258,6 @@
 			_ => Err(()),
 		}
 	}
-<<<<<<< HEAD
-}
-
-/// A unique identifier for a network protocol.
-pub type ProtocolId = [u8; 4];
-
-/// A succinct representation of a peer's view. This consists of a bounded amount of chain heads.
-///
-/// Up to `N` (5?) chain heads.
-#[derive(Default, Debug, Clone, PartialEq, Eq, Encode, Decode)]
-pub struct View(pub Vec<Hash>);
-
-impl View {
-	/// Returns an iterator of the hashes present in `Self` but not in `other`.
-	pub fn difference<'a>(&'a self, other: &'a View) -> impl Iterator<Item = &'a Hash> + 'a {
-		self.0.iter().filter(move |h| !other.contains(h))
-	}
-
-	/// An iterator containing hashes present in both `Self` and in `other`.
-	pub fn intersection<'a>(&'a self, other: &'a View) -> impl Iterator<Item = &'a Hash> + 'a {
-		self.0.iter().filter(move |h| other.contains(h))
-	}
-
-	/// Whether the view contains a given hash.
-	pub fn contains(&self, hash: &Hash) -> bool {
-		self.0.contains(hash)
-	}
 }
 
 /// The output of a collator.
@@ -310,6 +283,4 @@
 	fn fmt(&self, f: &mut std::fmt::Formatter<'_>) -> std::fmt::Result {
 		write!(f, "CollationGenerationConfig {{ ... }}")
 	}
-=======
->>>>>>> 48678513
 }