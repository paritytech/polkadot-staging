// Copyright 2020 Parity Technologies (UK) Ltd.
// This file is part of Polkadot.

// Polkadot is free software: you can redistribute it and/or modify
// it under the terms of the GNU General Public License as published by
// the Free Software Foundation, either version 3 of the License, or
// (at your option) any later version.

// Polkadot is distributed in the hope that it will be useful,
// but WITHOUT ANY WARRANTY; without even the implied warranty of
// MERCHANTABILITY or FITNESS FOR A PARTICULAR PURPOSE.  See the
// GNU General Public License for more details.

// You should have received a copy of the GNU General Public License
// along with Polkadot.  If not, see <http://www.gnu.org/licenses/>.

//! Shows a basic usage of the `Overseer`:
//!   * Spawning subsystems and subsystem child jobs
//!   * Establishing message passing

use std::time::Duration;
use futures::{
	channel::oneshot,
	pending, pin_mut, executor, select, stream,
	FutureExt, StreamExt,
};
use futures_timer::Delay;
use kv_log_macro as log;

<<<<<<< HEAD
use polkadot_primitives::v1::{BlockData, PoV};
use polkadot_overseer::Overseer;
=======
use polkadot_primitives::parachain::{BlockData, PoVBlock};
use polkadot_overseer::{Overseer, AllSubsystems};
>>>>>>> 8845df22

use polkadot_subsystem::{
	Subsystem, SubsystemContext, DummySubsystem, 
	SpawnedSubsystem, FromOverseer,
};
use polkadot_subsystem::messages::{
	CandidateValidationMessage, CandidateBackingMessage, AllMessages,
};

struct Subsystem1;

impl Subsystem1 {
	async fn run(mut ctx: impl SubsystemContext<Message=CandidateBackingMessage>)  {
		loop {
			match ctx.try_recv().await {
				Ok(Some(msg)) => {
					if let FromOverseer::Communication { msg } = msg {
						log::info!("msg {:?}", msg);
					}
					continue;
				}
				Ok(None) => (),
				Err(_) => {
					log::info!("exiting");
					return;
				}
			}

			Delay::new(Duration::from_secs(1)).await;
			let (tx, _) = oneshot::channel();

			ctx.send_message(AllMessages::CandidateValidation(
				CandidateValidationMessage::Validate(
					Default::default(),
					Default::default(),
<<<<<<< HEAD
					PoV {
=======
					Default::default(),
					PoVBlock {
>>>>>>> 8845df22
						block_data: BlockData(Vec::new()),
					},
					tx,
				)
			)).await.unwrap();
		}
	}
}

impl<C> Subsystem<C> for Subsystem1
	where C: SubsystemContext<Message=CandidateBackingMessage>
{
	fn start(self, ctx: C) -> SpawnedSubsystem {
		SpawnedSubsystem(Box::pin(async move {
			Self::run(ctx).await;
		}))
	}
}

struct Subsystem2;

impl Subsystem2 {
	async fn run(mut ctx: impl SubsystemContext<Message=CandidateValidationMessage>)  {
		ctx.spawn(Box::pin(async {
			loop {
				log::info!("Job tick");
				Delay::new(Duration::from_secs(1)).await;
			}
		})).await.unwrap();

		loop {
			match ctx.try_recv().await {
				Ok(Some(msg)) => {
					log::info!("Subsystem2 received message {:?}", msg);
					continue;
				}
				Ok(None) => { pending!(); }
				Err(_) => {
					log::info!("exiting");
					return;
				},
			}
		}
	}
}

impl<C> Subsystem<C> for Subsystem2
	where C: SubsystemContext<Message=CandidateValidationMessage>
{
	fn start(self, ctx: C) -> SpawnedSubsystem {
		SpawnedSubsystem(Box::pin(async move {
			Self::run(ctx).await;
		}))
	}
}

fn main() {
	femme::with_level(femme::LevelFilter::Trace);
	let spawner = executor::ThreadPool::new().unwrap();

	futures::executor::block_on(async {
		let timer_stream = stream::repeat(()).then(|_| async {
			Delay::new(Duration::from_secs(1)).await;
		});

		let all_subsystems = AllSubsystems {
			candidate_validation: Subsystem2,
			candidate_backing: Subsystem1,
			candidate_selection: DummySubsystem,
			statement_distribution: DummySubsystem,
			availability_distribution: DummySubsystem,
			bitfield_distribution: DummySubsystem,
			provisioner: DummySubsystem,
			pov_distribution: DummySubsystem,
			runtime_api: DummySubsystem,
			availability_store: DummySubsystem,
			network_bridge: DummySubsystem,
		};
		let (overseer, _handler) = Overseer::new(
			vec![],
			all_subsystems,
			spawner,
		).unwrap();
		let overseer_fut = overseer.run().fuse();
		let timer_stream = timer_stream;

		pin_mut!(timer_stream);
		pin_mut!(overseer_fut);

		loop {
			select! {
				_ = overseer_fut => break,
				_ = timer_stream.next() => {
					log::info!("tick");
				}
				complete => break,
			}
		}
	});
}<|MERGE_RESOLUTION|>--- conflicted
+++ resolved
@@ -27,16 +27,11 @@
 use futures_timer::Delay;
 use kv_log_macro as log;
 
-<<<<<<< HEAD
 use polkadot_primitives::v1::{BlockData, PoV};
-use polkadot_overseer::Overseer;
-=======
-use polkadot_primitives::parachain::{BlockData, PoVBlock};
 use polkadot_overseer::{Overseer, AllSubsystems};
->>>>>>> 8845df22
 
 use polkadot_subsystem::{
-	Subsystem, SubsystemContext, DummySubsystem, 
+	Subsystem, SubsystemContext, DummySubsystem,
 	SpawnedSubsystem, FromOverseer,
 };
 use polkadot_subsystem::messages::{
@@ -69,12 +64,8 @@
 				CandidateValidationMessage::Validate(
 					Default::default(),
 					Default::default(),
-<<<<<<< HEAD
+					Default::default(),
 					PoV {
-=======
-					Default::default(),
-					PoVBlock {
->>>>>>> 8845df22
 						block_data: BlockData(Vec::new()),
 					},
 					tx,
