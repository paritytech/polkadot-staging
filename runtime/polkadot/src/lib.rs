// Copyright 2017-2020 Parity Technologies (UK) Ltd.
// This file is part of Polkadot.

// Polkadot is free software: you can redistribute it and/or modify
// it under the terms of the GNU General Public License as published by
// the Free Software Foundation, either version 3 of the License, or
// (at your option) any later version.

// Polkadot is distributed in the hope that it will be useful,
// but WITHOUT ANY WARRANTY; without even the implied warranty of
// MERCHANTABILITY or FITNESS FOR A PARTICULAR PURPOSE.  See the
// GNU General Public License for more details.

// You should have received a copy of the GNU General Public License
// along with Polkadot.  If not, see <http://www.gnu.org/licenses/>.

//! The Polkadot runtime. This can be compiled with `#[no_std]`, ready for Wasm.

#![cfg_attr(not(feature = "std"), no_std)]
// `construct_runtime!` does a lot of recursion and requires us to increase the limit to 256.
#![recursion_limit = "256"]

use pallet_transaction_payment::CurrencyAdapter;
use runtime_common::{
	claims, SlowAdjustingFeeUpdate, CurrencyToVote,
	impls::DealWithFees,
	BlockHashCount, RocksDbWeight, BlockWeights, BlockLength,
	OffchainSolutionWeightLimit, OffchainSolutionLengthLimit,
	elections::fee_for_submit_call,
	ParachainSessionKeyPlaceholder, AssignmentSessionKeyPlaceholder,
};

use sp_std::prelude::*;
use sp_std::collections::btree_map::BTreeMap;
use sp_core::u32_trait::{_1, _2, _3, _4, _5};
use parity_scale_codec::{Encode, Decode};
use primitives::v1::{
	AccountId, AccountIndex, Balance, BlockNumber, CandidateEvent, CommittedCandidateReceipt,
	CoreState, GroupRotationInfo, Hash, Id, Moment, Nonce, OccupiedCoreAssumption,
	PersistedValidationData, Signature, ValidationCode, ValidationCodeHash, ValidatorId,
	ValidatorIndex, InboundDownwardMessage, InboundHrmpMessage, SessionInfo,
};
use sp_runtime::{
	create_runtime_str, generic, impl_opaque_keys, ApplyExtrinsicResult,
	KeyTypeId, Percent, Permill, Perbill, curve::PiecewiseLinear,
	transaction_validity::{TransactionValidity, TransactionSource, TransactionPriority},
	traits::{
		BlakeTwo256, Block as BlockT, OpaqueKeys, ConvertInto, AccountIdLookup,
		Extrinsic as ExtrinsicT, SaturatedConversion, Verify,
	},
};
#[cfg(feature = "runtime-benchmarks")]
use sp_runtime::RuntimeString;
use sp_version::RuntimeVersion;
use pallet_grandpa::{AuthorityId as GrandpaId, fg_primitives};
#[cfg(any(feature = "std", test))]
use sp_version::NativeVersion;
use sp_core::OpaqueMetadata;
use sp_staking::SessionIndex;
use frame_support::{
	parameter_types, construct_runtime, RuntimeDebug, PalletId,
	traits::{KeyOwnerProofSystem, LockIdentifier, Filter, MaxEncodedLen},
	weights::Weight,
};
use frame_system::{EnsureRoot, EnsureOneOf};
use pallet_im_online::sr25519::AuthorityId as ImOnlineId;
use authority_discovery_primitives::AuthorityId as AuthorityDiscoveryId;
use pallet_transaction_payment::{FeeDetails, RuntimeDispatchInfo};
use pallet_session::historical as session_historical;
use static_assertions::const_assert;
use beefy_primitives::crypto::AuthorityId as BeefyId;
use pallet_mmr_primitives as mmr;

#[cfg(feature = "std")]
pub use pallet_staking::StakerStatus;
#[cfg(any(feature = "std", test))]
pub use sp_runtime::BuildStorage;
pub use pallet_timestamp::Call as TimestampCall;
pub use pallet_balances::Call as BalancesCall;
pub use pallet_election_provider_multi_phase::Call as EPMCall;

/// Constant values used within the runtime.
pub mod constants;
use constants::{time::*, currency::*, fee::*};
use frame_support::traits::InstanceFilter;

// Weights used in the runtime.
mod weights;

// Make the WASM binary available.
#[cfg(feature = "std")]
include!(concat!(env!("OUT_DIR"), "/wasm_binary.rs"));

// Polkadot version identifier;
/// Runtime version (Polkadot).
pub const VERSION: RuntimeVersion = RuntimeVersion {
	spec_name: create_runtime_str!("polkadot"),
	impl_name: create_runtime_str!("parity-polkadot"),
	authoring_version: 0,
	spec_version: 9070,
	impl_version: 0,
	#[cfg(not(feature = "disable-runtime-api"))]
	apis: RUNTIME_API_VERSIONS,
	#[cfg(feature = "disable-runtime-api")]
	apis: version::create_apis_vec![[]],
	transaction_version: 7,
};

/// The BABE epoch configuration at genesis.
pub const BABE_GENESIS_EPOCH_CONFIG: babe_primitives::BabeEpochConfiguration =
	babe_primitives::BabeEpochConfiguration {
		c: PRIMARY_PROBABILITY,
		allowed_slots: babe_primitives::AllowedSlots::PrimaryAndSecondaryVRFSlots
	};

/// Native version.
#[cfg(any(feature = "std", test))]
pub fn native_version() -> NativeVersion {
	NativeVersion {
		runtime_version: VERSION,
		can_author_with: Default::default(),
	}
}

pub struct BaseFilter;
impl Filter<Call> for BaseFilter {
	fn filter(call: &Call) -> bool {
		match call {
			// These modules are all allowed to be called by transactions:
			Call::Democracy(_) | Call::Council(_) | Call::TechnicalCommittee(_) |
			Call::TechnicalMembership(_) | Call::Treasury(_) | Call::PhragmenElection(_) |
			Call::System(_) | Call::Scheduler(_) | Call::Indices(_) |
			Call::Babe(_) | Call::Timestamp(_) | Call::Balances(_) |
			Call::Authorship(_) | Call::Staking(_) |
			Call::Session(_) | Call::Grandpa(_) | Call::ImOnline(_) |
			Call::Utility(_) | Call::Claims(_) | Call::Vesting(_) |
			Call::Identity(_) | Call::Proxy(_) | Call::Multisig(_) |
			Call::Bounties(_) | Call::Tips(_) | Call::ElectionProviderMultiPhase(_)
			=> true,
		}
	}
}

type MoreThanHalfCouncil = EnsureOneOf<
	AccountId,
	EnsureRoot<AccountId>,
	pallet_collective::EnsureProportionMoreThan<_1, _2, AccountId, CouncilCollective>
>;

parameter_types! {
	pub const Version: RuntimeVersion = VERSION;
	pub const SS58Prefix: u8 = 0;
}

impl frame_system::Config for Runtime {
	type BaseCallFilter = BaseFilter;
	type BlockWeights = BlockWeights;
	type BlockLength = BlockLength;
	type Origin = Origin;
	type Call = Call;
	type Index = Nonce;
	type BlockNumber = BlockNumber;
	type Hash = Hash;
	type Hashing = BlakeTwo256;
	type AccountId = AccountId;
	type Lookup = AccountIdLookup<AccountId, ()>;
	type Header = generic::Header<BlockNumber, BlakeTwo256>;
	type Event = Event;
	type BlockHashCount = BlockHashCount;
	type DbWeight = RocksDbWeight;
	type Version = Version;
	type PalletInfo = PalletInfo;
	type AccountData = pallet_balances::AccountData<Balance>;
	type OnNewAccount = ();
	type OnKilledAccount = ();
	type SystemWeightInfo = weights::frame_system::WeightInfo<Runtime>;
	type SS58Prefix = SS58Prefix;
	type OnSetCode = ();
}

parameter_types! {
	pub MaximumSchedulerWeight: Weight = Perbill::from_percent(80) *
		BlockWeights::get().max_block;
	pub const MaxScheduledPerBlock: u32 = 50;
}

type ScheduleOrigin = EnsureOneOf<
	AccountId,
	EnsureRoot<AccountId>,
	pallet_collective::EnsureProportionAtLeast<_1, _2, AccountId, CouncilCollective>
>;

impl pallet_scheduler::Config for Runtime {
	type Event = Event;
	type Origin = Origin;
	type PalletsOrigin = OriginCaller;
	type Call = Call;
	type MaximumWeight = MaximumSchedulerWeight;
	type ScheduleOrigin = ScheduleOrigin;
	type MaxScheduledPerBlock = MaxScheduledPerBlock;
	type WeightInfo = weights::pallet_scheduler::WeightInfo<Runtime>;
}

parameter_types! {
	pub const EpochDuration: u64 = EPOCH_DURATION_IN_SLOTS as u64;
	pub const ExpectedBlockTime: Moment = MILLISECS_PER_BLOCK;
	pub const ReportLongevity: u64 =
		BondingDuration::get() as u64 * SessionsPerEra::get() as u64 * EpochDuration::get();
}

impl pallet_babe::Config for Runtime {
	type EpochDuration = EpochDuration;
	type ExpectedBlockTime = ExpectedBlockTime;

	// session module is the trigger
	type EpochChangeTrigger = pallet_babe::ExternalTrigger;

	type KeyOwnerProofSystem = Historical;

	type KeyOwnerProof = <Self::KeyOwnerProofSystem as KeyOwnerProofSystem<(
		KeyTypeId,
		pallet_babe::AuthorityId,
	)>>::Proof;

	type KeyOwnerIdentification = <Self::KeyOwnerProofSystem as KeyOwnerProofSystem<(
		KeyTypeId,
		pallet_babe::AuthorityId,
	)>>::IdentificationTuple;

	type HandleEquivocation =
		pallet_babe::EquivocationHandler<Self::KeyOwnerIdentification, Offences, ReportLongevity>;

	type WeightInfo = ();
}

parameter_types! {
	pub const IndexDeposit: Balance = 10 * DOLLARS;
}

impl pallet_indices::Config for Runtime {
	type AccountIndex = AccountIndex;
	type Currency = Balances;
	type Deposit = IndexDeposit;
	type Event = Event;
	type WeightInfo = weights::pallet_indices::WeightInfo<Runtime>;
}

parameter_types! {
	pub const ExistentialDeposit: Balance = 100 * CENTS;
	pub const MaxLocks: u32 = 50;
	pub const MaxReserves: u32 = 50;
}

impl pallet_balances::Config for Runtime {
	type Balance = Balance;
	type DustRemoval = ();
	type Event = Event;
	type ExistentialDeposit = ExistentialDeposit;
	type AccountStore = System;
	type MaxLocks = MaxLocks;
	type MaxReserves = MaxReserves;
	type ReserveIdentifier = [u8; 8];
	type WeightInfo = weights::pallet_balances::WeightInfo<Runtime>;
}

parameter_types! {
	pub const TransactionByteFee: Balance = 10 * MILLICENTS;
}

impl pallet_transaction_payment::Config for Runtime {
	type OnChargeTransaction = CurrencyAdapter<Balances, DealWithFees<Runtime>>;
	type TransactionByteFee = TransactionByteFee;
	type WeightToFee = WeightToFee;
	type FeeMultiplierUpdate = SlowAdjustingFeeUpdate<Self>;
}

parameter_types! {
	pub const MinimumPeriod: u64 = SLOT_DURATION / 2;
}
impl pallet_timestamp::Config for Runtime {
	type Moment = u64;
	type OnTimestampSet = Babe;
	type MinimumPeriod = MinimumPeriod;
	type WeightInfo = weights::pallet_timestamp::WeightInfo<Runtime>;
}

parameter_types! {
	pub const UncleGenerations: u32 = 0;
}

// TODO: substrate#2986 implement this properly
impl pallet_authorship::Config for Runtime {
	type FindAuthor = pallet_session::FindAccountFromAuthorIndex<Self, Babe>;
	type UncleGenerations = UncleGenerations;
	type FilterUncle = ();
	type EventHandler = (Staking, ImOnline);
}

impl_opaque_keys! {
	pub struct SessionKeys {
		pub grandpa: Grandpa,
		pub babe: Babe,
		pub im_online: ImOnline,
		pub para_validator: ParachainSessionKeyPlaceholder<Runtime>,
		pub para_assignment: AssignmentSessionKeyPlaceholder<Runtime>,
		pub authority_discovery: AuthorityDiscovery,
	}
}

parameter_types! {
	pub const DisabledValidatorsThreshold: Perbill = Perbill::from_percent(17);
}

impl pallet_session::Config for Runtime {
	type Event = Event;
	type ValidatorId = AccountId;
	type ValidatorIdOf = pallet_staking::StashOf<Self>;
	type ShouldEndSession = Babe;
	type NextSessionRotation = Babe;
	type SessionManager = pallet_session::historical::NoteHistoricalRoot<Self, Staking>;
	type SessionHandler = <SessionKeys as OpaqueKeys>::KeyTypeIdProviders;
	type Keys = SessionKeys;
	type DisabledValidatorsThreshold = DisabledValidatorsThreshold;
	type WeightInfo = weights::pallet_session::WeightInfo<Runtime>;
}

impl pallet_session::historical::Config for Runtime {
	type FullIdentification = pallet_staking::Exposure<AccountId, Balance>;
	type FullIdentificationOf = pallet_staking::ExposureOf<Runtime>;
}

parameter_types! {
<<<<<<< HEAD
	// no signed phase for now, just unsigned.
=======
	// phase durations. 1/4 of the last session for each.
>>>>>>> 16f646dc
	pub const SignedPhase: u32 = EPOCH_DURATION_IN_SLOTS / 4;
	pub const UnsignedPhase: u32 = EPOCH_DURATION_IN_SLOTS / 4;

	// signed config
<<<<<<< HEAD
	pub const SignedMaxSubmissions: u32 = 10;
	pub const SignedRewardBase: Balance = 1 * DOLLARS;
	pub const SignedDepositBase: Balance = 1 * DOLLARS;
	pub const SignedDepositByte: Balance = 1 * CENTS;

	// fallback: Nothing, let emergency mode handle this.
=======
	pub const SignedMaxSubmissions: u32 = 16;
	pub const SignedDepositBase: Balance = deposit(1, 0);
	// A typical solution occupies within an order of magnitude of 50kb.
	// This formula is currently adjusted such that a typical solution will spend an amount equal
	// to the base deposit for every 50 kb.
	pub const SignedDepositByte: Balance = deposit(1, 0) / (50 * 1024);
	pub SignedRewardBase: Balance = fee_for_submit_call::<
		Runtime,
		crate::constants::fee::WeightToFee,
		crate::weights::pallet_election_provider_multi_phase::WeightInfo<Runtime>,
	>(Perbill::from_perthousand(1500));

	// fallback: emergency phase.
>>>>>>> 16f646dc
	pub const Fallback: pallet_election_provider_multi_phase::FallbackStrategy =
		pallet_election_provider_multi_phase::FallbackStrategy::Nothing;
	pub SolutionImprovementThreshold: Perbill = Perbill::from_rational(5u32, 10_000);

	// miner configs
	pub const MinerMaxIterations: u32 = 10;
	pub OffchainRepeat: BlockNumber = 5;
}

sp_npos_elections::generate_solution_type!(
	#[compact]
	pub struct NposCompactSolution16::<
		VoterIndex = u32,
		TargetIndex = u16,
		Accuracy = sp_runtime::PerU16,
	>(16)
);

impl pallet_election_provider_multi_phase::Config for Runtime {
	type Event = Event;
	type Currency = Balances;
	type SignedPhase = SignedPhase;
	type UnsignedPhase = UnsignedPhase;
	type SignedMaxSubmissions = SignedMaxSubmissions;
	type SignedRewardBase = SignedRewardBase;
	type SignedDepositBase = SignedDepositBase;
	type SignedDepositByte = SignedDepositByte;
	type SignedDepositWeight = ();
	type SignedMaxWeight = Self::MinerMaxWeight;
	type SlashHandler = (); // burn slashes
	type RewardHandler = (); // nothing to do upon rewards
	type SolutionImprovementThreshold = SolutionImprovementThreshold;
	type MinerMaxIterations = MinerMaxIterations;
	type MinerMaxWeight = OffchainSolutionWeightLimit; // For now use the one from staking.
	type MinerMaxLength = OffchainSolutionLengthLimit;
	type OffchainRepeat = OffchainRepeat;
	type MinerTxPriority = NposSolutionPriority;
	type DataProvider = Staking;
	type OnChainAccuracy = Perbill;
	type CompactSolution = NposCompactSolution16;
	type Fallback = Fallback;
	type BenchmarkingConfig = ();
	type ForceOrigin = EnsureOneOf<
		AccountId,
		EnsureRoot<AccountId>,
		pallet_collective::EnsureProportionAtLeast<_2, _3, AccountId, CouncilCollective>,
	>;
	type WeightInfo = weights::pallet_election_provider_multi_phase::WeightInfo<Runtime>;
}

// TODO #6469: This shouldn't be static, but a lazily cached value, not built unless needed, and
// re-built in case input parameters have changed. The `ideal_stake` should be determined by the
// amount of parachain slots being bid on: this should be around `(75 - 25.min(slots / 4))%`.
pallet_staking_reward_curve::build! {
	const REWARD_CURVE: PiecewiseLinear<'static> = curve!(
		min_inflation: 0_025_000,
		max_inflation: 0_100_000,
		// 3:2:1 staked : parachains : float.
		// while there's no parachains, then this is 75% staked : 25% float.
		ideal_stake: 0_750_000,
		falloff: 0_050_000,
		max_piece_count: 40,
		test_precision: 0_005_000,
	);
}

parameter_types! {
	// Six sessions in an era (24 hours).
	pub const SessionsPerEra: SessionIndex = 1; // TODO: revert
	// 28 eras for unbonding (28 days).
	pub const BondingDuration: pallet_staking::EraIndex = 28;
	pub const SlashDeferDuration: pallet_staking::EraIndex = 27;
	pub const RewardCurve: &'static PiecewiseLinear<'static> = &REWARD_CURVE;
	pub const MaxNominatorRewardedPerValidator: u32 = 256;
}

type SlashCancelOrigin = EnsureOneOf<
	AccountId,
	EnsureRoot<AccountId>,
	pallet_collective::EnsureProportionAtLeast<_3, _4, AccountId, CouncilCollective>
>;

impl pallet_staking::Config for Runtime {
	const MAX_NOMINATIONS: u32 = <NposCompactSolution16 as sp_npos_elections::CompactSolution>::LIMIT as u32;
	type Currency = Balances;
	type UnixTime = Timestamp;
	type CurrencyToVote = CurrencyToVote;
	type RewardRemainder = Treasury;
	type Event = Event;
	type Slash = Treasury;
	type Reward = ();
	type SessionsPerEra = SessionsPerEra;
	type BondingDuration = BondingDuration;
	type SlashDeferDuration = SlashDeferDuration;
	// A super-majority of the council can cancel the slash.
	type SlashCancelOrigin = SlashCancelOrigin;
	type SessionInterface = Self;
	type EraPayout = pallet_staking::ConvertCurve<RewardCurve>;
	type MaxNominatorRewardedPerValidator = MaxNominatorRewardedPerValidator;
	type NextNewSession = Session;
	type ElectionProvider = ElectionProviderMultiPhase;
	type GenesisElectionProvider =
		frame_election_provider_support::onchain::OnChainSequentialPhragmen<
			pallet_election_provider_multi_phase::OnChainConfig<Self>
		>;
	type WeightInfo = weights::pallet_staking::WeightInfo<Runtime>;
}

parameter_types! {
	// Minimum 4 CENTS/byte
	pub const BasicDeposit: Balance = deposit(1, 258);
	pub const FieldDeposit: Balance = deposit(0, 66);
	pub const SubAccountDeposit: Balance = deposit(1, 53);
	pub const MaxSubAccounts: u32 = 100;
	pub const MaxAdditionalFields: u32 = 100;
	pub const MaxRegistrars: u32 = 20;
}

impl pallet_identity::Config for Runtime {
	type Event = Event;
	type Currency = Balances;
	type BasicDeposit = BasicDeposit;
	type FieldDeposit = FieldDeposit;
	type SubAccountDeposit = SubAccountDeposit;
	type MaxSubAccounts = MaxSubAccounts;
	type MaxAdditionalFields = MaxAdditionalFields;
	type MaxRegistrars = MaxRegistrars;
	type Slashed = Treasury;
	type ForceOrigin = MoreThanHalfCouncil;
	type RegistrarOrigin = MoreThanHalfCouncil;
	type WeightInfo = weights::pallet_identity::WeightInfo<Runtime>;
}

parameter_types! {
	pub const LaunchPeriod: BlockNumber = 28 * DAYS;
	pub const VotingPeriod: BlockNumber = 28 * DAYS;
	pub const FastTrackVotingPeriod: BlockNumber = 3 * HOURS;
	pub const MinimumDeposit: Balance = 100 * DOLLARS;
	pub const EnactmentPeriod: BlockNumber = 28 * DAYS;
	pub const CooloffPeriod: BlockNumber = 7 * DAYS;
	// One cent: $10,000 / MB
	pub const PreimageByteDeposit: Balance = 1 * CENTS;
	pub const InstantAllowed: bool = true;
	pub const MaxVotes: u32 = 100;
	pub const MaxProposals: u32 = 100;
}

impl pallet_democracy::Config for Runtime {
	type Proposal = Call;
	type Event = Event;
	type Currency = Balances;
	type EnactmentPeriod = EnactmentPeriod;
	type LaunchPeriod = LaunchPeriod;
	type VotingPeriod = VotingPeriod;
	type MinimumDeposit = MinimumDeposit;
	/// A straight majority of the council can decide what their next motion is.
	type ExternalOrigin = frame_system::EnsureOneOf<AccountId,
		pallet_collective::EnsureProportionAtLeast<_1, _2, AccountId, CouncilCollective>,
		frame_system::EnsureRoot<AccountId>,
	>;
	/// A 60% super-majority can have the next scheduled referendum be a straight majority-carries vote.
	type ExternalMajorityOrigin = frame_system::EnsureOneOf<AccountId,
		pallet_collective::EnsureProportionAtLeast<_3, _5, AccountId, CouncilCollective>,
		frame_system::EnsureRoot<AccountId>,
	>;
	/// A unanimous council can have the next scheduled referendum be a straight default-carries
	/// (NTB) vote.
	type ExternalDefaultOrigin = frame_system::EnsureOneOf<AccountId,
		pallet_collective::EnsureProportionAtLeast<_1, _1, AccountId, CouncilCollective>,
		frame_system::EnsureRoot<AccountId>,
	>;
	/// Two thirds of the technical committee can have an ExternalMajority/ExternalDefault vote
	/// be tabled immediately and with a shorter voting/enactment period.
	type FastTrackOrigin = frame_system::EnsureOneOf<AccountId,
		pallet_collective::EnsureProportionAtLeast<_2, _3, AccountId, TechnicalCollective>,
		frame_system::EnsureRoot<AccountId>,
	>;
	type InstantOrigin = frame_system::EnsureOneOf<AccountId,
		pallet_collective::EnsureProportionAtLeast<_1, _1, AccountId, TechnicalCollective>,
		frame_system::EnsureRoot<AccountId>,
	>;
	type InstantAllowed = InstantAllowed;
	type FastTrackVotingPeriod = FastTrackVotingPeriod;
	// To cancel a proposal which has been passed, 2/3 of the council must agree to it.
	type CancellationOrigin = EnsureOneOf<AccountId,
		pallet_collective::EnsureProportionAtLeast<_2, _3, AccountId, CouncilCollective>,
		EnsureRoot<AccountId>,
	>;
	// To cancel a proposal before it has been passed, the technical committee must be unanimous or
	// Root must agree.
	type CancelProposalOrigin = EnsureOneOf<AccountId,
		pallet_collective::EnsureProportionAtLeast<_1, _1, AccountId, TechnicalCollective>,
		EnsureRoot<AccountId>,
	>;
	type BlacklistOrigin = EnsureRoot<AccountId>;
	// Any single technical committee member may veto a coming council proposal, however they can
	// only do it once and it lasts only for the cooloff period.
	type VetoOrigin = pallet_collective::EnsureMember<AccountId, TechnicalCollective>;
	type CooloffPeriod = CooloffPeriod;
	type PreimageByteDeposit = PreimageByteDeposit;
	type OperationalPreimageOrigin = pallet_collective::EnsureMember<AccountId, CouncilCollective>;
	type Slash = Treasury;
	type Scheduler = Scheduler;
	type PalletsOrigin = OriginCaller;
	type MaxVotes = MaxVotes;
	type WeightInfo = weights::pallet_democracy::WeightInfo<Runtime>;
	type MaxProposals = MaxProposals;
}

parameter_types! {
	pub const CouncilMotionDuration: BlockNumber = 7 * DAYS;
	pub const CouncilMaxProposals: u32 = 100;
	pub const CouncilMaxMembers: u32 = 100;
}

type CouncilCollective = pallet_collective::Instance1;
impl pallet_collective::Config<CouncilCollective> for Runtime {
	type Origin = Origin;
	type Proposal = Call;
	type Event = Event;
	type MotionDuration = CouncilMotionDuration;
	type MaxProposals = CouncilMaxProposals;
	type MaxMembers = CouncilMaxMembers;
	type DefaultVote = pallet_collective::PrimeDefaultVote;
	type WeightInfo = weights::pallet_collective::WeightInfo<Runtime>;
}

parameter_types! {
	pub const CandidacyBond: Balance = 100 * DOLLARS;
	// 1 storage item created, key size is 32 bytes, value size is 16+16.
	pub const VotingBondBase: Balance = deposit(1, 64);
	// additional data per vote is 32 bytes (account id).
	pub const VotingBondFactor: Balance = deposit(0, 32);
	/// Weekly council elections; scaling up to monthly eventually.
	pub const TermDuration: BlockNumber = 7 * DAYS;
	/// 13 members initially, to be increased to 23 eventually.
	pub const DesiredMembers: u32 = 13;
	pub const DesiredRunnersUp: u32 = 20;
	pub const PhragmenElectionPalletId: LockIdentifier = *b"phrelect";
}
// Make sure that there are no more than `MaxMembers` members elected via phragmen.
const_assert!(DesiredMembers::get() <= CouncilMaxMembers::get());

impl pallet_elections_phragmen::Config for Runtime {
	type Event = Event;
	type PalletId = PhragmenElectionPalletId;
	type Currency = Balances;
	type ChangeMembers = Council;
	type InitializeMembers = Council;
	type CurrencyToVote = frame_support::traits::U128CurrencyToVote;
	type CandidacyBond = CandidacyBond;
	type VotingBondBase = VotingBondBase;
	type VotingBondFactor = VotingBondFactor;
	type LoserCandidate = Treasury;
	type KickedMember = Treasury;
	type DesiredMembers = DesiredMembers;
	type DesiredRunnersUp = DesiredRunnersUp;
	type TermDuration = TermDuration;
	type WeightInfo = weights::pallet_elections_phragmen::WeightInfo<Runtime>;
}

parameter_types! {
	pub const TechnicalMotionDuration: BlockNumber = 7 * DAYS;
	pub const TechnicalMaxProposals: u32 = 100;
	pub const TechnicalMaxMembers: u32 = 100;
}

type TechnicalCollective = pallet_collective::Instance2;
impl pallet_collective::Config<TechnicalCollective> for Runtime {
	type Origin = Origin;
	type Proposal = Call;
	type Event = Event;
	type MotionDuration = TechnicalMotionDuration;
	type MaxProposals = TechnicalMaxProposals;
	type MaxMembers = TechnicalMaxMembers;
	type DefaultVote = pallet_collective::PrimeDefaultVote;
	type WeightInfo = weights::pallet_collective::WeightInfo<Runtime>;
}

impl pallet_membership::Config<pallet_membership::Instance1> for Runtime {
	type Event = Event;
	type AddOrigin = MoreThanHalfCouncil;
	type RemoveOrigin = MoreThanHalfCouncil;
	type SwapOrigin = MoreThanHalfCouncil;
	type ResetOrigin = MoreThanHalfCouncil;
	type PrimeOrigin = MoreThanHalfCouncil;
	type MembershipInitialized = TechnicalCommittee;
	type MembershipChanged = TechnicalCommittee;
	type MaxMembers = TechnicalMaxMembers;
	type WeightInfo = weights::pallet_membership::WeightInfo<Runtime>;
}

parameter_types! {
	pub const ProposalBond: Permill = Permill::from_percent(5);
	pub const ProposalBondMinimum: Balance = 100 * DOLLARS;
	pub const SpendPeriod: BlockNumber = 24 * DAYS;
	pub const Burn: Permill = Permill::from_percent(1);
	pub const TreasuryPalletId: PalletId = PalletId(*b"py/trsry");

	pub const TipCountdown: BlockNumber = 1 * DAYS;
	pub const TipFindersFee: Percent = Percent::from_percent(20);
	pub const TipReportDepositBase: Balance = 1 * DOLLARS;
	pub const DataDepositPerByte: Balance = 1 * CENTS;
	pub const BountyDepositBase: Balance = 1 * DOLLARS;
	pub const BountyDepositPayoutDelay: BlockNumber = 8 * DAYS;
	pub const BountyUpdatePeriod: BlockNumber = 90 * DAYS;
	pub const MaximumReasonLength: u32 = 16384;
	pub const BountyCuratorDeposit: Permill = Permill::from_percent(50);
	pub const BountyValueMinimum: Balance = 10 * DOLLARS;
	pub const MaxApprovals: u32 = 100;
}

type ApproveOrigin = EnsureOneOf<
	AccountId,
	EnsureRoot<AccountId>,
	pallet_collective::EnsureProportionAtLeast<_3, _5, AccountId, CouncilCollective>
>;

impl pallet_treasury::Config for Runtime {
	type PalletId = TreasuryPalletId;
	type Currency = Balances;
	type ApproveOrigin = ApproveOrigin;
	type RejectOrigin = MoreThanHalfCouncil;
	type Event = Event;
	type OnSlash = Treasury;
	type ProposalBond = ProposalBond;
	type ProposalBondMinimum = ProposalBondMinimum;
	type SpendPeriod = SpendPeriod;
	type Burn = Burn;
	type BurnDestination = ();
	type SpendFunds = Bounties;
	type MaxApprovals = MaxApprovals;
	type WeightInfo = weights::pallet_treasury::WeightInfo<Runtime>;
}

impl pallet_bounties::Config for Runtime {
	type Event = Event;
	type BountyDepositBase = BountyDepositBase;
	type BountyDepositPayoutDelay = BountyDepositPayoutDelay;
	type BountyUpdatePeriod = BountyUpdatePeriod;
	type BountyCuratorDeposit = BountyCuratorDeposit;
	type BountyValueMinimum = BountyValueMinimum;
	type DataDepositPerByte = DataDepositPerByte;
	type MaximumReasonLength = MaximumReasonLength;
	type WeightInfo = weights::pallet_bounties::WeightInfo<Runtime>;
}

impl pallet_tips::Config for Runtime {
	type Event = Event;
	type DataDepositPerByte = DataDepositPerByte;
	type MaximumReasonLength = MaximumReasonLength;
	type Tippers = PhragmenElection;
	type TipCountdown = TipCountdown;
	type TipFindersFee = TipFindersFee;
	type TipReportDepositBase = TipReportDepositBase;
	type WeightInfo = weights::pallet_tips::WeightInfo<Runtime>;
}

impl pallet_offences::Config for Runtime {
	type Event = Event;
	type IdentificationTuple = pallet_session::historical::IdentificationTuple<Self>;
	type OnOffenceHandler = Staking;
}

impl pallet_authority_discovery::Config for Runtime {}

parameter_types! {
	pub NposSolutionPriority: TransactionPriority =
		Perbill::from_percent(90) * TransactionPriority::max_value();
	pub const ImOnlineUnsignedPriority: TransactionPriority = TransactionPriority::max_value();
}

impl pallet_im_online::Config for Runtime {
	type AuthorityId = ImOnlineId;
	type Event = Event;
	type ValidatorSet = Historical;
	type NextSessionRotation = Babe;
	type ReportUnresponsiveness = Offences;
	type UnsignedPriority = ImOnlineUnsignedPriority;
	type WeightInfo = weights::pallet_im_online::WeightInfo<Runtime>;
}

impl pallet_grandpa::Config for Runtime {
	type Event = Event;
	type Call = Call;

	type KeyOwnerProof =
	<Self::KeyOwnerProofSystem as KeyOwnerProofSystem<(KeyTypeId, GrandpaId)>>::Proof;

	type KeyOwnerIdentification = <Self::KeyOwnerProofSystem as KeyOwnerProofSystem<(
		KeyTypeId,
		GrandpaId,
	)>>::IdentificationTuple;

	type KeyOwnerProofSystem = Historical;

	type HandleEquivocation =
		pallet_grandpa::EquivocationHandler<Self::KeyOwnerIdentification, Offences, ReportLongevity>;

	type WeightInfo = ();
}

/// Submits a transaction with the node's public and signature type. Adheres to the signed extension
/// format of the chain.
impl<LocalCall> frame_system::offchain::CreateSignedTransaction<LocalCall> for Runtime where
	Call: From<LocalCall>,
{
	fn create_transaction<C: frame_system::offchain::AppCrypto<Self::Public, Self::Signature>>(
		call: Call,
		public: <Signature as Verify>::Signer,
		account: AccountId,
		nonce: <Runtime as frame_system::Config>::Index,
	) -> Option<(Call, <UncheckedExtrinsic as ExtrinsicT>::SignaturePayload)> {
		use sp_runtime::traits::StaticLookup;
		// take the biggest period possible.
		let period = BlockHashCount::get()
			.checked_next_power_of_two()
			.map(|c| c / 2)
			.unwrap_or(2) as u64;

		let current_block = System::block_number()
			.saturated_into::<u64>()
			// The `System::block_number` is initialized with `n+1`,
			// so the actual block number is `n`.
			.saturating_sub(1);
		let tip = 0;
		let extra: SignedExtra = (
			frame_system::CheckSpecVersion::<Runtime>::new(),
			frame_system::CheckTxVersion::<Runtime>::new(),
			frame_system::CheckGenesis::<Runtime>::new(),
			frame_system::CheckMortality::<Runtime>::from(generic::Era::mortal(period, current_block)),
			frame_system::CheckNonce::<Runtime>::from(nonce),
			frame_system::CheckWeight::<Runtime>::new(),
			pallet_transaction_payment::ChargeTransactionPayment::<Runtime>::from(tip),
			claims::PrevalidateAttests::<Runtime>::new(),
		);
		let raw_payload = SignedPayload::new(call, extra).map_err(|e| {
			log::warn!("Unable to create signed payload: {:?}", e);
		}).ok()?;
		let signature = raw_payload.using_encoded(|payload| {
			C::sign(payload, public)
		})?;
		let (call, extra, _) = raw_payload.deconstruct();
		let address = <Runtime as frame_system::Config>::Lookup::unlookup(account);
		Some((call, (address, signature, extra)))
	}
}

impl frame_system::offchain::SigningTypes for Runtime {
	type Public = <Signature as Verify>::Signer;
	type Signature = Signature;
}

impl<C> frame_system::offchain::SendTransactionTypes<C> for Runtime where Call: From<C> {
	type Extrinsic = UncheckedExtrinsic;
	type OverarchingCall = Call;
}

parameter_types! {
	pub const ParathreadDeposit: Balance = 500 * DOLLARS;
	pub const QueueSize: usize = 2;
	pub const MaxRetries: u32 = 3;
}

parameter_types! {
	pub Prefix: &'static [u8] = b"Pay DOTs to the Polkadot account:";
}

impl claims::Config for Runtime {
	type Event = Event;
	type VestingSchedule = Vesting;
	type Prefix = Prefix;
	/// At least 3/4 of the council must agree to a claim move before it can happen.
	type MoveClaimOrigin = pallet_collective::EnsureProportionAtLeast<_3, _4, AccountId, CouncilCollective>;
	type WeightInfo = weights::runtime_common_claims::WeightInfo<Runtime>;
}

parameter_types! {
	pub const MinVestedTransfer: Balance = 1 * DOLLARS;
}

impl pallet_vesting::Config for Runtime {
	type Event = Event;
	type Currency = Balances;
	type BlockNumberToBalance = ConvertInto;
	type MinVestedTransfer = MinVestedTransfer;
	type WeightInfo = weights::pallet_vesting::WeightInfo<Runtime>;
}

impl pallet_utility::Config for Runtime {
	type Event = Event;
	type Call = Call;
	type WeightInfo = weights::pallet_utility::WeightInfo<Runtime>;
}

parameter_types! {
	// One storage item; key size is 32; value is size 4+4+16+32 bytes = 56 bytes.
	pub const DepositBase: Balance = deposit(1, 88);
	// Additional storage item size of 32 bytes.
	pub const DepositFactor: Balance = deposit(0, 32);
	pub const MaxSignatories: u16 = 100;
}

impl pallet_multisig::Config for Runtime {
	type Event = Event;
	type Call = Call;
	type Currency = Balances;
	type DepositBase = DepositBase;
	type DepositFactor = DepositFactor;
	type MaxSignatories = MaxSignatories;
	type WeightInfo = weights::pallet_multisig::WeightInfo<Runtime>;
}

parameter_types! {
	// One storage item; key size 32, value size 8; .
	pub const ProxyDepositBase: Balance = deposit(1, 8);
	// Additional storage item size of 33 bytes.
	pub const ProxyDepositFactor: Balance = deposit(0, 33);
	pub const MaxProxies: u16 = 32;
	pub const AnnouncementDepositBase: Balance = deposit(1, 8);
	pub const AnnouncementDepositFactor: Balance = deposit(0, 66);
	pub const MaxPending: u16 = 32;
}

/// The type used to represent the kinds of proxying allowed.
#[derive(Copy, Clone, Eq, PartialEq, Ord, PartialOrd, Encode, Decode, RuntimeDebug, MaxEncodedLen)]
pub enum ProxyType {
	Any = 0,
	NonTransfer = 1,
	Governance = 2,
	Staking = 3,
	// Skip 4 as it is now removed (was SudoBalances)
	IdentityJudgement = 5,
	CancelProxy = 6,
}

#[cfg(test)]
mod proxy_type_tests {
	use super::*;

	#[derive(Copy, Clone, Eq, PartialEq, Ord, PartialOrd, Encode, Decode, RuntimeDebug)]
	pub enum OldProxyType {
		Any,
		NonTransfer,
		Governance,
		Staking,
		SudoBalances,
		IdentityJudgement,
	}

	#[test]
	fn proxy_type_decodes_correctly() {
		for (i, j) in vec![
			(OldProxyType::Any, ProxyType::Any),
			(OldProxyType::NonTransfer, ProxyType::NonTransfer),
			(OldProxyType::Governance, ProxyType::Governance),
			(OldProxyType::Staking, ProxyType::Staking),
			(OldProxyType::IdentityJudgement, ProxyType::IdentityJudgement),
		].into_iter() {
			assert_eq!(i.encode(), j.encode());
		}
		assert!(ProxyType::decode(&mut &OldProxyType::SudoBalances.encode()[..]).is_err());
	}
}

impl Default for ProxyType { fn default() -> Self { Self::Any } }
impl InstanceFilter<Call> for ProxyType {
	fn filter(&self, c: &Call) -> bool {
		match self {
			ProxyType::Any => true,
			ProxyType::NonTransfer => matches!(c,
				Call::System(..) |
				Call::Scheduler(..) |
				Call::Babe(..) |
				Call::Timestamp(..) |
				Call::Indices(pallet_indices::Call::claim(..)) |
				Call::Indices(pallet_indices::Call::free(..)) |
				Call::Indices(pallet_indices::Call::freeze(..)) |
				// Specifically omitting Indices `transfer`, `force_transfer`
				// Specifically omitting the entire Balances pallet
				Call::Authorship(..) |
				Call::Staking(..) |
				Call::Session(..) |
				Call::Grandpa(..) |
				Call::ImOnline(..) |
				Call::Democracy(..) |
				Call::Council(..) |
				Call::TechnicalCommittee(..) |
				Call::PhragmenElection(..) |
				Call::TechnicalMembership(..) |
				Call::Treasury(..) |
				Call::Bounties(..) |
				Call::Tips(..) |
				Call::Claims(..) |
				Call::Vesting(pallet_vesting::Call::vest(..)) |
				Call::Vesting(pallet_vesting::Call::vest_other(..)) |
				// Specifically omitting Vesting `vested_transfer`, and `force_vested_transfer`
				Call::Utility(..) |
				Call::Identity(..) |
				Call::Proxy(..) |
				Call::Multisig(..)
			),
			ProxyType::Governance => matches!(c,
				Call::Democracy(..) |
				Call::Council(..) |
				Call::TechnicalCommittee(..) |
				Call::PhragmenElection(..) |
				Call::Treasury(..) |
				Call::Bounties(..) |
				Call::Tips(..) |
				Call::Utility(..)
			),
			ProxyType::Staking => matches!(c,
				Call::Staking(..) |
				Call::Session(..) |
				Call::Utility(..)
			),
			ProxyType::IdentityJudgement => matches!(c,
				Call::Identity(pallet_identity::Call::provide_judgement(..)) |
				Call::Utility(..)
			),
			ProxyType::CancelProxy => matches!(c,
				Call::Proxy(pallet_proxy::Call::reject_announcement(..))
			)
		}
	}
	fn is_superset(&self, o: &Self) -> bool {
		match (self, o) {
			(x, y) if x == y => true,
			(ProxyType::Any, _) => true,
			(_, ProxyType::Any) => false,
			(ProxyType::NonTransfer, _) => true,
			_ => false,
		}
	}
}

impl pallet_proxy::Config for Runtime {
	type Event = Event;
	type Call = Call;
	type Currency = Balances;
	type ProxyType = ProxyType;
	type ProxyDepositBase = ProxyDepositBase;
	type ProxyDepositFactor = ProxyDepositFactor;
	type MaxProxies = MaxProxies;
	type WeightInfo = weights::pallet_proxy::WeightInfo<Runtime>;
	type MaxPending = MaxPending;
	type CallHasher = BlakeTwo256;
	type AnnouncementDepositBase = AnnouncementDepositBase;
	type AnnouncementDepositFactor = AnnouncementDepositFactor;
}

construct_runtime! {
	pub enum Runtime where
		Block = Block,
		NodeBlock = primitives::v1::Block,
		UncheckedExtrinsic = UncheckedExtrinsic
	{
		// Basic stuff; balances is uncallable initially.
		System: frame_system::{Pallet, Call, Storage, Config, Event<T>} = 0,
		Scheduler: pallet_scheduler::{Pallet, Call, Storage, Event<T>} = 1,

		// Must be before session.
		Babe: pallet_babe::{Pallet, Call, Storage, Config, ValidateUnsigned} = 2,

		Timestamp: pallet_timestamp::{Pallet, Call, Storage, Inherent} = 3,
		Indices: pallet_indices::{Pallet, Call, Storage, Config<T>, Event<T>} = 4,
		Balances: pallet_balances::{Pallet, Call, Storage, Config<T>, Event<T>} = 5,
		TransactionPayment: pallet_transaction_payment::{Pallet, Storage} = 32,

		// Consensus support.
		Authorship: pallet_authorship::{Pallet, Call, Storage} = 6,
		Staking: pallet_staking::{Pallet, Call, Storage, Config<T>, Event<T>} = 7,
		Offences: pallet_offences::{Pallet, Storage, Event} = 8,
		Historical: session_historical::{Pallet} = 33,
		Session: pallet_session::{Pallet, Call, Storage, Event, Config<T>} = 9,
		Grandpa: pallet_grandpa::{Pallet, Call, Storage, Config, Event, ValidateUnsigned} = 11,
		ImOnline: pallet_im_online::{Pallet, Call, Storage, Event<T>, ValidateUnsigned, Config<T>} = 12,
		AuthorityDiscovery: pallet_authority_discovery::{Pallet, Config} = 13,

		// Governance stuff.
		Democracy: pallet_democracy::{Pallet, Call, Storage, Config<T>, Event<T>} = 14,
		Council: pallet_collective::<Instance1>::{Pallet, Call, Storage, Origin<T>, Event<T>, Config<T>} = 15,
		TechnicalCommittee: pallet_collective::<Instance2>::{Pallet, Call, Storage, Origin<T>, Event<T>, Config<T>} = 16,
		PhragmenElection: pallet_elections_phragmen::{Pallet, Call, Storage, Event<T>, Config<T>} = 17,
		TechnicalMembership: pallet_membership::<Instance1>::{Pallet, Call, Storage, Event<T>, Config<T>} = 18,
		Treasury: pallet_treasury::{Pallet, Call, Storage, Config, Event<T>} = 19,

		// Claims. Usable initially.
		Claims: claims::{Pallet, Call, Storage, Event<T>, Config<T>, ValidateUnsigned} = 24,
		// Vesting. Usable initially, but removed once all vesting is finished.
		Vesting: pallet_vesting::{Pallet, Call, Storage, Event<T>, Config<T>} = 25,
		// Cunning utilities. Usable initially.
		Utility: pallet_utility::{Pallet, Call, Event} = 26,

		// Identity. Late addition.
		Identity: pallet_identity::{Pallet, Call, Storage, Event<T>} = 28,

		// Proxy module. Late addition.
		Proxy: pallet_proxy::{Pallet, Call, Storage, Event<T>} = 29,

		// Multisig dispatch. Late addition.
		Multisig: pallet_multisig::{Pallet, Call, Storage, Event<T>} = 30,

		// Bounties module.
		Bounties: pallet_bounties::{Pallet, Call, Storage, Event<T>} = 34,

		// Tips module.
		Tips: pallet_tips::{Pallet, Call, Storage, Event<T>} = 35,

		// Election pallet. Only works with staking, but placed here to maintain indices.
		ElectionProviderMultiPhase: pallet_election_provider_multi_phase::{Pallet, Call, Storage, Event<T>, ValidateUnsigned} = 36,

	}
}

/// The address format for describing accounts.
pub type Address = sp_runtime::MultiAddress<AccountId, ()>;
/// Block header type as expected by this runtime.
pub type Header = generic::Header<BlockNumber, BlakeTwo256>;
/// Block type as expected by this runtime.
pub type Block = generic::Block<Header, UncheckedExtrinsic>;
/// A Block signed with a Justification
pub type SignedBlock = generic::SignedBlock<Block>;
/// BlockId type as expected by this runtime.
pub type BlockId = generic::BlockId<Block>;
/// The SignedExtension to the basic transaction logic.
pub type SignedExtra = (
	frame_system::CheckSpecVersion<Runtime>,
	frame_system::CheckTxVersion<Runtime>,
	frame_system::CheckGenesis<Runtime>,
	frame_system::CheckMortality<Runtime>,
	frame_system::CheckNonce<Runtime>,
	frame_system::CheckWeight<Runtime>,
	pallet_transaction_payment::ChargeTransactionPayment<Runtime>,
	claims::PrevalidateAttests<Runtime>,
);
/// Unchecked extrinsic type as expected by this runtime.
pub type UncheckedExtrinsic = generic::UncheckedExtrinsic<Address, Call, Signature, SignedExtra>;
/// Executive: handles dispatch to the various modules.
pub type Executive = frame_executive::Executive<
	Runtime,
	Block,
	frame_system::ChainContext<Runtime>,
	Runtime,
	AllPallets,
	RemoveCollectiveFlip,
>;
/// The payload being signed in transactions.
pub type SignedPayload = generic::SignedPayload<Call, SignedExtra>;

pub struct RemoveCollectiveFlip;
impl frame_support::traits::OnRuntimeUpgrade for RemoveCollectiveFlip {
	fn on_runtime_upgrade() -> Weight {
		use frame_support::storage::migration;
		// Remove the storage value `RandomMaterial` from removed pallet `RandomnessCollectiveFlip`
		migration::remove_storage_prefix(b"RandomnessCollectiveFlip", b"RandomMaterial", b"");
		<Runtime as frame_system::Config>::DbWeight::get().writes(1)
	}
}

#[cfg(not(feature = "disable-runtime-api"))]
sp_api::impl_runtime_apis! {
	impl sp_api::Core<Block> for Runtime {
		fn version() -> RuntimeVersion {
			VERSION
		}

		fn execute_block(block: Block) {
			Executive::execute_block(block);
		}

		fn initialize_block(header: &<Block as BlockT>::Header) {
			Executive::initialize_block(header)
		}
	}

	impl sp_api::Metadata<Block> for Runtime {
		fn metadata() -> OpaqueMetadata {
			Runtime::metadata().into()
		}
	}

	impl block_builder_api::BlockBuilder<Block> for Runtime {
		fn apply_extrinsic(extrinsic: <Block as BlockT>::Extrinsic) -> ApplyExtrinsicResult {
			Executive::apply_extrinsic(extrinsic)
		}

		fn finalize_block() -> <Block as BlockT>::Header {
			Executive::finalize_block()
		}

		fn inherent_extrinsics(data: inherents::InherentData) -> Vec<<Block as BlockT>::Extrinsic> {
			data.create_extrinsics()
		}

		fn check_inherents(
			block: Block,
			data: inherents::InherentData,
		) -> inherents::CheckInherentsResult {
			data.check_extrinsics(&block)
		}
	}

	impl tx_pool_api::runtime_api::TaggedTransactionQueue<Block> for Runtime {
		fn validate_transaction(
			source: TransactionSource,
			tx: <Block as BlockT>::Extrinsic,
		) -> TransactionValidity {
			Executive::validate_transaction(source, tx)
		}
	}

	impl offchain_primitives::OffchainWorkerApi<Block> for Runtime {
		fn offchain_worker(header: &<Block as BlockT>::Header) {
			Executive::offchain_worker(header)
		}
	}

	impl primitives::v1::ParachainHost<Block, Hash, BlockNumber> for Runtime {
		fn validators() -> Vec<ValidatorId> {
			Vec::new()
		}

		fn validator_groups() -> (Vec<Vec<ValidatorIndex>>, GroupRotationInfo<BlockNumber>) {
			(Vec::new(), GroupRotationInfo { session_start_block: 0, group_rotation_frequency: 0, now: 0 })
		}

		fn availability_cores() -> Vec<CoreState<Hash, BlockNumber>> {
			Vec::new()
		}

		fn persisted_validation_data(_: Id, _: OccupiedCoreAssumption)
			-> Option<PersistedValidationData<Hash, BlockNumber>> {
			None
		}

		fn check_validation_outputs(_: Id, _: primitives::v1::CandidateCommitments) -> bool {
			false
		}

		fn session_index_for_child() -> SessionIndex {
			0
		}

		fn session_info(_: SessionIndex) -> Option<SessionInfo> {
			None
		}

		fn validation_code(_: Id, _: OccupiedCoreAssumption) -> Option<ValidationCode> {
			None
		}

		fn candidate_pending_availability(_: Id) -> Option<CommittedCandidateReceipt<Hash>> {
			None
		}

		fn candidate_events() -> Vec<CandidateEvent<Hash>> {
			Vec::new()
		}

		fn dmq_contents(
			_recipient: Id,
		) -> Vec<InboundDownwardMessage<BlockNumber>> {
			Vec::new()
		}

		fn inbound_hrmp_channels_contents(
			_recipient: Id
		) -> BTreeMap<Id, Vec<InboundHrmpMessage<BlockNumber>>> {
			BTreeMap::new()
		}

		fn validation_code_by_hash(_hash: ValidationCodeHash) -> Option<ValidationCode> {
			None
		}
	}

	impl beefy_primitives::BeefyApi<Block> for Runtime {
		fn validator_set() -> beefy_primitives::ValidatorSet<BeefyId> {
			// dummy implementation due to lack of BEEFY pallet.
			beefy_primitives::ValidatorSet { validators: Vec::new(), id: 0 }
		}
	}

	impl mmr::MmrApi<Block, Hash> for Runtime {
		fn generate_proof(_leaf_index: u64)
			-> Result<(mmr::EncodableOpaqueLeaf, mmr::Proof<Hash>), mmr::Error>
		{
			// dummy implementation due to lack of MMR pallet.
			Err(mmr::Error::GenerateProof)
		}

		fn verify_proof(_leaf: mmr::EncodableOpaqueLeaf, _proof: mmr::Proof<Hash>)
			-> Result<(), mmr::Error>
		{
			// dummy implementation due to lack of MMR pallet.
			Err(mmr::Error::Verify)
		}

		fn verify_proof_stateless(
			_root: Hash,
			_leaf: mmr::EncodableOpaqueLeaf,
			_proof: mmr::Proof<Hash>
		) -> Result<(), mmr::Error> {
			// dummy implementation due to lack of MMR pallet.
			Err(mmr::Error::Verify)
		}
	}

	impl fg_primitives::GrandpaApi<Block> for Runtime {
		fn grandpa_authorities() -> Vec<(GrandpaId, u64)> {
			Grandpa::grandpa_authorities()
		}

		fn submit_report_equivocation_unsigned_extrinsic(
			equivocation_proof: fg_primitives::EquivocationProof<
				<Block as BlockT>::Hash,
				sp_runtime::traits::NumberFor<Block>,
			>,
			key_owner_proof: fg_primitives::OpaqueKeyOwnershipProof,
		) -> Option<()> {
			let key_owner_proof = key_owner_proof.decode()?;

			Grandpa::submit_unsigned_equivocation_report(
				equivocation_proof,
				key_owner_proof,
			)
		}

		fn generate_key_ownership_proof(
			_set_id: fg_primitives::SetId,
			authority_id: fg_primitives::AuthorityId,
		) -> Option<fg_primitives::OpaqueKeyOwnershipProof> {
			use parity_scale_codec::Encode;

			Historical::prove((fg_primitives::KEY_TYPE, authority_id))
				.map(|p| p.encode())
				.map(fg_primitives::OpaqueKeyOwnershipProof::new)
		}
	}

	impl babe_primitives::BabeApi<Block> for Runtime {
		fn configuration() -> babe_primitives::BabeGenesisConfiguration {
			// The choice of `c` parameter (where `1 - c` represents the
			// probability of a slot being empty), is done in accordance to the
			// slot duration and expected target block time, for safely
			// resisting network delays of maximum two seconds.
			// <https://research.web3.foundation/en/latest/polkadot/BABE/Babe/#6-practical-results>
			babe_primitives::BabeGenesisConfiguration {
				slot_duration: Babe::slot_duration(),
				epoch_length: EpochDuration::get(),
				c: BABE_GENESIS_EPOCH_CONFIG.c,
				genesis_authorities: Babe::authorities(),
				randomness: Babe::randomness(),
				allowed_slots: BABE_GENESIS_EPOCH_CONFIG.allowed_slots,
			}
		}

		fn current_epoch_start() -> babe_primitives::Slot {
			Babe::current_epoch_start()
		}

		fn current_epoch() -> babe_primitives::Epoch {
			Babe::current_epoch()
		}

		fn next_epoch() -> babe_primitives::Epoch {
			Babe::next_epoch()
		}

		fn generate_key_ownership_proof(
			_slot: babe_primitives::Slot,
			authority_id: babe_primitives::AuthorityId,
		) -> Option<babe_primitives::OpaqueKeyOwnershipProof> {
			use parity_scale_codec::Encode;

			Historical::prove((babe_primitives::KEY_TYPE, authority_id))
				.map(|p| p.encode())
				.map(babe_primitives::OpaqueKeyOwnershipProof::new)
		}

		fn submit_report_equivocation_unsigned_extrinsic(
			equivocation_proof: babe_primitives::EquivocationProof<<Block as BlockT>::Header>,
			key_owner_proof: babe_primitives::OpaqueKeyOwnershipProof,
		) -> Option<()> {
			let key_owner_proof = key_owner_proof.decode()?;

			Babe::submit_unsigned_equivocation_report(
				equivocation_proof,
				key_owner_proof,
			)
		}
	}

	impl authority_discovery_primitives::AuthorityDiscoveryApi<Block> for Runtime {
		fn authorities() -> Vec<AuthorityDiscoveryId> {
			AuthorityDiscovery::authorities()
		}
	}

	impl sp_session::SessionKeys<Block> for Runtime {
		fn generate_session_keys(seed: Option<Vec<u8>>) -> Vec<u8> {
			SessionKeys::generate(seed)
		}

		fn decode_session_keys(
			encoded: Vec<u8>,
		) -> Option<Vec<(Vec<u8>, sp_core::crypto::KeyTypeId)>> {
			SessionKeys::decode_into_raw_public_keys(&encoded)
		}
	}

	impl frame_system_rpc_runtime_api::AccountNonceApi<Block, AccountId, Nonce> for Runtime {
		fn account_nonce(account: AccountId) -> Nonce {
			System::account_nonce(account)
		}
	}

	impl pallet_transaction_payment_rpc_runtime_api::TransactionPaymentApi<
		Block,
		Balance,
	> for Runtime {
		fn query_info(uxt: <Block as BlockT>::Extrinsic, len: u32) -> RuntimeDispatchInfo<Balance> {
			TransactionPayment::query_info(uxt, len)
		}
		fn query_fee_details(uxt: <Block as BlockT>::Extrinsic, len: u32) -> FeeDetails<Balance> {
			TransactionPayment::query_fee_details(uxt, len)
		}
	}

	#[cfg(feature = "try-runtime")]
	impl frame_try_runtime::TryRuntime<Block> for Runtime {
		fn on_runtime_upgrade() -> Result<(Weight, Weight), sp_runtime::RuntimeString> {
			log::info!("try-runtime::on_runtime_upgrade polkadot.");
			let weight = Executive::try_runtime_upgrade()?;
			Ok((weight, BlockWeights::get().max_block))
		}
	}

	#[cfg(feature = "runtime-benchmarks")]
	impl frame_benchmarking::Benchmark<Block> for Runtime {
		fn dispatch_benchmark(
			config: frame_benchmarking::BenchmarkConfig
		) -> Result<Vec<frame_benchmarking::BenchmarkBatch>, RuntimeString> {
			use frame_benchmarking::{Benchmarking, BenchmarkBatch, add_benchmark, TrackedStorageKey};
			// Trying to add benchmarks directly to the Session Pallet caused cyclic dependency issues.
			// To get around that, we separated the Session benchmarks into its own crate, which is why
			// we need these two lines below.
			use pallet_session_benchmarking::Pallet as SessionBench;
			use pallet_offences_benchmarking::Pallet as OffencesBench;
			use frame_system_benchmarking::Pallet as SystemBench;

			impl pallet_session_benchmarking::Config for Runtime {}
			impl pallet_offences_benchmarking::Config for Runtime {}
			impl frame_system_benchmarking::Config for Runtime {}

			let whitelist: Vec<TrackedStorageKey> = vec![
				// Block Number
				hex_literal::hex!("26aa394eea5630e07c48ae0c9558cef702a5c1b19ab7a04f536c519aca4983ac").to_vec().into(),
				// Total Issuance
				hex_literal::hex!("c2261276cc9d1f8598ea4b6a74b15c2f57c875e4cff74148e4628f264b974c80").to_vec().into(),
				// Execution Phase
				hex_literal::hex!("26aa394eea5630e07c48ae0c9558cef7ff553b5a9862a516939d82b3d3d8661a").to_vec().into(),
				// Event Count
				hex_literal::hex!("26aa394eea5630e07c48ae0c9558cef70a98fdbe9ce6c55837576c60c7af3850").to_vec().into(),
				// System Events
				hex_literal::hex!("26aa394eea5630e07c48ae0c9558cef780d41e5e16056765bc8461851072c9d7").to_vec().into(),
				// Treasury Account
				hex_literal::hex!("26aa394eea5630e07c48ae0c9558cef7b99d880ec681799c0cf30e8886371da95ecffd7b6c0f78751baa9d281e0bfa3a6d6f646c70792f74727372790000000000000000000000000000000000000000").to_vec().into(),
			];

			let mut batches = Vec::<BenchmarkBatch>::new();
			let params = (&config, &whitelist);
			// Polkadot
			// NOTE: Make sure to prefix these `runtime_common::` so that path resolves correctly
			// in the generated file.
			add_benchmark!(params, batches, runtime_common::claims, Claims);
			// Substrate
			add_benchmark!(params, batches, pallet_balances, Balances);
			add_benchmark!(params, batches, pallet_bounties, Bounties);
			add_benchmark!(params, batches, pallet_collective, Council);
			add_benchmark!(params, batches, pallet_democracy, Democracy);
			add_benchmark!(params, batches, pallet_elections_phragmen, PhragmenElection);
			add_benchmark!(params, batches, pallet_election_provider_multi_phase, ElectionProviderMultiPhase);
			add_benchmark!(params, batches, pallet_identity, Identity);
			add_benchmark!(params, batches, pallet_im_online, ImOnline);
			add_benchmark!(params, batches, pallet_indices, Indices);
			add_benchmark!(params, batches, pallet_membership, TechnicalMembership);
			add_benchmark!(params, batches, pallet_multisig, Multisig);
			add_benchmark!(params, batches, pallet_offences, OffencesBench::<Runtime>);
			add_benchmark!(params, batches, pallet_proxy, Proxy);
			add_benchmark!(params, batches, pallet_scheduler, Scheduler);
			add_benchmark!(params, batches, pallet_session, SessionBench::<Runtime>);
			add_benchmark!(params, batches, pallet_staking, Staking);
			add_benchmark!(params, batches, frame_system, SystemBench::<Runtime>);
			add_benchmark!(params, batches, pallet_timestamp, Timestamp);
			add_benchmark!(params, batches, pallet_tips, Tips);
			add_benchmark!(params, batches, pallet_treasury, Treasury);
			add_benchmark!(params, batches, pallet_utility, Utility);
			add_benchmark!(params, batches, pallet_vesting, Vesting);

			if batches.is_empty() { return Err("Benchmark not found for this pallet.".into()) }
			Ok(batches)
		}
	}
}

#[cfg(test)]
mod test_fees {
	use super::*;
	use frame_support::weights::WeightToFeePolynomial;
	use sp_runtime::FixedPointNumber;
	use frame_support::weights::GetDispatchInfo;
	use parity_scale_codec::Encode;
	use pallet_transaction_payment::Multiplier;
	use separator::Separatable;

	#[test]
	fn payout_weight_portion() {
		use pallet_staking::WeightInfo;
		let payout_weight =
			<Runtime as pallet_staking::Config>::WeightInfo::payout_stakers_alive_staked(
				MaxNominatorRewardedPerValidator::get(),
			) as f64;
		let block_weight = BlockWeights::get().max_block as f64;

		println!(
			"a full payout takes {:.2} of the block weight [{} / {}]",
			payout_weight / block_weight,
			payout_weight,
			block_weight
		);
		assert!(payout_weight * 2f64 < block_weight);
	}

	#[test]
	#[ignore]
	fn block_cost() {
		let max_block_weight = BlockWeights::get().max_block;
		let raw_fee = WeightToFee::calc(&max_block_weight);

		println!(
			"Full Block weight == {} // WeightToFee(full_block) == {} plank",
			max_block_weight,
			raw_fee.separated_string(),
		);
	}

	#[test]
	#[ignore]
	fn transfer_cost_min_multiplier() {
		let min_multiplier = runtime_common::MinimumMultiplier::get();
		let call = <pallet_balances::Call<Runtime>>::transfer_keep_alive(Default::default(), Default::default());
		let info = call.get_dispatch_info();
		// convert to outer call.
		let call = Call::Balances(call);
		let len = call.using_encoded(|e| e.len()) as u32;

		let mut ext = sp_io::TestExternalities::new_empty();
		let mut test_with_multiplier = |m| {
			ext.execute_with(|| {
				pallet_transaction_payment::NextFeeMultiplier::<Runtime>::put(m);
				let fee = TransactionPayment::compute_fee(len, &info, 0);
				println!(
					"weight = {:?} // multiplier = {:?} // full transfer fee = {:?}",
					info.weight.separated_string(),
					pallet_transaction_payment::NextFeeMultiplier::<Runtime>::get(),
					fee.separated_string(),
				);
			});
		};

		test_with_multiplier(min_multiplier);
		test_with_multiplier(Multiplier::saturating_from_rational(1, 1u128));
		test_with_multiplier(Multiplier::saturating_from_rational(1, 1_000u128));
		test_with_multiplier(Multiplier::saturating_from_rational(1, 1_000_000u128));
		test_with_multiplier(Multiplier::saturating_from_rational(1, 1_000_000_000u128));
	}

	#[test]
	fn full_block_council_election_cost() {
		// the number of voters needed to consume almost a full block in council election, and how
		// much it is going to cost.
		use pallet_elections_phragmen::WeightInfo;

		// Loser candidate lose a lot of money; sybil attack by candidates is even more expensive,
		// and we don't care about it here. For now, we assume no extra candidates, and only
		// superfluous voters.
		let candidates = DesiredMembers::get() + DesiredRunnersUp::get();
		let mut voters = 1u32;
		let weight_with = |v| {
			<Runtime as pallet_elections_phragmen::Config>::WeightInfo::election_phragmen(
				candidates,
				v,
				v * 16,
			)
		};

		while weight_with(voters) <= BlockWeights::get().max_block {
			voters += 1;
		}

		let cost = voters as Balance * (VotingBondBase::get() + 16 * VotingBondFactor::get());
		let cost_dollars = cost / DOLLARS;
		println!(
			"can support {} voters in a single block for council elections; total bond {}",
			voters,
			cost_dollars,
		);
		assert!(cost_dollars > 150_000); // DOLLAR ~ new DOT ~ 10e10
	}

	#[test]
	fn nominator_limit() {
		use pallet_election_provider_multi_phase::WeightInfo;
		// starting point of the nominators.
		let target_voters: u32 = 50_000;

		// assuming we want around 5k candidates and 1k active validators. (March 31, 2021)
		let all_targets: u32 = 5_000;
		let desired: u32 = 1_000;
		let weight_with = |active| {
			<Runtime as pallet_election_provider_multi_phase::Config>::WeightInfo::submit_unsigned(
				active,
				all_targets,
				active,
				desired,
			)
		};

		let mut active = target_voters;
		while weight_with(active) <= OffchainSolutionWeightLimit::get() || active == target_voters {
			active += 1;
		}

		println!("can support {} nominators to yield a weight of {}", active, weight_with(active));
		assert!(active > target_voters, "we need to reevaluate the weight of the election system");
	}
}<|MERGE_RESOLUTION|>--- conflicted
+++ resolved
@@ -330,23 +330,11 @@
 }
 
 parameter_types! {
-<<<<<<< HEAD
-	// no signed phase for now, just unsigned.
-=======
 	// phase durations. 1/4 of the last session for each.
->>>>>>> 16f646dc
 	pub const SignedPhase: u32 = EPOCH_DURATION_IN_SLOTS / 4;
 	pub const UnsignedPhase: u32 = EPOCH_DURATION_IN_SLOTS / 4;
 
 	// signed config
-<<<<<<< HEAD
-	pub const SignedMaxSubmissions: u32 = 10;
-	pub const SignedRewardBase: Balance = 1 * DOLLARS;
-	pub const SignedDepositBase: Balance = 1 * DOLLARS;
-	pub const SignedDepositByte: Balance = 1 * CENTS;
-
-	// fallback: Nothing, let emergency mode handle this.
-=======
 	pub const SignedMaxSubmissions: u32 = 16;
 	pub const SignedDepositBase: Balance = deposit(1, 0);
 	// A typical solution occupies within an order of magnitude of 50kb.
@@ -360,7 +348,6 @@
 	>(Perbill::from_perthousand(1500));
 
 	// fallback: emergency phase.
->>>>>>> 16f646dc
 	pub const Fallback: pallet_election_provider_multi_phase::FallbackStrategy =
 		pallet_election_provider_multi_phase::FallbackStrategy::Nothing;
 	pub SolutionImprovementThreshold: Perbill = Perbill::from_rational(5u32, 10_000);
