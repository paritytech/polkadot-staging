// Copyright 2020 Parity Technologies (UK) Ltd.
// This file is part of Polkadot.

// Polkadot is free software: you can redistribute it and/or modify
// it under the terms of the GNU General Public License as published by
// the Free Software Foundation, either version 3 of the License, or
// (at your option) any later version.

// Polkadot is distributed in the hope that it will be useful,
// but WITHOUT ANY WARRANTY; without even the implied warranty of
// MERCHANTABILITY or FITNESS FOR A PARTICULAR PURPOSE.  See the
// GNU General Public License for more details.

// You should have received a copy of the GNU General Public License
// along with Polkadot.  If not, see <http://www.gnu.org/licenses/>.

//! Implements the Chain API Subsystem
//!
//! Provides access to the chain data. Every request may return an error.
//! At the moment, the implementation requires `Client` to implement `HeaderBackend`,
//! we may add more bounds in the future if we will need e.g. block bodies.
//!
//! Supported requests:
//! * Block hash to number
//! * Block hash to header
//! * Finalized block number to hash
//! * Last finalized block number
//! * Ancestors

#![deny(unused_crate_dependencies, unused_results)]
#![warn(missing_docs)]

use polkadot_subsystem::{
	FromOverseer, OverseerSignal,
	SpawnedSubsystem, Subsystem, SubsystemResult, SubsystemError, SubsystemContext,
	messages::ChainApiMessage,
};
use polkadot_node_subsystem_util::{
	metrics::{self, prometheus},
};
use polkadot_primitives::v1::{Block, BlockId};
use sp_blockchain::HeaderBackend;
use std::sync::Arc;

use futures::prelude::*;

const LOG_TARGET: &str = "ChainApiSubsystem";

/// The Chain API Subsystem implementation.
pub struct ChainApiSubsystem<Client> {
	client: Arc<Client>,
	metrics: Metrics,
}

impl<Client> ChainApiSubsystem<Client> {
	/// Create a new Chain API subsystem with the given client.
	pub fn new(client: Arc<Client>, metrics: Metrics) -> Self {
		ChainApiSubsystem {
			client,
			metrics,
		}
	}
}

impl<Client, Context> Subsystem<Context> for ChainApiSubsystem<Client> where
	Client: HeaderBackend<Block> + 'static,
	Context: SubsystemContext<Message = ChainApiMessage>
{
	fn start(self, ctx: Context) -> SpawnedSubsystem {
		let future = run(ctx, self)
			.map_err(|e| SubsystemError::with_origin("chain-api", e))
			.boxed();
		SpawnedSubsystem {
			future,
			name: "chain-api-subsystem",
		}
	}
}

#[tracing::instrument(skip(ctx, subsystem), fields(subsystem = LOG_TARGET))]
async fn run<Client>(
	mut ctx: impl SubsystemContext<Message = ChainApiMessage>,
	subsystem: ChainApiSubsystem<Client>,
) -> SubsystemResult<()>
where
	Client: HeaderBackend<Block>,
{
	loop {
		match ctx.recv().await? {
			FromOverseer::Signal(OverseerSignal::Conclude) => return Ok(()),
			FromOverseer::Signal(OverseerSignal::ActiveLeaves(_)) => {},
			FromOverseer::Signal(OverseerSignal::BlockFinalized(_)) => {},
			FromOverseer::Communication { msg } => match msg {
				ChainApiMessage::BlockNumber(hash, response_channel) => {
					let _timer = subsystem.metrics.time_block_number();
					let result = subsystem.client.number(hash).map_err(|e| e.to_string().into());
					subsystem.metrics.on_request(result.is_ok());
					let _ = response_channel.send(result);
				},
				ChainApiMessage::BlockHeader(hash, response_channel) => {
					let _timer = subsystem.metrics.time_block_header();
					let result = subsystem.client
						.header(BlockId::Hash(hash))
						.map_err(|e| e.to_string().into());
					subsystem.metrics.on_request(result.is_ok());
					let _ = response_channel.send(result);
				},
				ChainApiMessage::FinalizedBlockHash(number, response_channel) => {
					let _timer = subsystem.metrics.time_finalized_block_hash();
					// Note: we don't verify it's finalized
					let result = subsystem.client.hash(number).map_err(|e| e.to_string().into());
					subsystem.metrics.on_request(result.is_ok());
					let _ = response_channel.send(result);
				},
				ChainApiMessage::FinalizedBlockNumber(response_channel) => {
					let _timer = subsystem.metrics.time_finalized_block_number();
					let result = subsystem.client.info().finalized_number;
					// always succeeds
					subsystem.metrics.on_request(true);
					let _ = response_channel.send(Ok(result));
				},
				ChainApiMessage::Ancestors { hash, k, response_channel } => {
<<<<<<< HEAD
					let _timer = subsystem.metrics.time_ancestors();

=======
					tracing::span!(tracing::Level::TRACE, "ChainApiMessage::Ancestors", subsystem=LOG_TARGET, hash=%hash, k=k);
>>>>>>> f7ea3d07
					let mut hash = hash;

					let next_parent = core::iter::from_fn(|| {
						let maybe_header = subsystem.client.header(BlockId::Hash(hash));
						match maybe_header {
							// propagate the error
							Err(e) => {
								let e = e.to_string().into();
								Some(Err(e))
							},
							// fewer than `k` ancestors are available
							Ok(None) => None,
							Ok(Some(header)) => {
								// stop at the genesis header.
								if header.number == 1 {
									None
								} else {
									hash = header.parent_hash;
									Some(Ok(hash))
								}
							}
						}
					});

					let result = next_parent.take(k).collect::<Result<Vec<_>, _>>();
					subsystem.metrics.on_request(result.is_ok());
					let _ = response_channel.send(result);
				},
			}
		}
	}
}

#[derive(Clone)]
struct MetricsInner {
	chain_api_requests: prometheus::CounterVec<prometheus::U64>,
	block_number: prometheus::Histogram,
	block_header: prometheus::Histogram,
	finalized_block_hash: prometheus::Histogram,
	finalized_block_number: prometheus::Histogram,
	ancestors: prometheus::Histogram,
}

/// Chain API metrics.
#[derive(Default, Clone)]
pub struct Metrics(Option<MetricsInner>);

impl Metrics {
	fn on_request(&self, succeeded: bool) {
		if let Some(metrics) = &self.0 {
			if succeeded {
				metrics.chain_api_requests.with_label_values(&["succeeded"]).inc();
			} else {
				metrics.chain_api_requests.with_label_values(&["failed"]).inc();
			}
		}
	}

	/// Provide a timer for `block_number` which observes on drop.
	fn time_block_number(&self) -> Option<metrics::prometheus::prometheus::HistogramTimer> {
		self.0.as_ref().map(|metrics| metrics.block_number.start_timer())
	}

	/// Provide a timer for `block_header` which observes on drop.
	fn time_block_header(&self) -> Option<metrics::prometheus::prometheus::HistogramTimer> {
		self.0.as_ref().map(|metrics| metrics.block_header.start_timer())
	}

	/// Provide a timer for `finalized_block_hash` which observes on drop.
	fn time_finalized_block_hash(&self) -> Option<metrics::prometheus::prometheus::HistogramTimer> {
		self.0.as_ref().map(|metrics| metrics.finalized_block_hash.start_timer())
	}

	/// Provide a timer for `finalized_block_number` which observes on drop.
	fn time_finalized_block_number(&self) -> Option<metrics::prometheus::prometheus::HistogramTimer> {
		self.0.as_ref().map(|metrics| metrics.finalized_block_number.start_timer())
	}

	/// Provide a timer for `ancestors` which observes on drop.
	fn time_ancestors(&self) -> Option<metrics::prometheus::prometheus::HistogramTimer> {
		self.0.as_ref().map(|metrics| metrics.ancestors.start_timer())
	}
}

impl metrics::Metrics for Metrics {
	fn try_register(registry: &prometheus::Registry) -> Result<Self, prometheus::PrometheusError> {
		let metrics = MetricsInner {
			chain_api_requests: prometheus::register(
				prometheus::CounterVec::new(
					prometheus::Opts::new(
						"parachain_chain_api_requests_total",
						"Number of Chain API requests served.",
					),
					&["success"],
				)?,
				registry,
			)?,
			block_number: prometheus::register(
				prometheus::Histogram::with_opts(
					prometheus::HistogramOpts::new(
						"parachain_chain_api_block_number",
						"Time spent within `chain_api::block_number`",
					)
				)?,
				registry,
			)?,
			block_header: prometheus::register(
				prometheus::Histogram::with_opts(
					prometheus::HistogramOpts::new(
						"parachain_chain_api_block_headers",
						"Time spent within `chain_api::block_headers`",
					)
				)?,
				registry,
			)?,
			finalized_block_hash: prometheus::register(
				prometheus::Histogram::with_opts(
					prometheus::HistogramOpts::new(
						"parachain_chain_api_finalized_block_hash",
						"Time spent within `chain_api::finalized_block_hash`",
					)
				)?,
				registry,
			)?,
			finalized_block_number: prometheus::register(
				prometheus::Histogram::with_opts(
					prometheus::HistogramOpts::new(
						"parachain_chain_api_finalized_block_number",
						"Time spent within `chain_api::finalized_block_number`",
					)
				)?,
				registry,
			)?,
			ancestors: prometheus::register(
				prometheus::Histogram::with_opts(
					prometheus::HistogramOpts::new(
						"parachain_chain_api_ancestors",
						"Time spent within `chain_api::ancestors`",
					)
				)?,
				registry,
			)?,
		};
		Ok(Metrics(Some(metrics)))
	}
}


#[cfg(test)]
mod tests {
	use super::*;

	use std::collections::BTreeMap;
	use futures::{future::BoxFuture, channel::oneshot};

	use polkadot_primitives::v1::{Hash, BlockNumber, BlockId, Header};
	use polkadot_node_subsystem_test_helpers::{make_subsystem_context, TestSubsystemContextHandle};
	use sp_blockchain::Info as BlockInfo;
	use sp_core::testing::TaskExecutor;

	#[derive(Clone)]
	struct TestClient {
		blocks: BTreeMap<Hash, BlockNumber>,
		finalized_blocks: BTreeMap<BlockNumber, Hash>,
		headers: BTreeMap<Hash, Header>,
	}

	const ONE: Hash = Hash::repeat_byte(0x01);
	const TWO: Hash = Hash::repeat_byte(0x02);
	const THREE: Hash = Hash::repeat_byte(0x03);
	const FOUR: Hash = Hash::repeat_byte(0x04);
	const ERROR_PATH: Hash = Hash::repeat_byte(0xFF);

	fn default_header() -> Header {
		Header {
			parent_hash: Hash::zero(),
			number: 100500,
			state_root: Hash::zero(),
			extrinsics_root: Hash::zero(),
			digest: Default::default(),
		}
	}

	impl Default for TestClient {
		fn default() -> Self {
			Self {
				blocks: maplit::btreemap! {
					ONE => 1,
					TWO => 2,
					THREE => 3,
					FOUR => 4,
				},
				finalized_blocks: maplit::btreemap! {
					1 => ONE,
					3 => THREE,
				},
				headers: maplit::btreemap! {
					TWO => Header {
						parent_hash: ONE,
						number: 2,
						..default_header()
					},
					THREE => Header {
						parent_hash: TWO,
						number: 3,
						..default_header()
					},
					FOUR => Header {
						parent_hash: THREE,
						number: 4,
						..default_header()
					},
					ERROR_PATH => Header {
						..default_header()
					}
				}
			}
		}
	}

	fn last_key_value<K: Clone, V: Clone>(map: &BTreeMap<K, V>) -> (K, V) {
		assert!(!map.is_empty());
		map.iter()
			.last()
			.map(|(k, v)| (k.clone(), v.clone()))
			.unwrap()
	}

	impl HeaderBackend<Block> for TestClient {
		fn info(&self) -> BlockInfo<Block> {
			let genesis_hash = self.blocks.iter().next().map(|(h, _)| *h).unwrap();
			let (best_hash, best_number) = last_key_value(&self.blocks);
			let (finalized_number, finalized_hash) = last_key_value(&self.finalized_blocks);

			BlockInfo {
				best_hash,
				best_number,
				genesis_hash,
				finalized_hash,
				finalized_number,
				number_leaves: 0,
			}
		}
		fn number(&self, hash: Hash) -> sp_blockchain::Result<Option<BlockNumber>> {
			Ok(self.blocks.get(&hash).copied())
		}
		fn hash(&self, number: BlockNumber) -> sp_blockchain::Result<Option<Hash>> {
			Ok(self.finalized_blocks.get(&number).copied())
		}
		fn header(&self, id: BlockId) -> sp_blockchain::Result<Option<Header>> {
			match id {
				// for error path testing
				BlockId::Hash(hash) if hash.is_zero()  => {
					Err(sp_blockchain::Error::Backend("Zero hashes are illegal!".into()))
				}
				BlockId::Hash(hash) => {
					Ok(self.headers.get(&hash).cloned())
				}
				_ => unreachable!(),
			}
		}
		fn status(&self, _id: BlockId) -> sp_blockchain::Result<sp_blockchain::BlockStatus> {
			unimplemented!()
		}
	}

	fn test_harness(
		test: impl FnOnce(Arc<TestClient>, TestSubsystemContextHandle<ChainApiMessage>)
			-> BoxFuture<'static, ()>,
	) {
		let (ctx, ctx_handle) = make_subsystem_context(TaskExecutor::new());
		let client = Arc::new(TestClient::default());

		let subsystem = ChainApiSubsystem::new(client.clone(), Metrics(None));
		let chain_api_task = run(ctx, subsystem).map(|x| x.unwrap());
		let test_task = test(client, ctx_handle);

		futures::executor::block_on(future::join(chain_api_task, test_task));
	}

	#[test]
	fn request_block_number() {
		test_harness(|client, mut sender| {
			async move {
				let zero = Hash::zero();
				let test_cases = [
					(TWO, client.number(TWO).unwrap()),
					(zero, client.number(zero).unwrap()), // not here
				];
				for (hash, expected) in &test_cases {
					let (tx, rx) = oneshot::channel();

					sender.send(FromOverseer::Communication {
						msg: ChainApiMessage::BlockNumber(*hash, tx),
					}).await;

					assert_eq!(rx.await.unwrap().unwrap(), *expected);
				}

				sender.send(FromOverseer::Signal(OverseerSignal::Conclude)).await;
			}.boxed()
		})
	}

	#[test]
	fn request_block_header() {
		test_harness(|client, mut sender| {
			async move {
				const NOT_HERE: Hash = Hash::repeat_byte(0x5);
				let test_cases = [
					(TWO, client.header(BlockId::Hash(TWO)).unwrap()),
					(NOT_HERE, client.header(BlockId::Hash(NOT_HERE)).unwrap()),
				];
				for (hash, expected) in &test_cases {
					let (tx, rx) = oneshot::channel();

					sender.send(FromOverseer::Communication {
						msg: ChainApiMessage::BlockHeader(*hash, tx),
					}).await;

					assert_eq!(rx.await.unwrap().unwrap(), *expected);
				}

				sender.send(FromOverseer::Signal(OverseerSignal::Conclude)).await;
			}.boxed()
		})
	}

	#[test]
	fn request_finalized_hash() {
		test_harness(|client, mut sender| {
			async move {
				let test_cases = [
					(1, client.hash(1).unwrap()), // not here
					(2, client.hash(2).unwrap()),
				];
				for (number, expected) in &test_cases {
					let (tx, rx) = oneshot::channel();

					sender.send(FromOverseer::Communication {
						msg: ChainApiMessage::FinalizedBlockHash(*number, tx),
					}).await;

					assert_eq!(rx.await.unwrap().unwrap(), *expected);
				}

				sender.send(FromOverseer::Signal(OverseerSignal::Conclude)).await;
			}.boxed()
		})
	}

	#[test]
	fn request_last_finalized_number() {
		test_harness(|client, mut sender| {
			async move {
				let (tx, rx) = oneshot::channel();

				let expected = client.info().finalized_number;
				sender.send(FromOverseer::Communication {
					msg: ChainApiMessage::FinalizedBlockNumber(tx),
				}).await;

				assert_eq!(rx.await.unwrap().unwrap(), expected);

				sender.send(FromOverseer::Signal(OverseerSignal::Conclude)).await;
			}.boxed()
		})
	}

	#[test]
	fn request_ancestors() {
		test_harness(|_client, mut sender| {
			async move {
				let (tx, rx) = oneshot::channel();
				sender.send(FromOverseer::Communication {
					msg: ChainApiMessage::Ancestors { hash: THREE, k: 4, response_channel: tx },
				}).await;
				assert_eq!(rx.await.unwrap().unwrap(), vec![TWO, ONE]);

				let (tx, rx) = oneshot::channel();
				sender.send(FromOverseer::Communication {
					msg: ChainApiMessage::Ancestors { hash: TWO, k: 1, response_channel: tx },
				}).await;
				assert_eq!(rx.await.unwrap().unwrap(), vec![ONE]);

				let (tx, rx) = oneshot::channel();
				sender.send(FromOverseer::Communication {
					msg: ChainApiMessage::Ancestors { hash: ERROR_PATH, k: 2, response_channel: tx },
				}).await;
				assert!(rx.await.unwrap().is_err());

				sender.send(FromOverseer::Signal(OverseerSignal::Conclude)).await;
			}.boxed()
		})
	}
}<|MERGE_RESOLUTION|>--- conflicted
+++ resolved
@@ -120,12 +120,9 @@
 					let _ = response_channel.send(Ok(result));
 				},
 				ChainApiMessage::Ancestors { hash, k, response_channel } => {
-<<<<<<< HEAD
 					let _timer = subsystem.metrics.time_ancestors();
-
-=======
 					tracing::span!(tracing::Level::TRACE, "ChainApiMessage::Ancestors", subsystem=LOG_TARGET, hash=%hash, k=k);
->>>>>>> f7ea3d07
+
 					let mut hash = hash;
 
 					let next_parent = core::iter::from_fn(|| {
