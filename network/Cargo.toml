--- conflicted
+++ resolved
@@ -20,15 +20,10 @@
 futures = "0.3.1"
 log = "0.4.8"
 exit-future = "0.2.0"
-<<<<<<< HEAD
-sc-client = { git = "https://github.com/paritytech/substrate", branch = "bkchr-propose-with-proof" }
-sp-blockchain = { git = "https://github.com/paritytech/substrate", branch = "bkchr-propose-with-proof" }
-sp-api = { git = "https://github.com/paritytech/substrate", branch = "bkchr-propose-with-proof" }
-=======
 sc-client = { git = "https://github.com/paritytech/substrate", branch = "polkadot-master" }
 sp-blockchain = { git = "https://github.com/paritytech/substrate", branch = "polkadot-master" }
+sp-api = { git = "https://github.com/paritytech/substrate", branch = "polkadot-master" }
 wasm-timer = "0.2.4"
->>>>>>> f570356d
 
 [dev-dependencies]
 sp-keyring = { git = "https://github.com/paritytech/substrate", branch = "bkchr-propose-with-proof" }
