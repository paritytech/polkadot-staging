--- conflicted
+++ resolved
@@ -26,12 +26,7 @@
 	Id as ParaId, Collation, Extrinsic, OutgoingMessage, UpwardMessage
 }};
 use runtime_primitives::traits::ProvideRuntimeApi;
-<<<<<<< HEAD
-use parachain::{wasm_executor::{self, ExternalitiesError}, MessageRef};
-=======
 use parachain::{wasm_executor::{self, ExternalitiesError}, MessageRef, UpwardMessageRef};
-use error_chain::bail;
->>>>>>> 89a7d8dc
 
 use futures::prelude::*;
 use log::debug;
@@ -169,6 +164,9 @@
 	/// Block data is too big
 	#[display(fmt = "Block data is too big (maximum allowed size: {}, actual size: {})", size, max_size)]
 	BlockDataTooBig { size: u64, max_size: u64 },
+	/// Parachain validation produced wrong relay-chain messages
+	#[display(fmt = "Parachain validation produced wrong relay-chain messages (expected: {:?}, got {:?})", expected, got)]
+	UpwardMessagesInvalid { expected: Vec<UpwardMessage>, got: Vec<UpwardMessage> },
 }
 
 impl std::error::Error for Error {
@@ -177,10 +175,6 @@
 			Error::Client(ref err) => Some(err),
 			Error::WasmValidation(ref err) => Some(err),
 			_ => None,
-		}
-		UpwardMessagesInvalid(expected: Vec<UpwardMessage>, got: Vec<UpwardMessage>) {
-			description("Parachain validation produced wrong relay-chain messages."),
-			display("Parachain validation produced wrong relay-chain messages (expected: {:?}, got {:?})", expected, got),
 		}
 	}
 }
