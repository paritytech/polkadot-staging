--- conflicted
+++ resolved
@@ -541,13 +541,8 @@
 		}
 	}
 
-<<<<<<< HEAD
-	/// Mutate `self` so that it is suffixed with `suffix`. The correct normalised form is returned,
+	/// Mutate `self` so that it is suffixed with `suffix`. The correct normalized form is returned,
 	/// removing any internal [Non-Parent, `Parent`]  combinations.
-=======
-	/// Mutate `self` so that it is suffixed with `prefix`. The correct normalized form is returned, removing any
-	/// internal `Parent`s.
->>>>>>> 783a56fe
 	///
 	/// Does not modify `self` and returns `Err` with `suffix` in case of overflow.
 	///
@@ -573,13 +568,8 @@
 		}
 	}
 
-<<<<<<< HEAD
-	/// Mutate `self` so that it is prefixed with `prefix`. The correct normalised form is returned,
+	/// Mutate `self` so that it is prefixed with `prefix`. The correct normalized form is returned,
 	/// removing any internal [Non-Parent, `Parent`] combinations.
-=======
-	/// Mutate `self` so that it is prefixed with `prefix`. The correct normalized form is returned, removing any
-	/// internal `Parent`s.
->>>>>>> 783a56fe
 	///
 	/// Does not modify `self` and returns `Err` with `prefix` in case of overflow.
 	///
