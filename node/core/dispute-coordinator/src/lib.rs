// Copyright 2020 Parity Technologies (UK) Ltd.
// This file is part of Polkadot.

// Polkadot is free software: you can redistribute it and/or modify
// it under the terms of the GNU General Public License as published by
// the Free Software Foundation, either version 3 of the License, or
// (at your option) any later version.

// Polkadot is distributed in the hope that it will be useful,
// but WITHOUT ANY WARRANTY; without even the implied warranty of
// MERCHANTABILITY or FITNESS FOR A PARTICULAR PURPOSE.  See the
// GNU General Public License for more details.

// You should have received a copy of the GNU General Public License
// along with Polkadot.  If not, see <http://www.gnu.org/licenses/>.

//! Implements the dispute coordinator subsystem.
//!
//! This is the central subsystem of the node-side components which participate in disputes.
//! This subsystem wraps a database which tracks all statements observed by all validators over some window of sessions.
//! Votes older than this session window are pruned.
//!
//! This subsystem will be the point which produce dispute votes, either positive or negative, based on locally-observed
//! validation results as well as a sink for votes received by other subsystems. When importing a dispute vote from
//! another node, this will trigger the dispute participation subsystem to recover and validate the block and call
//! back to this subsystem.

use std::collections::HashSet;
use std::sync::Arc;
use std::time::{SystemTime, UNIX_EPOCH};

use polkadot_node_primitives::{CandidateVotes, DISPUTE_WINDOW, DisputeMessage, SignedDisputeStatement, DisputeMessageCheckError};
use polkadot_node_subsystem::{
	overseer, SubsystemContext, FromOverseer, OverseerSignal, SpawnedSubsystem, SubsystemError,
	errors::{ChainApiError, RuntimeApiError},
	messages::{
		ChainApiMessage, DisputeCoordinatorMessage, DisputeDistributionMessage,
		DisputeParticipationMessage, ImportStatementsResult
	}
};
use polkadot_node_subsystem_util::rolling_session_window::{
	RollingSessionWindow, SessionWindowUpdate,
};
use polkadot_primitives::v1::{
	BlockNumber, CandidateHash, CandidateReceipt, DisputeStatement, Hash,
	SessionIndex, SessionInfo, ValidatorIndex, ValidatorPair, ValidatorSignature
};

use futures::prelude::*;
use futures::channel::oneshot;
use kvdb::KeyValueDB;
use parity_scale_codec::{Encode, Decode, Error as CodecError};
use sc_keystore::LocalKeystore;

use db::v1::{RecentDisputes, DbBackend};
use backend::{Backend, OverlayedBackend};

mod db;
mod backend;

#[cfg(test)]
mod tests;

const LOG_TARGET: &str = "parachain::dispute-coordinator";

// The choice here is fairly arbitrary. But any dispute that concluded more than a few minutes ago
// is not worth considering anymore. Changing this value has little to no bearing on consensus,
// and really only affects the work that the node might do on startup during periods of many disputes.
const ACTIVE_DURATION_SECS: Timestamp = 180;

/// Timestamp based on the 1 Jan 1970 UNIX base, which is persistent across node restarts and OS reboots.
type Timestamp = u64;

struct State {
	keystore: Arc<LocalKeystore>,
	highest_session: Option<SessionIndex>,
	rolling_session_window: RollingSessionWindow,
}

/// Configuration for the dispute coordinator subsystem.
#[derive(Debug, Clone, Copy)]
pub struct Config {
	/// The data column in the store to use for dispute data.
	pub col_data: u32,
}

impl Config {
	fn column_config(&self) -> db::v1::ColumnConfiguration {
		db::v1::ColumnConfiguration { col_data: self.col_data }
	}
}

/// An implementation of the dispute coordinator subsystem.
pub struct DisputeCoordinatorSubsystem {
	config: Config,
	store: Arc<dyn KeyValueDB>,
	keystore: Arc<LocalKeystore>,
}

impl DisputeCoordinatorSubsystem {
	/// Create a new instance of the subsystem.
	pub fn new(
		store: Arc<dyn KeyValueDB>,
		config: Config,
		keystore: Arc<LocalKeystore>,
	) -> Self {
		DisputeCoordinatorSubsystem { store, config, keystore }
	}
}

impl<Context> overseer::Subsystem<Context, SubsystemError> for DisputeCoordinatorSubsystem
where
	Context: SubsystemContext<Message = DisputeCoordinatorMessage>,
	Context: overseer::SubsystemContext<Message = DisputeCoordinatorMessage>,
{
	fn start(self, ctx: Context) -> SpawnedSubsystem {
		let backend = DbBackend::new(self.store.clone(), self.config.column_config());
		let future = run(self, ctx, backend, Box::new(SystemClock))
			.map(|_| Ok(()))
			.boxed();

		SpawnedSubsystem {
			name: "dispute-coordinator-subsystem",
			future,
		}
	}
}

trait Clock: Send + Sync {
	fn now(&self) -> Timestamp;
}

struct SystemClock;

impl Clock for SystemClock {
	fn now(&self) -> Timestamp {
		// `SystemTime` is notoriously non-monotonic, so our timers might not work
		// exactly as expected.
		//
		// Regardless, disputes are considered active based on an order of minutes,
		// so a few seconds of slippage in either direction shouldn't affect the
		// amount of work the node is doing significantly.
		match SystemTime::now().duration_since(UNIX_EPOCH) {
			Ok(d) => d.as_secs(),
			Err(e) => {
				tracing::warn!(
					target: LOG_TARGET,
					err = ?e,
					"Current time is before unix epoch. Validation will not work correctly."
				);

				0
			}
		}
	}
}

#[derive(Debug, thiserror::Error)]
#[allow(missing_docs)]
pub enum Error {
	#[error(transparent)]
	RuntimeApi(#[from] RuntimeApiError),

	#[error(transparent)]
	ChainApi(#[from] ChainApiError),

	#[error(transparent)]
	Io(#[from] std::io::Error),

	#[error(transparent)]
	Oneshot(#[from] oneshot::Canceled),

	#[error("Oneshot send failed")]
	OneshotSend,

	#[error(transparent)]
	Subsystem(#[from] SubsystemError),

	#[error(transparent)]
	Codec(#[from] CodecError),
}

impl From<db::v1::Error> for Error {
	fn from(err: db::v1::Error) -> Self {
		match err {
			db::v1::Error::Io(io) => Self::Io(io),
			db::v1::Error::Codec(e) => Self::Codec(e),
		}
	}
}

impl Error {
	fn trace(&self) {
		match self {
			// don't spam the log with spurious errors
			Self::RuntimeApi(_) |
			Self::Oneshot(_) => tracing::debug!(target: LOG_TARGET, err = ?self),
			// it's worth reporting otherwise
			_ => tracing::warn!(target: LOG_TARGET, err = ?self),
		}
	}
}

/// The status of dispute. This is a state machine which can be altered by the
/// helper methods.
#[derive(Debug, Clone, Copy, Encode, Decode, PartialEq)]
pub enum DisputeStatus {
	/// The dispute is active and unconcluded.
	#[codec(index = 0)]
	Active,
	/// The dispute has been concluded in favor of the candidate
	/// since the given timestamp.
	#[codec(index = 1)]
	ConcludedFor(Timestamp),
	/// The dispute has been concluded agains the candidate
	/// since the given timestamp.
	///
	/// This takes precedence over `ConcludedFor` in the case that
	/// both are true, which is impossible unless a large amount of
	/// validators are participating on both sides.
	#[codec(index = 2)]
	ConcludedAgainst(Timestamp),
}

impl DisputeStatus {
	/// Initialize the status to the active state.
	pub fn active() -> DisputeStatus {
		DisputeStatus::Active
	}

	/// Transition the status to a new status after observing the dispute has concluded for the candidate.
	/// This may be a no-op if the status was already concluded.
	pub fn concluded_for(self, now: Timestamp) -> DisputeStatus {
		match self {
			DisputeStatus::Active => DisputeStatus::ConcludedFor(now),
			DisputeStatus::ConcludedFor(at) => DisputeStatus::ConcludedFor(std::cmp::min(at, now)),
			against => against,
		}
	}

	/// Transition the status to a new status after observing the dispute has concluded against the candidate.
	/// This may be a no-op if the status was already concluded.
	pub fn concluded_against(self, now: Timestamp) -> DisputeStatus {
		match self {
			DisputeStatus::Active => DisputeStatus::ConcludedAgainst(now),
			DisputeStatus::ConcludedFor(at) => DisputeStatus::ConcludedAgainst(std::cmp::min(at, now)),
			DisputeStatus::ConcludedAgainst(at) => DisputeStatus::ConcludedAgainst(std::cmp::min(at, now)),
		}
	}

	/// Whether the disputed candidate is possibly invalid.
	pub fn is_possibly_invalid(&self) -> bool {
		match self {
			DisputeStatus::Active | DisputeStatus::ConcludedAgainst(_) => true,
			DisputeStatus::ConcludedFor(_) => false,
		}
	}

	/// Yields the timestamp this dispute concluded at, if any.
	pub fn concluded_at(&self) -> Option<Timestamp> {
		match self {
			DisputeStatus::Active => None,
			DisputeStatus::ConcludedFor(at) | DisputeStatus::ConcludedAgainst(at) => Some(*at),
		}
	}
}

async fn run<B, Context>(
	subsystem: DisputeCoordinatorSubsystem,
	mut ctx: Context,
	mut backend: B,
	clock: Box<dyn Clock>,
)
where
	Context: overseer::SubsystemContext<Message = DisputeCoordinatorMessage>,
	Context: SubsystemContext<Message = DisputeCoordinatorMessage>,
	B: Backend,
{
	loop {
		let res = run_iteration(&mut ctx, &subsystem, &mut backend, &*clock).await;
		match res {
			Err(e) => {
				e.trace();

				if let Error::Subsystem(SubsystemError::Context(_)) = e {
					break;
				}
			}
			Ok(()) => {
				tracing::info!(target: LOG_TARGET, "received `Conclude` signal, exiting");
				break;
			}
		}
	}
}

// Run the subsystem until an error is encountered or a `conclude` signal is received.
// Most errors are non-fatal and should lead to another call to this function.
//
// A return value of `Ok` indicates that an exit should be made, while non-fatal errors
// lead to another call to this function.
async fn run_iteration<B, Context>(
	ctx: &mut Context,
	subsystem: &DisputeCoordinatorSubsystem,
	backend: &mut B,
	clock: &dyn Clock,
) -> Result<(), Error>
where
	Context: overseer::SubsystemContext<Message = DisputeCoordinatorMessage>,
	Context: SubsystemContext<Message = DisputeCoordinatorMessage>,
	B: Backend,
{
	let mut state = State {
		keystore: subsystem.keystore.clone(),
		highest_session: None,
		rolling_session_window: RollingSessionWindow::new(DISPUTE_WINDOW),
	};

	loop {
		let mut overlay_db = OverlayedBackend::new(backend);
		match ctx.recv().await? {
			FromOverseer::Signal(OverseerSignal::Conclude) => {
				return Ok(())
			}
			FromOverseer::Signal(OverseerSignal::ActiveLeaves(update)) => {
				handle_new_activations(
					ctx,
					&mut overlay_db,
					&mut state,
					update.activated.into_iter().map(|a| a.hash),
				).await?
			}
			FromOverseer::Signal(OverseerSignal::BlockFinalized(_, _)) => {},
			FromOverseer::Communication { msg } => {
				handle_incoming(
					ctx,
					&mut overlay_db,
					&mut state,
					msg,
					clock.now(),
				).await?
			}
		}

		if !overlay_db.is_empty() {
			let ops = overlay_db.into_write_ops();
			backend.write(ops)?;
		}
	}
}

async fn handle_new_activations(
	ctx: &mut (impl SubsystemContext<Message = DisputeCoordinatorMessage> + overseer::SubsystemContext<Message = DisputeCoordinatorMessage>),
	overlay_db: &mut OverlayedBackend<'_, impl Backend>,
	state: &mut State,
	new_activations: impl IntoIterator<Item = Hash>,
) -> Result<(), Error> {
	for new_leaf in new_activations {
		let block_header = {
			let (tx, rx) = oneshot::channel();

			ctx.send_message(
				ChainApiMessage::BlockHeader(new_leaf, tx)
			).await;

			match rx.await?? {
				None => continue,
				Some(header) => header,
			}
		};

		match state.rolling_session_window.cache_session_info_for_head(
			ctx,
			new_leaf,
			&block_header,
		).await {
			Err(e) => {
				tracing::warn!(
					target: LOG_TARGET,
					err = ?e,
					"Failed to update session cache for disputes",
				);

				continue
			}
			Ok(SessionWindowUpdate::Initialized { window_end, .. })
				| Ok(SessionWindowUpdate::Advanced { new_window_end: window_end, .. })
			=> {
				let session = window_end;
				if state.highest_session.map_or(true, |s| s < session) {
					tracing::trace!(
						target: LOG_TARGET,
						session,
						"Observed new session. Pruning",
					);

					state.highest_session = Some(session);

					db::v1::note_current_session(overlay_db, session)?;
				}
			}
			_ => {}
		}
	}

	Ok(())
}

async fn handle_incoming(
	ctx: &mut impl SubsystemContext,
	overlay_db: &mut OverlayedBackend<'_, impl Backend>,
	state: &mut State,
	message: DisputeCoordinatorMessage,
	now: Timestamp,
) -> Result<(), Error> {
	match message {
		DisputeCoordinatorMessage::ImportStatements {
			candidate_hash,
			candidate_receipt,
			session,
			statements,
			pending_confirmation,
		} => {
			handle_import_statements(
				ctx,
				overlay_db,
				state,
				candidate_hash,
				candidate_receipt,
				session,
				statements,
				now,
				pending_confirmation,
			).await?;
		}
		DisputeCoordinatorMessage::RecentDisputes(rx) => {
			let recent_disputes = overlay_db.load_recent_disputes()?.unwrap_or_default();
			let _ = rx.send(recent_disputes.keys().cloned().collect());
		}
		DisputeCoordinatorMessage::ActiveDisputes(rx) => {
			let recent_disputes = overlay_db.load_recent_disputes()?.unwrap_or_default();
			let _ = rx.send(collect_active(recent_disputes, now));
		}
		DisputeCoordinatorMessage::QueryCandidateVotes(
			query,
			rx
		) => {
<<<<<<< HEAD
			let candidate_votes = overlay_db.load_candidate_votes(
				session,
				&candidate_hash,
			)?;

			let _ = rx.send(candidate_votes.map(Into::into));
=======
			let mut query_output = Vec::new();
			for (session_index, candidate_hash) in query.into_iter() {
				if let Some(v) = db::v1::load_candidate_votes(
					store,
					&config.column_config(),
					session_index,
					&candidate_hash,
				)? {
					query_output.push((session_index, candidate_hash, v.into()));
				} else {
					tracing::debug!(
						target: LOG_TARGET,
						session_index,
						"No votes found for candidate",
					);
				}
			}
			let _ = rx.send(query_output);
>>>>>>> 6d7f7cc4
		}
		DisputeCoordinatorMessage::IssueLocalStatement(
			session,
			candidate_hash,
			candidate_receipt,
			valid,
		) => {
			issue_local_statement(
				ctx,
				state,
				overlay_db,
				candidate_hash,
				candidate_receipt,
				session,
				valid,
				now,
			).await?;
		}
		DisputeCoordinatorMessage::DetermineUndisputedChain {
			base_number,
			block_descriptions,
			tx,
		} => {
			let undisputed_chain = determine_undisputed_chain(
				overlay_db,
				base_number,
				block_descriptions
			)?;

			let _ = tx.send(undisputed_chain);
		}
	}

	Ok(())
}

fn collect_active(recent_disputes: RecentDisputes, now: Timestamp) -> Vec<(SessionIndex, CandidateHash)> {
	recent_disputes.iter().filter_map(|(disputed, status)|
		status.concluded_at().filter(|at| at + ACTIVE_DURATION_SECS < now).map_or(
			Some(*disputed),
			|_| None,
		)
	).collect()
}

fn insert_into_statement_vec<T>(
	vec: &mut Vec<(T, ValidatorIndex, ValidatorSignature)>,
	tag: T,
	val_index: ValidatorIndex,
	val_signature: ValidatorSignature,
) {
	let pos = match vec.binary_search_by_key(&val_index, |x| x.1) {
		Ok(_) => return, // no duplicates needed.
		Err(p) => p,
	};

	vec.insert(pos, (tag, val_index, val_signature));
}

async fn handle_import_statements(
	ctx: &mut impl SubsystemContext,
	overlay_db: &mut OverlayedBackend<'_, impl Backend>,
	state: &mut State,
	candidate_hash: CandidateHash,
	candidate_receipt: CandidateReceipt,
	session: SessionIndex,
	statements: Vec<(SignedDisputeStatement, ValidatorIndex)>,
	now: Timestamp,
	pending_confirmation: oneshot::Sender<ImportStatementsResult>,
) -> Result<(), Error> {
	if state.highest_session.map_or(true, |h| session + DISPUTE_WINDOW < h) {

		// It is not valid to participate in an ancient dispute (spam?).
		pending_confirmation.send(ImportStatementsResult::InvalidImport).map_err(|_| Error::OneshotSend)?;

		return Ok(());
	}

	let validators = match state.rolling_session_window.session_info(session) {
		None => {
			tracing::warn!(
				target: LOG_TARGET,
				session,
				"Missing info for session which has an active dispute",
			);

			return Ok(())
		}
		Some(info) => info.validators.clone(),
	};

	let n_validators = validators.len();

	let supermajority_threshold = polkadot_primitives::v1::supermajority_threshold(n_validators);

	let mut votes = overlay_db.load_candidate_votes(session, &candidate_hash)?
		.map(CandidateVotes::from)
		.unwrap_or_else(|| CandidateVotes {
			candidate_receipt: candidate_receipt.clone(),
			valid: Vec::new(),
			invalid: Vec::new(),
		});

	// Update candidate votes.
	for (statement, val_index) in statements {
		if validators.get(val_index.0 as usize)
			.map_or(true, |v| v != statement.validator_public())
		{
			tracing::debug!(
				target: LOG_TARGET,
				?val_index,
				session,
				claimed_key = ?statement.validator_public(),
				"Validator index doesn't match claimed key",
			);

			continue
		}

		match statement.statement().clone() {
			DisputeStatement::Valid(valid_kind) => {
				insert_into_statement_vec(
					&mut votes.valid,
					valid_kind,
					val_index,
					statement.validator_signature().clone(),
				);
			}
			DisputeStatement::Invalid(invalid_kind) => {
				insert_into_statement_vec(
					&mut votes.invalid,
					invalid_kind,
					val_index,
					statement.validator_signature().clone(),
				);
			}
		}
	}

	// Check if newly disputed.
	let is_disputed = !votes.valid.is_empty() && !votes.invalid.is_empty();
	let concluded_valid = votes.valid.len() >= supermajority_threshold;
	let concluded_invalid = votes.invalid.len() >= supermajority_threshold;

	let mut recent_disputes = overlay_db.load_recent_disputes()?.unwrap_or_default();

	let prev_status = recent_disputes.get(&(session, candidate_hash)).map(|x| x.clone());

	let status = if is_disputed {
		let status = recent_disputes
			.entry((session, candidate_hash))
			.or_insert(DisputeStatus::active());

		// Note: concluded-invalid overwrites concluded-valid,
		// so we do this check first. Dispute state machine is
		// non-commutative.
		if concluded_valid {
			*status = status.concluded_for(now);
		}

		if concluded_invalid {
			*status = status.concluded_against(now);
		}

		Some(*status)
	} else {
		None
	};

	if status != prev_status {
		// This branch is only hit when the candidate is freshly disputed -
		// status was previously `None`, and now is not.
		if prev_status.is_none() {
			// No matter what, if the dispute is new, we participate.
			//
			// We also block the coordinator while awaiting our determination
			// of whether the vote is available.
			let (report_availability, receive_availability) = oneshot::channel();
			ctx.send_message(DisputeParticipationMessage::Participate {
				candidate_hash,
				candidate_receipt,
				session,
				n_validators: n_validators as u32,
				report_availability,
			}).await;

			if !receive_availability.await.map_err(Error::Oneshot)? {
				// If the data is not available, we disregard the dispute votes.
				// This is an indication that the dispute does not correspond to any included
				// candidate and that it should be ignored.
				//
				// We expect that if the candidate is truly disputed that the higher-level network
				// code will retry.
				pending_confirmation.send(ImportStatementsResult::InvalidImport)
					.map_err(|_| Error::OneshotSend)?;

				tracing::debug!(
					target: LOG_TARGET,
					"Recovering availability failed - invalid import."
				);
				return Ok(())
			}
		}

		// Only write when updated and vote is available.
		overlay_db.write_recent_disputes(recent_disputes);
	}

	overlay_db.write_candidate_votes(session, candidate_hash, votes.into());

	Ok(())
}

async fn issue_local_statement(
	ctx: &mut impl SubsystemContext,
	state: &mut State,
	overlay_db: &mut OverlayedBackend<'_, impl Backend>,
	candidate_hash: CandidateHash,
	candidate_receipt: CandidateReceipt,
	session: SessionIndex,
	valid: bool,
	now: Timestamp,
) -> Result<(), Error> {
	// Load session info.
	let info = match state.rolling_session_window.session_info(session) {
		None => {
			tracing::warn!(
				target: LOG_TARGET,
				session,
				"Missing info for session which has an active dispute",
			);

			return Ok(())
		}
		Some(info) => info,
	};

	let validators = info.validators.clone();

	let votes = overlay_db.load_candidate_votes(session, &candidate_hash)?
		.map(CandidateVotes::from)
		.unwrap_or_else(|| CandidateVotes {
			candidate_receipt: candidate_receipt.clone(),
			valid: Vec::new(),
			invalid: Vec::new(),
		});

	// Sign a statement for each validator index we control which has
	// not already voted. This should generally be maximum 1 statement.
	let voted_indices = votes.voted_indices();
	let mut statements = Vec::new();

	let voted_indices: HashSet<_> = voted_indices.into_iter().collect();
	for (index, validator) in validators.iter().enumerate() {
		let index = ValidatorIndex(index as _);
		if voted_indices.contains(&index) { continue }
		if state.keystore.key_pair::<ValidatorPair>(validator).ok().flatten().is_none() {
			continue
		}

		let keystore = state.keystore.clone() as Arc<_>;
		let res = SignedDisputeStatement::sign_explicit(
			&keystore,
			valid,
			candidate_hash,
			session,
			validator.clone(),
		).await;

		match res {
			Ok(Some(signed_dispute_statement)) => {
				statements.push((signed_dispute_statement, index));
			}
			Ok(None) => {}
			Err(e) => {
				tracing::error!(
					target: LOG_TARGET,
					err = ?e,
					"Encountered keystore error while signing dispute statement",
				);
			}
		}
	}

	// Get our message out:
	for (statement, index) in &statements {
		let dispute_message = match make_dispute_message(info, &votes, statement.clone(), *index) {
			Err(err) => {
				tracing::debug!(
					target: LOG_TARGET,
					?err,
					"Creating dispute message failed."
				);
				continue
			}
			Ok(dispute_message) => dispute_message,
		};

		ctx.send_message(DisputeDistributionMessage::SendDispute(dispute_message)).await;
	}


	// Do import
	if !statements.is_empty() {
		let (pending_confirmation, _rx) = oneshot::channel();
		handle_import_statements(
			ctx,
			overlay_db,
			state,
			candidate_hash,
			candidate_receipt,
			session,
			statements,
			now,
			pending_confirmation,
		).await?;
	}

	Ok(())
}

#[derive(Debug, thiserror::Error)]
enum MakeDisputeMessageError {
	#[error("There was no opposite vote available")]
	NoOppositeVote,
	#[error("Found vote had an invalid validator index that could not be found")]
	InvalidValidatorIndex,
	#[error("Statement found in votes had invalid signature.")]
	InvalidStoredStatement,
	#[error(transparent)]
	InvalidStatementCombination(DisputeMessageCheckError),
}

fn make_dispute_message(
	info: &SessionInfo,
	votes: &CandidateVotes,
	our_vote: SignedDisputeStatement,
	our_index: ValidatorIndex
) -> Result<DisputeMessage, MakeDisputeMessageError> {

	let validators = &info.validators;

	let (valid_statement, valid_index, invalid_statement, invalid_index) =
		if let DisputeStatement::Valid(_) = our_vote.statement() {
			let (statement_kind, validator_index, validator_signature)
				= votes.invalid.get(0).ok_or(MakeDisputeMessageError::NoOppositeVote)?.clone();
			let other_vote = SignedDisputeStatement::new_checked(
				DisputeStatement::Invalid(statement_kind),
				our_vote.candidate_hash().clone(),
				our_vote.session_index(),
				validators.get(validator_index.0 as usize).ok_or(MakeDisputeMessageError::InvalidValidatorIndex)?.clone(),
				validator_signature,
			).map_err(|()| MakeDisputeMessageError::InvalidStoredStatement)?;
			(our_vote, our_index, other_vote, validator_index)
	} else {
		let (statement_kind, validator_index, validator_signature)
			= votes.valid.get(0).ok_or(MakeDisputeMessageError::NoOppositeVote)?.clone();
		let other_vote = SignedDisputeStatement::new_checked(
			DisputeStatement::Valid(statement_kind),
			our_vote.candidate_hash().clone(),
			our_vote.session_index(),
			validators.get(validator_index.0 as usize).ok_or(MakeDisputeMessageError::InvalidValidatorIndex)?.clone(),
			validator_signature,
		).map_err(|()| MakeDisputeMessageError::InvalidStoredStatement)?;
		(other_vote, validator_index, our_vote, our_index)
	};

	DisputeMessage::from_signed_statements(
		valid_statement, valid_index,
		invalid_statement, invalid_index,
		votes.candidate_receipt.clone(),
		info,
	).map_err(MakeDisputeMessageError::InvalidStatementCombination)
}

fn determine_undisputed_chain(
	overlay_db: &mut OverlayedBackend<'_, impl Backend>,
	base_number: BlockNumber,
	block_descriptions: Vec<(Hash, SessionIndex, Vec<CandidateHash>)>,
) -> Result<Option<(BlockNumber, Hash)>, Error> {
	let last = block_descriptions.last()

		.map(|e| (base_number + block_descriptions.len() as BlockNumber, e.0));

	// Fast path for no disputes.
	let recent_disputes = match overlay_db.load_recent_disputes()? {
		None => return Ok(last),
		Some(a) if a.is_empty() => return Ok(last),
		Some(a) => a,
	};

	let is_possibly_invalid = |session, candidate_hash| {
		recent_disputes.get(&(session, candidate_hash)).map_or(
			false,
			|status| status.is_possibly_invalid(),
		)
	};

	for (i, (_, session, candidates)) in block_descriptions.iter().enumerate() {
		if candidates.iter().any(|c| is_possibly_invalid(*session, *c)) {
			if i == 0 {
				return Ok(None);
			} else {
				return Ok(Some((
					base_number + i as BlockNumber,
					block_descriptions[i - 1].0,
				)));
			}
		}
	}

	Ok(last)
}<|MERGE_RESOLUTION|>--- conflicted
+++ resolved
@@ -445,14 +445,6 @@
 			query,
 			rx
 		) => {
-<<<<<<< HEAD
-			let candidate_votes = overlay_db.load_candidate_votes(
-				session,
-				&candidate_hash,
-			)?;
-
-			let _ = rx.send(candidate_votes.map(Into::into));
-=======
 			let mut query_output = Vec::new();
 			for (session_index, candidate_hash) in query.into_iter() {
 				if let Some(v) = db::v1::load_candidate_votes(
@@ -471,7 +463,6 @@
 				}
 			}
 			let _ = rx.send(query_output);
->>>>>>> 6d7f7cc4
 		}
 		DisputeCoordinatorMessage::IssueLocalStatement(
 			session,
