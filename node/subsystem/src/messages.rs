// Copyright 2017-2020 Parity Technologies (UK) Ltd.
// This file is part of Polkadot.

// Polkadot is free software: you can redistribute it and/or modify
// it under the terms of the GNU General Public License as published by
// the Free Software Foundation, either version 3 of the License, or
// (at your option) any later version.

// Polkadot is distributed in the hope that it will be useful,
// but WITHOUT ANY WARRANTY; without even the implied warranty of
// MERCHANTABILITY or FITNESS FOR A PARTICULAR PURPOSE.  See the
// GNU General Public License for more details.

// You should have received a copy of the GNU General Public License
// along with Polkadot.  If not, see <http://www.gnu.org/licenses/>.

//! Message types for the overseer and subsystems.
//!
//! These messages are intended to define the protocol by which different subsystems communicate with each
//! other and signals that they receive from an overseer to coordinate their work.
//! This is intended for use with the `polkadot-overseer` crate.
//!
//! Subsystems' APIs are defined separately from their implementation, leading to easier mocking.

use futures::channel::{mpsc, oneshot};
use thiserror::Error;
use polkadot_node_network_protocol::{
	v1 as protocol_v1, NetworkBridgeEvent, ReputationChange, PeerId,
};
use polkadot_node_primitives::{
	CollationGenerationConfig, MisbehaviorReport, SignedFullStatement, ValidationResult,
};
use polkadot_primitives::v1::{
	AuthorityDiscoveryId, AvailableData, BackedCandidate, BlockNumber, SessionInfo,
	Header as BlockHeader, CandidateDescriptor, CandidateEvent, CandidateReceipt,
	CollatorId, CommittedCandidateReceipt, CoreState, ErasureChunk,
	GroupRotationInfo, Hash, Id as ParaId, OccupiedCoreAssumption,
	PersistedValidationData, PoV, SessionIndex, SignedAvailabilityBitfield,
	ValidationCode, ValidatorId, ValidationData, CandidateHash,
	ValidatorIndex, ValidatorSignature, InboundDownwardMessage, InboundHrmpMessage,
};
use std::{sync::Arc, collections::btree_map::BTreeMap};

/// Subsystem messages where each message is always bound to a relay parent.
pub trait BoundToRelayParent {
	/// Returns the relay parent this message is bound to.
	fn relay_parent(&self) -> Hash;
}

/// Messages received by the Candidate Selection subsystem.
#[derive(Debug)]
pub enum CandidateSelectionMessage {
	/// A candidate collation can be fetched from a collator and should be considered for seconding.
	Collation(Hash, ParaId, CollatorId),
	/// We recommended a particular candidate to be seconded, but it was invalid; penalize the collator.
	/// The hash is the relay parent.
	Invalid(Hash, CandidateReceipt),
}

impl BoundToRelayParent for CandidateSelectionMessage {
	fn relay_parent(&self) -> Hash {
		match self {
			Self::Collation(hash, ..) => *hash,
			Self::Invalid(hash, _) => *hash,
		}
	}
}

impl Default for CandidateSelectionMessage {
	fn default() -> Self {
		CandidateSelectionMessage::Invalid(Default::default(), Default::default())
	}
}

/// Messages received by the Candidate Backing subsystem.
#[derive(Debug)]
pub enum CandidateBackingMessage {
	/// Requests a set of backable candidates that could be backed in a child of the given
	/// relay-parent, referenced by its hash.
	GetBackedCandidates(Hash, Vec<CandidateHash>, oneshot::Sender<Vec<BackedCandidate>>),
	/// Note that the Candidate Backing subsystem should second the given candidate in the context of the
	/// given relay-parent (ref. by hash). This candidate must be validated.
	Second(Hash, CandidateReceipt, PoV),
	/// Note a validator's statement about a particular candidate. Disagreements about validity must be escalated
	/// to a broader check by Misbehavior Arbitration. Agreements are simply tallied until a quorum is reached.
	Statement(Hash, SignedFullStatement),
}

impl BoundToRelayParent for CandidateBackingMessage {
	fn relay_parent(&self) -> Hash {
		match self {
<<<<<<< HEAD
			Self::GetBackedCandidates(hash, _, _) => Some(*hash),
			Self::Second(hash, _, _) => Some(*hash),
			Self::Statement(hash, _) => Some(*hash),
=======
			Self::GetBackedCandidates(hash, _) => *hash,
			Self::Second(hash, _, _) => *hash,
			Self::Statement(hash, _) => *hash,
>>>>>>> 5f51c63a
		}
	}
}

/// Blanket error for validation failing for internal reasons.
#[derive(Debug, Error)]
#[error("Validation failed with {0:?}")]
pub struct ValidationFailed(pub String);

/// Messages received by the Validation subsystem.
///
/// ## Validation Requests
///
/// Validation requests made to the subsystem should return an error only on internal error.
/// Otherwise, they should return either `Ok(ValidationResult::Valid(_))`
/// or `Ok(ValidationResult::Invalid)`.
#[derive(Debug)]
pub enum CandidateValidationMessage {
	/// Validate a candidate with provided parameters using relay-chain state.
	///
	/// This will implicitly attempt to gather the `PersistedValidationData` and `ValidationCode`
	/// from the runtime API of the chain, based on the `relay_parent`
	/// of the `CandidateDescriptor`.
	///
	/// This will also perform checking of validation outputs against the acceptance criteria.
	///
	/// If there is no state available which can provide this data or the core for
	/// the para is not free at the relay-parent, an error is returned.
	ValidateFromChainState(
		CandidateDescriptor,
		Arc<PoV>,
		oneshot::Sender<Result<ValidationResult, ValidationFailed>>,
	),
	/// Validate a candidate with provided, exhaustive parameters for validation.
	///
	/// Explicitly provide the `PersistedValidationData` and `ValidationCode` so this can do full
	/// validation without needing to access the state of the relay-chain.
	///
	/// This request doesn't involve acceptance criteria checking, therefore only useful for the
	/// cases where the validity of the candidate is established. This is the case for the typical
	/// use-case: secondary checkers would use this request relying on the full prior checks
	/// performed by the relay-chain.
	ValidateFromExhaustive(
		PersistedValidationData,
		ValidationCode,
		CandidateDescriptor,
		Arc<PoV>,
		oneshot::Sender<Result<ValidationResult, ValidationFailed>>,
	),
}

impl CandidateValidationMessage {
	/// If the current variant contains the relay parent hash, return it.
	pub fn relay_parent(&self) -> Option<Hash> {
		match self {
			Self::ValidateFromChainState(_, _, _) => None,
			Self::ValidateFromExhaustive(_, _, _, _, _) => None,
		}
	}
}


/// Messages received by the Collator Protocol subsystem.
#[derive(Debug)]
pub enum CollatorProtocolMessage {
	/// Signal to the collator protocol that it should connect to validators with the expectation
	/// of collating on the given para. This is only expected to be called once, early on, if at all,
	/// and only by the Collation Generation subsystem. As such, it will overwrite the value of
	/// the previous signal.
	///
	/// This should be sent before any `DistributeCollation` message.
	CollateOn(ParaId),
	/// Provide a collation to distribute to validators.
	DistributeCollation(CandidateReceipt, PoV),
	/// Fetch a collation under the given relay-parent for the given ParaId.
	FetchCollation(Hash, CollatorId, ParaId, oneshot::Sender<(CandidateReceipt, PoV)>),
	/// Report a collator as having provided an invalid collation. This should lead to disconnect
	/// and blacklist of the collator.
	ReportCollator(CollatorId),
	/// Note a collator as having provided a good collation.
	NoteGoodCollation(CollatorId),
	/// Get a network bridge update.
	NetworkBridgeUpdateV1(NetworkBridgeEvent<protocol_v1::CollatorProtocolMessage>),
}

impl CollatorProtocolMessage {
	/// If the current variant contains the relay parent hash, return it.
	pub fn relay_parent(&self) -> Option<Hash> {
		match self {
			Self::CollateOn(_) => None,
			Self::DistributeCollation(receipt, _) => Some(receipt.descriptor().relay_parent),
			Self::FetchCollation(relay_parent, _, _, _) => Some(*relay_parent),
			Self::ReportCollator(_) => None,
			Self::NoteGoodCollation(_) => None,
			Self::NetworkBridgeUpdateV1(_) => None,
		}
	}
}

/// Messages received by the network bridge subsystem.
#[derive(Debug)]
pub enum NetworkBridgeMessage {
	/// Report a peer for their actions.
	ReportPeer(PeerId, ReputationChange),

	/// Send a message to one or more peers on the validation peer-set.
	SendValidationMessage(Vec<PeerId>, protocol_v1::ValidationProtocol),

	/// Send a message to one or more peers on the collation peer-set.
	SendCollationMessage(Vec<PeerId>, protocol_v1::CollationProtocol),

	/// Connect to peers who represent the given `validator_ids`.
	///
	/// Also ask the network to stay connected to these peers at least
	/// until the request is revoked.
	/// This can be done by dropping the receiver.
	ConnectToValidators {
		/// Ids of the validators to connect to.
		validator_ids: Vec<AuthorityDiscoveryId>,
		/// Response sender by which the issuer can learn the `PeerId`s of
		/// the validators as they are connected.
		/// The response is sent immediately for already connected peers.
		connected: mpsc::Sender<(AuthorityDiscoveryId, PeerId)>,
	},
}

impl NetworkBridgeMessage {
	/// If the current variant contains the relay parent hash, return it.
	pub fn relay_parent(&self) -> Option<Hash> {
		match self {
			Self::ReportPeer(_, _) => None,
			Self::SendValidationMessage(_, _) => None,
			Self::SendCollationMessage(_, _) => None,
			Self::ConnectToValidators { .. } => None,
		}
	}
}

/// Availability Distribution Message.
#[derive(Debug)]
pub enum AvailabilityDistributionMessage {
	/// Event from the network bridge.
	NetworkBridgeUpdateV1(NetworkBridgeEvent<protocol_v1::AvailabilityDistributionMessage>),
}

impl AvailabilityDistributionMessage {
	/// If the current variant contains the relay parent hash, return it.
	pub fn relay_parent(&self) -> Option<Hash> {
		match self {
			Self::NetworkBridgeUpdateV1(_) => None,
		}
	}
}

/// Bitfield distribution message.
#[derive(Debug)]
pub enum BitfieldDistributionMessage {
	/// Distribute a bitfield via gossip to other validators.
	DistributeBitfield(Hash, SignedAvailabilityBitfield),

	/// Event from the network bridge.
	NetworkBridgeUpdateV1(NetworkBridgeEvent<protocol_v1::BitfieldDistributionMessage>),
}

impl BitfieldDistributionMessage {
	/// If the current variant contains the relay parent hash, return it.
	pub fn relay_parent(&self) -> Option<Hash> {
		match self {
			Self::DistributeBitfield(hash, _) => Some(*hash),
			Self::NetworkBridgeUpdateV1(_) => None,
		}
	}
}

/// Bitfield signing message.
///
/// Currently non-instantiable.
#[derive(Debug)]
pub enum BitfieldSigningMessage {}

impl BoundToRelayParent for BitfieldSigningMessage {
	fn relay_parent(&self) -> Hash {
		match *self {}
	}
}

/// Availability store subsystem message.
#[derive(Debug)]
pub enum AvailabilityStoreMessage {
	/// Query a `AvailableData` from the AV store.
	QueryAvailableData(CandidateHash, oneshot::Sender<Option<AvailableData>>),

	/// Query whether a `AvailableData` exists within the AV Store.
	///
	/// This is useful in cases when existence
	/// matters, but we don't want to necessarily pass around multiple
	/// megabytes of data to get a single bit of information.
	QueryDataAvailability(CandidateHash, oneshot::Sender<bool>),

	/// Query an `ErasureChunk` from the AV store by the candidate hash and validator index.
	QueryChunk(CandidateHash, ValidatorIndex, oneshot::Sender<Option<ErasureChunk>>),

	/// Query whether an `ErasureChunk` exists within the AV Store.
	///
	/// This is useful in cases like bitfield signing, when existence
	/// matters, but we don't want to necessarily pass around large
	/// quantities of data to get a single bit of information.
	QueryChunkAvailability(CandidateHash, ValidatorIndex, oneshot::Sender<bool>),

	/// Store an `ErasureChunk` in the AV store.
	///
	/// Return `Ok(())` if the store operation succeeded, `Err(())` if it failed.
	StoreChunk {
		/// A hash of the candidate this chunk belongs to.
		candidate_hash: CandidateHash,
		/// A relevant relay parent.
		relay_parent: Hash,
		/// The index of the validator this chunk belongs to.
		validator_index: ValidatorIndex,
		/// The chunk itself.
		chunk: ErasureChunk,
		/// Sending side of the channel to send result to.
		tx: oneshot::Sender<Result<(), ()>>,
	},

	/// Store a `AvailableData` in the AV store.
	/// If `ValidatorIndex` is present store corresponding chunk also.
	///
	/// Return `Ok(())` if the store operation succeeded, `Err(())` if it failed.
	StoreAvailableData(CandidateHash, Option<ValidatorIndex>, u32, AvailableData, oneshot::Sender<Result<(), ()>>),
}

impl AvailabilityStoreMessage {
	/// In fact, none of the AvailabilityStore messages assume a particular relay parent.
	pub fn relay_parent(&self) -> Option<Hash> {
		match self {
			_ => None,
		}
	}
}

/// A response channel for the result of a chain API request.
pub type ChainApiResponseChannel<T> = oneshot::Sender<Result<T, crate::errors::ChainApiError>>;

/// Chain API request subsystem message.
#[derive(Debug)]
pub enum ChainApiMessage {
	/// Request the block number by hash.
	/// Returns `None` if a block with the given hash is not present in the db.
	BlockNumber(Hash, ChainApiResponseChannel<Option<BlockNumber>>),
	/// Request the block header by hash.
	/// Returns `None` if a block with the given hash is not present in the db.
	BlockHeader(Hash, ChainApiResponseChannel<Option<BlockHeader>>),
	/// Request the finalized block hash by number.
	/// Returns `None` if a block with the given number is not present in the db.
	/// Note: the caller must ensure the block is finalized.
	FinalizedBlockHash(BlockNumber, ChainApiResponseChannel<Option<Hash>>),
	/// Request the last finalized block number.
	/// This request always succeeds.
	FinalizedBlockNumber(ChainApiResponseChannel<BlockNumber>),
	/// Request the `k` ancestors block hashes of a block with the given hash.
	/// The response channel may return a `Vec` of size up to `k`
	/// filled with ancestors hashes with the following order:
	/// `parent`, `grandparent`, ...
	Ancestors {
		/// The hash of the block in question.
		hash: Hash,
		/// The number of ancestors to request.
		k: usize,
		/// The response channel.
		response_channel: ChainApiResponseChannel<Vec<Hash>>,
	},
}

impl ChainApiMessage {
	/// If the current variant contains the relay parent hash, return it.
	pub fn relay_parent(&self) -> Option<Hash> {
		None
	}
}

/// A sender for the result of a runtime API request.
pub type RuntimeApiSender<T> = oneshot::Sender<Result<T, crate::errors::RuntimeApiError>>;

/// A request to the Runtime API subsystem.
#[derive(Debug)]
pub enum RuntimeApiRequest {
	/// Get the current validator set.
	Validators(RuntimeApiSender<Vec<ValidatorId>>),
	/// Get the validator groups and group rotation info.
	ValidatorGroups(RuntimeApiSender<(Vec<Vec<ValidatorIndex>>, GroupRotationInfo)>),
	/// Get information on all availability cores.
	AvailabilityCores(RuntimeApiSender<Vec<CoreState>>),
	/// Get the persisted validation data for a particular para, taking the given
	/// `OccupiedCoreAssumption`, which will inform on how the validation data should be computed
	/// if the para currently occupies a core.
	PersistedValidationData(
		ParaId,
		OccupiedCoreAssumption,
		RuntimeApiSender<Option<PersistedValidationData>>,
	),
	/// Get the full validation data for a particular para, taking the given
	/// `OccupiedCoreAssumption`, which will inform on how the validation data should be computed
	/// if the para currently occupies a core.
	FullValidationData(
		ParaId,
		OccupiedCoreAssumption,
		RuntimeApiSender<Option<ValidationData>>,
	),
	/// Sends back `true` if the validation outputs pass all acceptance criteria checks.
	CheckValidationOutputs(
		ParaId,
		polkadot_primitives::v1::CandidateCommitments,
		RuntimeApiSender<bool>,
	),
	/// Get the session index that a child of the block will have.
	SessionIndexForChild(RuntimeApiSender<SessionIndex>),
	/// Get the validation code for a para, taking the given `OccupiedCoreAssumption`, which
	/// will inform on how the validation data should be computed if the para currently
	/// occupies a core.
	ValidationCode(
		ParaId,
		OccupiedCoreAssumption,
		RuntimeApiSender<Option<ValidationCode>>,
	),
	/// Fetch the historical validation code used by a para for candidates executed in the
	/// context of a given block height in the current chain.
	///
	/// `context_height` may be no greater than the height of the block in whose
	/// state the runtime API is executed. Otherwise `None` is returned.
	HistoricalValidationCode(
		ParaId,
		BlockNumber,
		RuntimeApiSender<Option<ValidationCode>>,
	),
	/// Get a the candidate pending availability for a particular parachain by parachain / core index
	CandidatePendingAvailability(ParaId, RuntimeApiSender<Option<CommittedCandidateReceipt>>),
	/// Get all events concerning candidates (backing, inclusion, time-out) in the parent of
	/// the block in whose state this request is executed.
	CandidateEvents(RuntimeApiSender<Vec<CandidateEvent>>),
	/// Get the session info for the given session, if stored.
	SessionInfo(SessionIndex, RuntimeApiSender<Option<SessionInfo>>),
	/// Get all the pending inbound messages in the downward message queue for a para.
	DmqContents(
		ParaId,
		RuntimeApiSender<Vec<InboundDownwardMessage<BlockNumber>>>,
	),
	/// Get the contents of all channels addressed to the given recipient. Channels that have no
	/// messages in them are also included.
	InboundHrmpChannelsContents(
		ParaId,
		RuntimeApiSender<BTreeMap<ParaId, Vec<InboundHrmpMessage<BlockNumber>>>>,
	),
}

/// A message to the Runtime API subsystem.
#[derive(Debug)]
pub enum RuntimeApiMessage {
	/// Make a request of the runtime API against the post-state of the given relay-parent.
	Request(Hash, RuntimeApiRequest),
}

impl RuntimeApiMessage {
	/// If the current variant contains the relay parent hash, return it.
	pub fn relay_parent(&self) -> Option<Hash> {
		match self {
			Self::Request(hash, _) => Some(*hash),
		}
	}
}

/// Statement distribution message.
#[derive(Debug)]
pub enum StatementDistributionMessage {
	/// We have originated a signed statement in the context of
	/// given relay-parent hash and it should be distributed to other validators.
	Share(Hash, SignedFullStatement),
	/// Event from the network bridge.
	NetworkBridgeUpdateV1(NetworkBridgeEvent<protocol_v1::StatementDistributionMessage>),
	/// Register a listener for shared statements.
	RegisterStatementListener(mpsc::Sender<SignedFullStatement>),
}

impl StatementDistributionMessage {
	/// If the current variant contains the relay parent hash, return it.
	pub fn relay_parent(&self) -> Option<Hash> {
		match self {
			Self::Share(hash, _) => Some(*hash),
			Self::NetworkBridgeUpdateV1(_) => None,
			Self::RegisterStatementListener(_) => None,
		}
	}
}

/// This data becomes intrinsics or extrinsics which should be included in a future relay chain block.
// It needs to be cloneable because multiple potential block authors can request copies.
#[derive(Debug, Clone)]
pub enum ProvisionableData {
	/// This bitfield indicates the availability of various candidate blocks.
	Bitfield(Hash, SignedAvailabilityBitfield),
	/// The Candidate Backing subsystem believes that this candidate is valid, pending availability.
	BackedCandidate(CandidateReceipt),
	/// Misbehavior reports are self-contained proofs of validator misbehavior.
	MisbehaviorReport(Hash, MisbehaviorReport),
	/// Disputes trigger a broad dispute resolution process.
	Dispute(Hash, ValidatorSignature),
}

/// This data needs to make its way from the provisioner into the InherentData.
///
/// There, it is used to construct the InclusionInherent.
pub type ProvisionerInherentData = (Vec<SignedAvailabilityBitfield>, Vec<BackedCandidate>);

/// Message to the Provisioner.
///
/// In all cases, the Hash is that of the relay parent.
#[derive(Debug)]
pub enum ProvisionerMessage {
	/// This message allows potential block authors to be kept updated with all new authorship data
	/// as it becomes available.
	RequestBlockAuthorshipData(Hash, mpsc::Sender<ProvisionableData>),
	/// This message allows external subsystems to request the set of bitfields and backed candidates
	/// associated with a particular potential block hash.
	///
	/// This is expected to be used by a proposer, to inject that information into the InherentData
	/// where it can be assembled into the InclusionInherent.
	RequestInherentData(Hash, oneshot::Sender<ProvisionerInherentData>),
	/// This data should become part of a relay chain block
	ProvisionableData(Hash, ProvisionableData),
}

impl BoundToRelayParent for ProvisionerMessage {
	fn relay_parent(&self) -> Hash {
		match self {
			Self::RequestBlockAuthorshipData(hash, _) => *hash,
			Self::RequestInherentData(hash, _) => *hash,
			Self::ProvisionableData(hash, _) => *hash,
		}
	}
}

/// Message to the PoV Distribution Subsystem.
#[derive(Debug)]
pub enum PoVDistributionMessage {
	/// Fetch a PoV from the network.
	///
	/// This `CandidateDescriptor` should correspond to a candidate seconded under the provided
	/// relay-parent hash.
	FetchPoV(Hash, CandidateDescriptor, oneshot::Sender<Arc<PoV>>),
	/// Distribute a PoV for the given relay-parent and CandidateDescriptor.
	/// The PoV should correctly hash to the PoV hash mentioned in the CandidateDescriptor
	DistributePoV(Hash, CandidateDescriptor, Arc<PoV>),
	/// An update from the network bridge.
	NetworkBridgeUpdateV1(NetworkBridgeEvent<protocol_v1::PoVDistributionMessage>),
}

impl PoVDistributionMessage {
	/// If the current variant contains the relay parent hash, return it.
	pub fn relay_parent(&self) -> Option<Hash> {
		match self {
			Self::FetchPoV(hash, _, _) => Some(*hash),
			Self::DistributePoV(hash, _, _) => Some(*hash),
			Self::NetworkBridgeUpdateV1(_) => None,
		}
	}
}

/// Message to the Collation Generation Subsystem.
#[derive(Debug)]
pub enum CollationGenerationMessage {
	/// Initialize the collation generation subsystem
	Initialize(CollationGenerationConfig),
}

impl CollationGenerationMessage {
	/// If the current variant contains the relay parent hash, return it.
	pub fn relay_parent(&self) -> Option<Hash> {
		None
	}
}

/// A message type tying together all message types that are used across Subsystems.
#[derive(Debug, derive_more::From)]
pub enum AllMessages {
	/// Message for the validation subsystem.
	CandidateValidation(CandidateValidationMessage),
	/// Message for the candidate backing subsystem.
	CandidateBacking(CandidateBackingMessage),
	/// Message for the candidate selection subsystem.
	CandidateSelection(CandidateSelectionMessage),
	/// Message for the Chain API subsystem.
	ChainApi(ChainApiMessage),
	/// Message for the Collator Protocol subsystem.
	CollatorProtocol(CollatorProtocolMessage),
	/// Message for the statement distribution subsystem.
	StatementDistribution(StatementDistributionMessage),
	/// Message for the availability distribution subsystem.
	AvailabilityDistribution(AvailabilityDistributionMessage),
	/// Message for the bitfield distribution subsystem.
	BitfieldDistribution(BitfieldDistributionMessage),
	/// Message for the bitfield signing subsystem.
	BitfieldSigning(BitfieldSigningMessage),
	/// Message for the Provisioner subsystem.
	Provisioner(ProvisionerMessage),
	/// Message for the PoV Distribution subsystem.
	PoVDistribution(PoVDistributionMessage),
	/// Message for the Runtime API subsystem.
	RuntimeApi(RuntimeApiMessage),
	/// Message for the availability store subsystem.
	AvailabilityStore(AvailabilityStoreMessage),
	/// Message for the network bridge subsystem.
	NetworkBridge(NetworkBridgeMessage),
	/// Message for the Collation Generation subsystem
	CollationGeneration(CollationGenerationMessage),
}<|MERGE_RESOLUTION|>--- conflicted
+++ resolved
@@ -89,15 +89,9 @@
 impl BoundToRelayParent for CandidateBackingMessage {
 	fn relay_parent(&self) -> Hash {
 		match self {
-<<<<<<< HEAD
-			Self::GetBackedCandidates(hash, _, _) => Some(*hash),
-			Self::Second(hash, _, _) => Some(*hash),
-			Self::Statement(hash, _) => Some(*hash),
-=======
-			Self::GetBackedCandidates(hash, _) => *hash,
+			Self::GetBackedCandidates(hash, _, _) => *hash,
 			Self::Second(hash, _, _) => *hash,
 			Self::Statement(hash, _) => *hash,
->>>>>>> 5f51c63a
 		}
 	}
 }
