--- conflicted
+++ resolved
@@ -30,7 +30,6 @@
 tx-pool-api = { package = "substrate-transaction-pool-runtime-api", git = "https://github.com/expenses/substrate", default-features = false, branch = "futures03" }
 block-builder-api = { package = "substrate-block-builder-runtime-api", git = "https://github.com/expenses/substrate", default-features = false, branch = "futures03" }
 
-<<<<<<< HEAD
 authority-discovery = { package = "pallet-authority-discovery", git = "https://github.com/paritytech/substrate", default-features = false, branch = "polkadot-master" }
 authorship = { package = "pallet-authorship", git = "https://github.com/paritytech/substrate", default-features = false, branch = "polkadot-master" }
 babe = { package = "pallet-babe", git = "https://github.com/paritytech/substrate", default-features = false, branch = "polkadot-master" }
@@ -58,35 +57,6 @@
 system_rpc_runtime_api = { package = "frame-system-rpc-runtime-api", git = "https://github.com/paritytech/substrate", default-features = false, branch = "polkadot-master" }
 timestamp = { package = "pallet-timestamp", git = "https://github.com/paritytech/substrate", default-features = false, branch = "polkadot-master" }
 treasury = { package = "pallet-treasury", git = "https://github.com/paritytech/substrate", default-features = false, branch = "polkadot-master" }
-=======
-authority-discovery = { package = "paint-authority-discovery", git = "https://github.com/expenses/substrate", default-features = false, branch = "futures03" }
-authorship = { package = "paint-authorship", git = "https://github.com/expenses/substrate", default-features = false, branch = "futures03" }
-babe = { package = "paint-babe", git = "https://github.com/expenses/substrate", default-features = false, branch = "futures03" }
-balances = { package = "paint-balances", git = "https://github.com/expenses/substrate", default-features = false, branch = "futures03" }
-transaction-payment = { package = "paint-transaction-payment", git = "https://github.com/expenses/substrate", default-features = false, branch = "futures03" }
-paint-transaction-payment-rpc-runtime-api = { git = "https://github.com/expenses/substrate", default-features = false, branch = "futures03" }
-collective = { package = "paint-collective", git = "https://github.com/expenses/substrate", default-features = false, branch = "futures03" }
-democracy = { package = "paint-democracy", git = "https://github.com/expenses/substrate", default-features = false, branch = "futures03" }
-elections-phragmen = { package = "paint-elections-phragmen", git = "https://github.com/expenses/substrate", default-features = false, branch = "futures03" }
-executive = { package = "paint-executive", git = "https://github.com/expenses/substrate", default-features = false, branch = "futures03" }
-finality-tracker = { package = "paint-finality-tracker", git = "https://github.com/expenses/substrate", default-features = false, branch = "futures03" }
-grandpa = { package = "paint-grandpa", git = "https://github.com/expenses/substrate", default-features = false, features = ["migrate-authorities"], branch = "futures03" }
-im-online = { package = "paint-im-online", git = "https://github.com/expenses/substrate", default-features = false, branch = "futures03" }
-indices = { package = "paint-indices", git = "https://github.com/expenses/substrate", default-features = false, branch = "futures03" }
-membership = { package = "paint-membership", git = "https://github.com/expenses/substrate", default-features = false, branch = "futures03" }
-nicks = { package = "paint-nicks", git = "https://github.com/expenses/substrate", default-features = false, branch = "futures03" }
-offences = { package = "paint-offences", git = "https://github.com/expenses/substrate", default-features = false, branch = "futures03" }
-randomness-collective-flip = { package = "paint-randomness-collective-flip", git = "https://github.com/expenses/substrate", default-features = false, branch = "futures03" }
-session = { package = "paint-session", git = "https://github.com/expenses/substrate", default-features = false, branch = "futures03" }
-paint-support = { git = "https://github.com/expenses/substrate", default-features = false, branch = "futures03" }
-staking = { package = "paint-staking", git = "https://github.com/expenses/substrate", default-features = false, branch = "futures03" }
-paint-staking-reward-curve = { git = "https://github.com/expenses/substrate", branch = "futures03" }
-sudo = { package = "paint-sudo", git = "https://github.com/expenses/substrate", default-features = false, branch = "futures03" }
-system = { package = "paint-system", git = "https://github.com/expenses/substrate", default-features = false, branch = "futures03" }
-system_rpc_runtime_api = { package = "paint-system-rpc-runtime-api", git = "https://github.com/expenses/substrate", default-features = false, branch = "futures03" }
-timestamp = { package = "paint-timestamp", git = "https://github.com/expenses/substrate", default-features = false, branch = "futures03" }
-treasury = { package = "paint-treasury", git = "https://github.com/expenses/substrate", default-features = false, branch = "futures03" }
->>>>>>> d0ae729f
 
 primitives = { package = "polkadot-primitives", path = "../primitives", default-features = false }
 polkadot-parachain = { path = "../parachain", default-features = false }
