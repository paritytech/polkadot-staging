--- conflicted
+++ resolved
@@ -99,24 +99,6 @@
 
 ### On `DisputeCoordinatorMessage::ImportStatement`
 
-<<<<<<< HEAD
-* Deconstruct into parts `{ candidate_hash, candidate_receipt, session, statements }`.
-* If the session is earlier than `state.highest_session - DISPUTE_WINDOW`, return.
-* Load from underlying DB by querying `("candidate-votes", session, candidate_hash). If that does not exist, create fresh with the given candidate receipt.
-* If candidate votes is empty and the statements only contain dispute-specific votes, return.
-* Otherwise, if there is already an entry from the validator in the respective `valid` or `invalid` field of the `CandidateVotes`, return.
-* Add an entry to the respective `valid` or `invalid` list of the `CandidateVotes` for each statement in `statements`.
-* Write the `CandidateVotes` to the underyling DB.
-* If the both `valid` and `invalid` lists now have non-zero length where previously one or both had zero length, the candidate is now freshly disputed.
-* If freshly disputed, load `"recent-disputes"` and add the candidate hash and session index with an `Active` status. Also issue a [`DisputeParticipationMessage::Participate`][DisputeParticipationMessage].
-* If the dispute now has supermajority votes in the "valid" direction, according to the `SessionInfo` of the dispute candidate's session, the `DisputeStatus` should be set to `ConcludedPositive(now)` unless it was already `ConcludedNegative`.
-* If the dispute now has supermajority votes in the "invalid" direction, the `DisputeStatus` should be set to `ConcludedNegative(now)`. If it was `ConcludedPositive` before, the timestamp `now` should be copied from the previous status. It will be pruned after some time and all chains containing the disputed block will be reverted by the runtime and chain-selection subsystem.
-* Write `"recent-disputes"`
-
-### On `DisputeCoordinatorMessage::RecentDisputes`
-
-* Load `"recent-disputes"` and return the data contained within.
-=======
 1. Deconstruct into parts `{ candidate_hash, candidate_receipt, session, statements }`.
 2. If the session is earlier than `state.highest_session - DISPUTE_WINDOW`,
    respond with `ImportStatementsResult::InvalidImport` and return.
@@ -134,7 +116,7 @@
    previously one or both had zero length, the candidate is now freshly
    disputed.
 8. If the candidate is not freshly disputed as determined by 7, continue with
-   10. If it is freshly disputed now, load `"active-disputes"` and add the
+   10. If it is freshly disputed now, load `"recent-disputes"` and add the
    candidate hash and session index. Then, if we have local statements with
    regards to that candidate,  also continue with 10. Otherwise proceed with 9.
 9. Issue a
@@ -144,13 +126,16 @@
 10. Write the `CandidateVotes` to the underyling DB.
 11. Send back `ImportStatementsResult::ValidImport`.
 12. If the dispute now has supermajority votes in the "valid" direction,
-    according to the `SessionInfo` of the dispute candidate's session, remove
-    from `"active-disputes"`.
-13. If the dispute now has supermajority votes in the "invalid" direction, there
-    is no need to do anything explicitly. The actual rollback will be handled
-    during the active leaves update by observing digests from the runtime.
-14. Write `"active-disputes"`
->>>>>>> 519df6ca
+    according to the `SessionInfo` of the dispute candidate's session, the
+    `DisputeStatus` should be set to `ConcludedPositive(now)` unless it was
+    already `ConcludedNegative`.
+13. If the dispute now has supermajority votes in the "invalid" direction, 
+    the `DisputeStatus` should be set to `ConcludedNegative(now)`. If it
+    was `ConcludedPositive` before, the timestamp `now` should be copied
+    from the previous status. It will be pruned after some time and all chains
+    containing the disputed block will be reverted by the runtime and
+    chain-selection subsystem.
+14. Write `"recent-disputes"`
 
 ### On `DisputeCoordinatorMessage::ActiveDisputes`
 
