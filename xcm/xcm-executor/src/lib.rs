// Copyright 2020 Parity Technologies (UK) Ltd.
// This file is part of Polkadot.

// Polkadot is free software: you can redistribute it and/or modify
// it under the terms of the GNU General Public License as published by
// the Free Software Foundation, either version 3 of the License, or
// (at your option) any later version.

// Polkadot is distributed in the hope that it will be useful,
// but WITHOUT ANY WARRANTY; without even the implied warranty of
// MERCHANTABILITY or FITNESS FOR A PARTICULAR PURPOSE.  See the
// GNU General Public License for more details.

// You should have received a copy of the GNU General Public License
// along with Polkadot.  If not, see <http://www.gnu.org/licenses/>.

#![cfg_attr(not(feature = "std"), no_std)]

use sp_std::{prelude::*, marker::PhantomData, convert::TryInto};
use frame_support::{ensure, dispatch::Dispatchable};
use parity_scale_codec::Decode;
use xcm::v0::{
	Xcm, Order, ExecuteXcm, SendXcm, Error as XcmError, Result as XcmResult,
	MultiLocation, MultiAsset, Junction,
};

pub mod traits;
mod assets;
mod config;

use traits::{TransactAsset, ConvertOrigin, FilterAssetLocation, InvertLocation};
pub use assets::{Assets, AssetId};
pub use config::Config;

pub struct XcmExecutor<Config>(PhantomData<Config>);

impl<Config: config::Config> ExecuteXcm for XcmExecutor<Config> {
	fn execute_xcm(origin: MultiLocation, msg: Xcm) -> XcmResult {
		let (mut holding, effects) = match (origin.clone(), msg) {
			(origin, Xcm::RelayedFrom { superorigin, inner }) => {
				// We ensure that it doesn't contain any `Parent` Junctions which would imply a privilege escalation.
				let mut new_origin = origin;
				for j in superorigin.into_iter() {
					ensure!(j.is_sub_consensus(), XcmError::EscalationOfPrivilege);
					new_origin.push(j).map_err(|_| XcmError::MultiLocationFull)?;
				}
				return Self::execute_xcm(
					new_origin,
					(*inner).try_into().map_err(|_| XcmError::UnhandledXcmVersion)?
				)
			}
			(origin, Xcm::WithdrawAsset { assets, effects }) => {
				// Take `assets` from the origin account (on-chain) and place in holding.
				let mut holding = Assets::default();
				for asset in assets {
					let withdrawn = Config::AssetTransactor::withdraw_asset(&asset, &origin)?;
					holding.saturating_subsume(withdrawn);
				}
				(holding, effects)
			}
			(origin, Xcm::ReserveAssetDeposit { assets, effects }) => {
				// check whether we trust origin to be our reserve location for this asset.
				if assets.iter().all(|asset| Config::IsReserve::filter_asset_location(asset, &origin)) {
					// We only trust the origin to send us assets that they identify as their
					// sovereign assets.
					(Assets::from(assets), effects)
				} else {
					Err(XcmError::UntrustedReserveLocation)?
				}
			}
			(origin, Xcm::TeleportAsset { assets, effects }) => {
				// check whether we trust origin to teleport this asset to us via config trait.
				// TODO: should de-wildcard `assets` before passing in.
<<<<<<< HEAD
				frame_support::runtime_print!("Teleport from {:?}", origin);
=======
				log::debug!(target: "runtime::xcm-executor", "Teleport from {:?}", origin);
>>>>>>> 378d3831
				if assets.iter().all(|asset| Config::IsTeleporter::filter_asset_location(asset, &origin)) {
					// We only trust the origin to send us assets that they identify as their
					// sovereign assets.
					(Assets::from(assets), effects)
				} else {
					Err(XcmError::UntrustedTeleportLocation)?
				}
			}
			(origin, Xcm::Transact { origin_type, call }) => {
				// We assume that the Relay-chain is allowed to use transact on this parachain.

				// TODO: Weight fees should be paid.

				// TODO: allow this to be configurable in the trait.
				// TODO: allow the trait to issue filters for the relay-chain
				let message_call = Config::Call::decode(&mut &call[..]).map_err(|_| XcmError::FailedToDecode)?;
				let dispatch_origin = Config::OriginConverter::convert_origin(origin, origin_type)
					.map_err(|_| XcmError::BadOrigin)?;
				let _ok = message_call.dispatch(dispatch_origin).is_ok();
				// Not much to do with the result as it is. It's up to the parachain to ensure that the
				// message makes sense.
				return Ok(());
			}
			(origin, Xcm::RelayTo { dest: MultiLocation::X1(Junction::Parachain { id }), inner }) => {
				let msg = Xcm::RelayedFrom { superorigin: origin, inner }.into();
				return Config::XcmSender::send_xcm(Junction::Parachain { id }.into(), msg)
			},
			_ => Err(XcmError::UnhandledXcmMessage)?,	// Unhandled XCM message.
		};

		// TODO: stuff that should happen after holding is populated but before effects,
		//   including depositing fees for effects from holding account.

		for effect in effects.into_iter() {
			let _ = Self::execute_effects(&origin, &mut holding, effect)?;
		}

		// TODO: stuff that should happen after effects including refunding unused fees.

		Ok(())
	}
}

impl<Config: config::Config> XcmExecutor<Config> {
	fn reanchored(mut assets: Assets, dest: &MultiLocation) -> Vec<MultiAsset> {
		let inv_dest = Config::LocationInverter::invert_location(&dest);
		assets.reanchor(&inv_dest);
		assets.into_assets_iter().collect::<Vec<_>>()
	}

	fn execute_effects(_origin: &MultiLocation, holding: &mut Assets, effect: Order) -> XcmResult {
		match effect {
			Order::DepositAsset { assets, dest } => {
				let deposited = holding.saturating_take(assets);
				for asset in deposited.into_assets_iter() {
					Config::AssetTransactor::deposit_asset(&asset, &dest)?;
				}
				Ok(())
			},
			Order::DepositReserveAsset { assets, dest, effects } => {
				let deposited = holding.saturating_take(assets);
				for asset in deposited.assets_iter() {
					Config::AssetTransactor::deposit_asset(&asset, &dest)?;
				}
				let assets = Self::reanchored(deposited, &dest);
				Config::XcmSender::send_xcm(dest, Xcm::ReserveAssetDeposit { assets, effects })
			},
			Order::InitiateReserveWithdraw { assets, reserve, effects} => {
				let assets = Self::reanchored(holding.saturating_take(assets), &reserve);
				Config::XcmSender::send_xcm(reserve, Xcm::WithdrawAsset { assets, effects })
			}
			Order::InitiateTeleport { assets, dest, effects} => {
				let assets = Self::reanchored(holding.saturating_take(assets), &dest);
				Config::XcmSender::send_xcm(dest, Xcm::TeleportAsset { assets, effects })
			}
			Order::QueryHolding { query_id, dest, assets } => {
				let assets = Self::reanchored(holding.min(assets.iter()), &dest);
				Config::XcmSender::send_xcm(dest, Xcm::Balances { query_id, assets })
			}
			_ => Err(XcmError::UnhandledEffect)?,
		}
	}
}<|MERGE_RESOLUTION|>--- conflicted
+++ resolved
@@ -71,11 +71,7 @@
 			(origin, Xcm::TeleportAsset { assets, effects }) => {
 				// check whether we trust origin to teleport this asset to us via config trait.
 				// TODO: should de-wildcard `assets` before passing in.
-<<<<<<< HEAD
-				frame_support::runtime_print!("Teleport from {:?}", origin);
-=======
 				log::debug!(target: "runtime::xcm-executor", "Teleport from {:?}", origin);
->>>>>>> 378d3831
 				if assets.iter().all(|asset| Config::IsTeleporter::filter_asset_location(asset, &origin)) {
 					// We only trust the origin to send us assets that they identify as their
 					// sovereign assets.
