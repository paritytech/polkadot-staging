// Copyright 2020 Parity Technologies (UK) Ltd.
// This file is part of Polkadot.

// Polkadot is free software: you can redistribute it and/or modify
// it under the terms of the GNU General Public License as published by
// the Free Software Foundation, either version 3 of the License, or
// (at your option) any later version.

// Polkadot is distributed in the hope that it will be useful,
// but WITHOUT ANY WARRANTY; without even the implied warranty of
// MERCHANTABILITY or FITNESS FOR A PARTICULAR PURPOSE.  See the
// GNU General Public License for more details.

// You should have received a copy of the GNU General Public License
// along with Polkadot.  If not, see <http://www.gnu.org/licenses/>.

//! # Overseer
//!
//! `overseer` implements the Overseer architecture described in the
//! [implementers-guide](https://w3f.github.io/parachain-implementers-guide/node/index.html).
//! For the motivations behind implementing the overseer itself you should
//! check out that guide, documentation in this crate will be mostly discussing
//! technical stuff.
//!
//! An `Overseer` is something that allows spawning/stopping and overseing
//! asynchronous tasks as well as establishing a well-defined and easy to use
//! protocol that the tasks can use to communicate with each other. It is desired
//! that this protocol is the only way tasks communicate with each other, however
//! at this moment there are no foolproof guards against other ways of communication.
//!
//! The `Overseer` is instantiated with a pre-defined set of `Subsystems` that
//! share the same behavior from `Overseer`'s point of view.
//!
//! ```text
//!                              +-----------------------------+
//!                              |         Overseer            |
//!                              +-----------------------------+
//!
//!             ................|  Overseer "holds" these and uses |..............
//!             .                  them to (re)start things                      .
//!             .                                                                .
//!             .  +-------------------+                +---------------------+  .
//!             .  |   Subsystem1      |                |   Subsystem2        |  .
//!             .  +-------------------+                +---------------------+  .
//!             .           |                                       |            .
//!             ..................................................................
//!                         |                                       |
//!                       start()                                 start()
//!                         V                                       V
//!             ..................| Overseer "runs" these |.......................
//!             .  +--------------------+               +---------------------+  .
//!             .  | SubsystemInstance1 |               | SubsystemInstance2  |  .
//!             .  +--------------------+               +---------------------+  .
//!             ..................................................................
//! ```

// #![deny(unused_results)]
// unused dependencies can not work for test and examples at the same time
// yielding false positives
#![warn(missing_docs)]

use std::fmt::{self, Debug};
use std::pin::Pin;
use std::sync::{atomic::{self, AtomicUsize}, Arc};
use std::task::Poll;
use std::time::Duration;
use std::collections::{hash_map, HashMap};

use futures::channel::{oneshot};
use futures::{
	poll, select,
	future::BoxFuture,
	stream::{self, FuturesUnordered, Fuse},
	Future, FutureExt, StreamExt,
};
use futures_timer::Delay;

use polkadot_primitives::v1::{Block, BlockNumber, Hash};
use client::{BlockImportNotification, BlockchainEvents, FinalityNotification};

use polkadot_subsystem::messages::{
	CandidateValidationMessage, CandidateBackingMessage,
	CandidateSelectionMessage, ChainApiMessage, StatementDistributionMessage,
	AvailabilityDistributionMessage, BitfieldSigningMessage, BitfieldDistributionMessage,
	ProvisionerMessage, RuntimeApiMessage,
	AvailabilityStoreMessage, NetworkBridgeMessage, AllMessages, CollationGenerationMessage,
	CollatorProtocolMessage, AvailabilityRecoveryMessage, ApprovalDistributionMessage,
	ApprovalVotingMessage, GossipSupportMessage,
};
pub use polkadot_subsystem::{
	Subsystem, SubsystemContext, SubsystemSender, OverseerSignal, FromOverseer, SubsystemError,
	SubsystemResult, SpawnedSubsystem, ActiveLeavesUpdate, ActivatedLeaf, DummySubsystem, jaeger,
};
use polkadot_node_subsystem_util::{TimeoutExt, metrics::{self, prometheus}, metered, Metronome};
use polkadot_node_primitives::SpawnNamed;

// A capacity of bounded channels inside the overseer.
const CHANNEL_CAPACITY: usize = 1024;
// A graceful `Overseer` teardown time delay.
const STOP_DELAY: u64 = 1;
// Target for logs.
const LOG_TARGET: &'static str = "parachain::overseer";

trait MapSubsystem<T> {
	type Output;

	fn map_subsystem(&self, sub: T) -> Self::Output;
}

impl<F, T, U> MapSubsystem<T> for F where F: Fn(T) -> U {
	type Output = U;

	fn map_subsystem(&self, sub: T) -> U {
		(self)(sub)
	}
}

/// This struct is passed as an argument to create a new instance of an [`Overseer`].
///
/// As any entity that satisfies the interface may act as a [`Subsystem`] this allows
/// mocking in the test code:
///
/// Each [`Subsystem`] is supposed to implement some interface that is generic over
/// message type that is specific to this [`Subsystem`]. At the moment not all
/// subsystems are implemented and the rest can be mocked with the [`DummySubsystem`].
#[derive(Debug, Clone)]
pub struct AllSubsystems<
	CV = (), CB = (), CS = (), SD = (), AD = (), AR = (), BS = (), BD = (), P = (),
	PoVD = (), RA = (), AS = (), NB = (), CA = (), CG = (), CP = (), ApD = (), ApV = (),
	GS = (),
> {
	/// A candidate validation subsystem.
	pub candidate_validation: CV,
	/// A candidate backing subsystem.
	pub candidate_backing: CB,
	/// A candidate selection subsystem.
	pub candidate_selection: CS,
	/// A statement distribution subsystem.
	pub statement_distribution: SD,
	/// An availability distribution subsystem.
	pub availability_distribution: AD,
	/// An availability recovery subsystem.
	pub availability_recovery: AR,
	/// A bitfield signing subsystem.
	pub bitfield_signing: BS,
	/// A bitfield distribution subsystem.
	pub bitfield_distribution: BD,
	/// A provisioner subsystem.
	pub provisioner: P,
	/// A PoV distribution subsystem.
	pub pov_distribution: PoVD,
	/// A runtime API subsystem.
	pub runtime_api: RA,
	/// An availability store subsystem.
	pub availability_store: AS,
	/// A network bridge subsystem.
	pub network_bridge: NB,
	/// A Chain API subsystem.
	pub chain_api: CA,
	/// A Collation Generation subsystem.
	pub collation_generation: CG,
	/// A Collator Protocol subsystem.
	pub collator_protocol: CP,
	/// An Approval Distribution subsystem.
	pub approval_distribution: ApD,
	/// An Approval Voting subsystem.
	pub approval_voting: ApV,
	/// A Connection Request Issuer subsystem.
	pub gossip_support: GS,
}

impl<CV, CB, CS, SD, AD, AR, BS, BD, P, PoVD, RA, AS, NB, CA, CG, CP, ApD, ApV, GS>
	AllSubsystems<CV, CB, CS, SD, AD, AR, BS, BD, P, PoVD, RA, AS, NB, CA, CG, CP, ApD, ApV, GS>
{
	/// Create a new instance of [`AllSubsystems`].
	///
	/// Each subsystem is set to [`DummySystem`].
	///
	///# Note
	///
	/// Because of a bug in rustc it is required that when calling this function,
	/// you provide a "random" type for the first generic parameter:
	///
	/// ```
	/// polkadot_overseer::AllSubsystems::<()>::dummy();
	/// ```
	pub fn dummy() -> AllSubsystems<
		DummySubsystem,
		DummySubsystem,
		DummySubsystem,
		DummySubsystem,
		DummySubsystem,
		DummySubsystem,
		DummySubsystem,
		DummySubsystem,
		DummySubsystem,
		DummySubsystem,
		DummySubsystem,
		DummySubsystem,
		DummySubsystem,
		DummySubsystem,
		DummySubsystem,
		DummySubsystem,
		DummySubsystem,
		DummySubsystem,
		DummySubsystem,
	> {
		AllSubsystems {
			candidate_validation: DummySubsystem,
			candidate_backing: DummySubsystem,
			candidate_selection: DummySubsystem,
			statement_distribution: DummySubsystem,
			availability_distribution: DummySubsystem,
			availability_recovery: DummySubsystem,
			bitfield_signing: DummySubsystem,
			bitfield_distribution: DummySubsystem,
			provisioner: DummySubsystem,
			pov_distribution: DummySubsystem,
			runtime_api: DummySubsystem,
			availability_store: DummySubsystem,
			network_bridge: DummySubsystem,
			chain_api: DummySubsystem,
			collation_generation: DummySubsystem,
			collator_protocol: DummySubsystem,
			approval_distribution: DummySubsystem,
			approval_voting: DummySubsystem,
			gossip_support: DummySubsystem,
		}
	}

	/// Replace the `candidate_validation` instance in `self`.
	pub fn replace_candidate_validation<NEW>(
		self,
		candidate_validation: NEW,
	) -> AllSubsystems<NEW, CB, CS, SD, AD, AR, BS, BD, P, PoVD, RA, AS, NB, CA, CG, CP, ApD, ApV, GS> {
		AllSubsystems {
			candidate_validation,
			candidate_backing: self.candidate_backing,
			candidate_selection: self.candidate_selection,
			statement_distribution: self.statement_distribution,
			availability_distribution: self.availability_distribution,
			availability_recovery: self.availability_recovery,
			bitfield_signing: self.bitfield_signing,
			bitfield_distribution: self.bitfield_distribution,
			provisioner: self.provisioner,
			pov_distribution: self.pov_distribution,
			runtime_api: self.runtime_api,
			availability_store: self.availability_store,
			network_bridge: self.network_bridge,
			chain_api: self.chain_api,
			collation_generation: self.collation_generation,
			collator_protocol: self.collator_protocol,
			approval_distribution: self.approval_distribution,
			approval_voting: self.approval_voting,
			gossip_support: self.gossip_support,
		}
	}

	/// Replace the `candidate_backing` instance in `self`.
	pub fn replace_candidate_backing<NEW>(
		self,
		candidate_backing: NEW,
	) -> AllSubsystems<CV, NEW, CS, SD, AD, AR, BS, BD, P, PoVD, RA, AS, NB, CA, CG, CP, ApD, ApV, GS> {
		AllSubsystems {
			candidate_validation: self.candidate_validation,
			candidate_backing,
			candidate_selection: self.candidate_selection,
			statement_distribution: self.statement_distribution,
			availability_distribution: self.availability_distribution,
			availability_recovery: self.availability_recovery,
			bitfield_signing: self.bitfield_signing,
			bitfield_distribution: self.bitfield_distribution,
			provisioner: self.provisioner,
			pov_distribution: self.pov_distribution,
			runtime_api: self.runtime_api,
			availability_store: self.availability_store,
			network_bridge: self.network_bridge,
			chain_api: self.chain_api,
			collation_generation: self.collation_generation,
			collator_protocol: self.collator_protocol,
			approval_distribution: self.approval_distribution,
			approval_voting: self.approval_voting,
			gossip_support: self.gossip_support,
		}
	}

	/// Replace the `candidate_selection` instance in `self`.
	pub fn replace_candidate_selection<NEW>(
		self,
		candidate_selection: NEW,
	) -> AllSubsystems<CV, CB, NEW, SD, AD, AR, BS, BD, P, PoVD, RA, AS, NB, CA, CG, CP, ApD, ApV, GS> {
		AllSubsystems {
			candidate_validation: self.candidate_validation,
			candidate_backing: self.candidate_backing,
			candidate_selection,
			statement_distribution: self.statement_distribution,
			availability_distribution: self.availability_distribution,
			availability_recovery: self.availability_recovery,
			bitfield_signing: self.bitfield_signing,
			bitfield_distribution: self.bitfield_distribution,
			provisioner: self.provisioner,
			pov_distribution: self.pov_distribution,
			runtime_api: self.runtime_api,
			availability_store: self.availability_store,
			network_bridge: self.network_bridge,
			chain_api: self.chain_api,
			collation_generation: self.collation_generation,
			collator_protocol: self.collator_protocol,
			approval_distribution: self.approval_distribution,
			approval_voting: self.approval_voting,
			gossip_support: self.gossip_support,
		}
	}

	/// Replace the `statement_distribution` instance in `self`.
	pub fn replace_statement_distribution<NEW>(
		self,
		statement_distribution: NEW,
	) -> AllSubsystems<CV, CB, CS, NEW, AD, AR, BS, BD, P, PoVD, RA, AS, NB, CA, CG, CP, ApD, ApV, GS> {
		AllSubsystems {
			candidate_validation: self.candidate_validation,
			candidate_backing: self.candidate_backing,
			candidate_selection: self.candidate_selection,
			statement_distribution,
			availability_distribution: self.availability_distribution,
			availability_recovery: self.availability_recovery,
			bitfield_signing: self.bitfield_signing,
			bitfield_distribution: self.bitfield_distribution,
			provisioner: self.provisioner,
			pov_distribution: self.pov_distribution,
			runtime_api: self.runtime_api,
			availability_store: self.availability_store,
			network_bridge: self.network_bridge,
			chain_api: self.chain_api,
			collation_generation: self.collation_generation,
			collator_protocol: self.collator_protocol,
			approval_distribution: self.approval_distribution,
			approval_voting: self.approval_voting,
			gossip_support: self.gossip_support,
		}
	}

	/// Replace the `availability_distribution` instance in `self`.
	pub fn replace_availability_distribution<NEW>(
		self,
		availability_distribution: NEW,
	) -> AllSubsystems<CV, CB, CS, SD, NEW, AR, BS, BD, P, PoVD, RA, AS, NB, CA, CG, CP, ApD, ApV, GS> {
		AllSubsystems {
			candidate_validation: self.candidate_validation,
			candidate_backing: self.candidate_backing,
			candidate_selection: self.candidate_selection,
			statement_distribution: self.statement_distribution,
			availability_distribution,
			availability_recovery: self.availability_recovery,
			bitfield_signing: self.bitfield_signing,
			bitfield_distribution: self.bitfield_distribution,
			provisioner: self.provisioner,
			pov_distribution: self.pov_distribution,
			runtime_api: self.runtime_api,
			availability_store: self.availability_store,
			network_bridge: self.network_bridge,
			chain_api: self.chain_api,
			collation_generation: self.collation_generation,
			collator_protocol: self.collator_protocol,
			approval_distribution: self.approval_distribution,
			approval_voting: self.approval_voting,
			gossip_support: self.gossip_support,
		}
	}

	/// Replace the `availability_recovery` instance in `self`.
	pub fn replace_availability_recovery<NEW>(
		self,
		availability_recovery: NEW,
	) -> AllSubsystems<CV, CB, CS, SD, AD, NEW, BS, BD, P, PoVD, RA, AS, NB, CA, CG, CP, ApD, ApV, GS> {
		AllSubsystems {
			candidate_validation: self.candidate_validation,
			candidate_backing: self.candidate_backing,
			candidate_selection: self.candidate_selection,
			statement_distribution: self.statement_distribution,
			availability_distribution: self.availability_distribution,
			availability_recovery,
			bitfield_signing: self.bitfield_signing,
			bitfield_distribution: self.bitfield_distribution,
			provisioner: self.provisioner,
			pov_distribution: self.pov_distribution,
			runtime_api: self.runtime_api,
			availability_store: self.availability_store,
			network_bridge: self.network_bridge,
			chain_api: self.chain_api,
			collation_generation: self.collation_generation,
			collator_protocol: self.collator_protocol,
			approval_distribution: self.approval_distribution,
			approval_voting: self.approval_voting,
			gossip_support: self.gossip_support,
		}
	}

	/// Replace the `bitfield_signing` instance in `self`.
	pub fn replace_bitfield_signing<NEW>(
		self,
		bitfield_signing: NEW,
	) -> AllSubsystems<CV, CB, CS, SD, AD, AR, NEW, BD, P, PoVD, RA, AS, NB, CA, CG, CP, ApD, ApV, GS> {
		AllSubsystems {
			candidate_validation: self.candidate_validation,
			candidate_backing: self.candidate_backing,
			candidate_selection: self.candidate_selection,
			statement_distribution: self.statement_distribution,
			availability_distribution: self.availability_distribution,
			availability_recovery: self.availability_recovery,
			bitfield_signing,
			bitfield_distribution: self.bitfield_distribution,
			provisioner: self.provisioner,
			pov_distribution: self.pov_distribution,
			runtime_api: self.runtime_api,
			availability_store: self.availability_store,
			network_bridge: self.network_bridge,
			chain_api: self.chain_api,
			collation_generation: self.collation_generation,
			collator_protocol: self.collator_protocol,
			approval_distribution: self.approval_distribution,
			approval_voting: self.approval_voting,
			gossip_support: self.gossip_support,
		}
	}

	/// Replace the `bitfield_distribution` instance in `self`.
	pub fn replace_bitfield_distribution<NEW>(
		self,
		bitfield_distribution: NEW,
	) -> AllSubsystems<CV, CB, CS, SD, AD, AR, BS, NEW, P, PoVD, RA, AS, NB, CA, CG, CP, ApD, ApV, GS> {
		AllSubsystems {
			candidate_validation: self.candidate_validation,
			candidate_backing: self.candidate_backing,
			candidate_selection: self.candidate_selection,
			statement_distribution: self.statement_distribution,
			availability_distribution: self.availability_distribution,
			availability_recovery: self.availability_recovery,
			bitfield_signing: self.bitfield_signing,
			bitfield_distribution,
			provisioner: self.provisioner,
			pov_distribution: self.pov_distribution,
			runtime_api: self.runtime_api,
			availability_store: self.availability_store,
			network_bridge: self.network_bridge,
			chain_api: self.chain_api,
			collation_generation: self.collation_generation,
			collator_protocol: self.collator_protocol,
			approval_distribution: self.approval_distribution,
			approval_voting: self.approval_voting,
			gossip_support: self.gossip_support,
		}
	}

	/// Replace the `provisioner` instance in `self`.
	pub fn replace_provisioner<NEW>(
		self,
		provisioner: NEW,
	) -> AllSubsystems<CV, CB, CS, SD, AD, AR, BS, BD, NEW, PoVD, RA, AS, NB, CA, CG, CP, ApD, ApV, GS> {
		AllSubsystems {
			candidate_validation: self.candidate_validation,
			candidate_backing: self.candidate_backing,
			candidate_selection: self.candidate_selection,
			statement_distribution: self.statement_distribution,
			availability_distribution: self.availability_distribution,
			availability_recovery: self.availability_recovery,
			bitfield_signing: self.bitfield_signing,
			bitfield_distribution: self.bitfield_distribution,
			provisioner,
			pov_distribution: self.pov_distribution,
			runtime_api: self.runtime_api,
			availability_store: self.availability_store,
			network_bridge: self.network_bridge,
			chain_api: self.chain_api,
			collation_generation: self.collation_generation,
			collator_protocol: self.collator_protocol,
			approval_distribution: self.approval_distribution,
			approval_voting: self.approval_voting,
			gossip_support: self.gossip_support,
		}
	}

	/// Replace the `pov_distribution` instance in `self`.
	pub fn replace_pov_distribution<NEW>(
		self,
		pov_distribution: NEW,
	) -> AllSubsystems<CV, CB, CS, SD, AD, AR, BS, BD, P, NEW, RA, AS, NB, CA, CG, CP, ApD, ApV, GS> {
		AllSubsystems {
			candidate_validation: self.candidate_validation,
			candidate_backing: self.candidate_backing,
			candidate_selection: self.candidate_selection,
			statement_distribution: self.statement_distribution,
			availability_distribution: self.availability_distribution,
			availability_recovery: self.availability_recovery,
			bitfield_signing: self.bitfield_signing,
			bitfield_distribution: self.bitfield_distribution,
			provisioner: self.provisioner,
			pov_distribution,
			runtime_api: self.runtime_api,
			availability_store: self.availability_store,
			network_bridge: self.network_bridge,
			chain_api: self.chain_api,
			collation_generation: self.collation_generation,
			collator_protocol: self.collator_protocol,
			approval_distribution: self.approval_distribution,
			approval_voting: self.approval_voting,
			gossip_support: self.gossip_support,
		}
	}

	/// Replace the `runtime_api` instance in `self`.
	pub fn replace_runtime_api<NEW>(
		self,
		runtime_api: NEW,
	) -> AllSubsystems<CV, CB, CS, SD, AD, AR, BS, BD, P, PoVD, NEW, AS, NB, CA, CG, CP, ApD, ApV, GS> {
		AllSubsystems {
			candidate_validation: self.candidate_validation,
			candidate_backing: self.candidate_backing,
			candidate_selection: self.candidate_selection,
			statement_distribution: self.statement_distribution,
			availability_distribution: self.availability_distribution,
			availability_recovery: self.availability_recovery,
			bitfield_signing: self.bitfield_signing,
			bitfield_distribution: self.bitfield_distribution,
			provisioner: self.provisioner,
			pov_distribution: self.pov_distribution,
			runtime_api,
			availability_store: self.availability_store,
			network_bridge: self.network_bridge,
			chain_api: self.chain_api,
			collation_generation: self.collation_generation,
			collator_protocol: self.collator_protocol,
			approval_distribution: self.approval_distribution,
			approval_voting: self.approval_voting,
			gossip_support: self.gossip_support,
		}
	}

	/// Replace the `availability_store` instance in `self`.
	pub fn replace_availability_store<NEW>(
		self,
		availability_store: NEW,
	) -> AllSubsystems<CV, CB, CS, SD, AD, AR, BS, BD, P, PoVD, RA, NEW, NB, CA, CG, CP, ApD, ApV, GS> {
		AllSubsystems {
			candidate_validation: self.candidate_validation,
			candidate_backing: self.candidate_backing,
			candidate_selection: self.candidate_selection,
			statement_distribution: self.statement_distribution,
			availability_distribution: self.availability_distribution,
			availability_recovery: self.availability_recovery,
			bitfield_signing: self.bitfield_signing,
			bitfield_distribution: self.bitfield_distribution,
			provisioner: self.provisioner,
			pov_distribution: self.pov_distribution,
			runtime_api: self.runtime_api,
			availability_store,
			network_bridge: self.network_bridge,
			chain_api: self.chain_api,
			collation_generation: self.collation_generation,
			collator_protocol: self.collator_protocol,
			approval_distribution: self.approval_distribution,
			approval_voting: self.approval_voting,
			gossip_support: self.gossip_support,
		}
	}

	/// Replace the `network_bridge` instance in `self`.
	pub fn replace_network_bridge<NEW>(
		self,
		network_bridge: NEW,
	) -> AllSubsystems<CV, CB, CS, SD, AD, AR, BS, BD, P, PoVD, RA, AS, NEW, CA, CG, CP, ApD, ApV, GS> {
		AllSubsystems {
			candidate_validation: self.candidate_validation,
			candidate_backing: self.candidate_backing,
			candidate_selection: self.candidate_selection,
			statement_distribution: self.statement_distribution,
			availability_distribution: self.availability_distribution,
			availability_recovery: self.availability_recovery,
			bitfield_signing: self.bitfield_signing,
			bitfield_distribution: self.bitfield_distribution,
			provisioner: self.provisioner,
			pov_distribution: self.pov_distribution,
			runtime_api: self.runtime_api,
			availability_store: self.availability_store,
			network_bridge,
			chain_api: self.chain_api,
			collation_generation: self.collation_generation,
			collator_protocol: self.collator_protocol,
			approval_distribution: self.approval_distribution,
			approval_voting: self.approval_voting,
			gossip_support: self.gossip_support,
		}
	}

	/// Replace the `chain_api` instance in `self`.
	pub fn replace_chain_api<NEW>(
		self,
		chain_api: NEW,
	) -> AllSubsystems<CV, CB, CS, SD, AD, AR, BS, BD, P, PoVD, RA, AS, NB, NEW, CG, CP, ApD, ApV, GS> {
		AllSubsystems {
			candidate_validation: self.candidate_validation,
			candidate_backing: self.candidate_backing,
			candidate_selection: self.candidate_selection,
			statement_distribution: self.statement_distribution,
			availability_distribution: self.availability_distribution,
			availability_recovery: self.availability_recovery,
			bitfield_signing: self.bitfield_signing,
			bitfield_distribution: self.bitfield_distribution,
			provisioner: self.provisioner,
			pov_distribution: self.pov_distribution,
			runtime_api: self.runtime_api,
			availability_store: self.availability_store,
			network_bridge: self.network_bridge,
			chain_api,
			collation_generation: self.collation_generation,
			collator_protocol: self.collator_protocol,
			approval_distribution: self.approval_distribution,
			approval_voting: self.approval_voting,
			gossip_support: self.gossip_support,
		}
	}

	/// Replace the `collation_generation` instance in `self`.
	pub fn replace_collation_generation<NEW>(
		self,
		collation_generation: NEW,
	) -> AllSubsystems<CV, CB, CS, SD, AD, AR, BS, BD, P, PoVD, RA, AS, NB, CA, NEW, CP, ApD, ApV, GS> {
		AllSubsystems {
			candidate_validation: self.candidate_validation,
			candidate_backing: self.candidate_backing,
			candidate_selection: self.candidate_selection,
			statement_distribution: self.statement_distribution,
			availability_distribution: self.availability_distribution,
			availability_recovery: self.availability_recovery,
			bitfield_signing: self.bitfield_signing,
			bitfield_distribution: self.bitfield_distribution,
			provisioner: self.provisioner,
			pov_distribution: self.pov_distribution,
			runtime_api: self.runtime_api,
			availability_store: self.availability_store,
			network_bridge: self.network_bridge,
			chain_api: self.chain_api,
			collation_generation,
			collator_protocol: self.collator_protocol,
			approval_distribution: self.approval_distribution,
			approval_voting: self.approval_voting,
			gossip_support: self.gossip_support,
		}
	}

	/// Replace the `collator_protocol` instance in `self`.
	pub fn replace_collator_protocol<NEW>(
		self,
		collator_protocol: NEW,
	) -> AllSubsystems<CV, CB, CS, SD, AD, AR, BS, BD, P, PoVD, RA, AS, NB, CA, CG, NEW, ApD, ApV, GS> {
		AllSubsystems {
			candidate_validation: self.candidate_validation,
			candidate_backing: self.candidate_backing,
			candidate_selection: self.candidate_selection,
			statement_distribution: self.statement_distribution,
			availability_distribution: self.availability_distribution,
			availability_recovery: self.availability_recovery,
			bitfield_signing: self.bitfield_signing,
			bitfield_distribution: self.bitfield_distribution,
			provisioner: self.provisioner,
			pov_distribution: self.pov_distribution,
			runtime_api: self.runtime_api,
			availability_store: self.availability_store,
			network_bridge: self.network_bridge,
			chain_api: self.chain_api,
			collation_generation: self.collation_generation,
			collator_protocol,
			approval_distribution: self.approval_distribution,
			approval_voting: self.approval_voting,
			gossip_support: self.gossip_support,
		}
	}

<<<<<<< HEAD
	/// Replace the `approval_distribution` instance in `self`.
	pub fn replace_approval_distribution<NEW>(
		self,
		approval_distribution: NEW,
	) -> AllSubsystems<CV, CB, CS, SD, AD, AR, BS, BD, P, PoVD, RA, AS, NB, CA, CG, CP, NEW, ApV, GS> {
=======
impl<M> OverseenSubsystem<M> {
	/// Send a message to the wrapped subsystem.
	///
	/// If the inner `instance` is `None`, nothing is happening.
	async fn send_message(&mut self, msg: M) -> SubsystemResult<()> {
		const MESSAGE_TIMEOUT: Duration = Duration::from_secs(10);

		if let Some(ref mut instance) = self.instance {
			match instance.tx.send(
				FromOverseer::Communication { msg }
			).timeout(MESSAGE_TIMEOUT).await
			{
				None => {
					tracing::error!(target: LOG_TARGET, "Subsystem {} appears unresponsive.", instance.name);
					Err(SubsystemError::SubsystemStalled(instance.name))
				}
				Some(res) => res.map_err(Into::into),
			}
		} else {
			Ok(())
		}
	}

	/// Send a signal to the wrapped subsystem.
	///
	/// If the inner `instance` is `None`, nothing is happening.
	async fn send_signal(&mut self, signal: OverseerSignal) -> SubsystemResult<()> {
		const SIGNAL_TIMEOUT: Duration = Duration::from_secs(10);

		if let Some(ref mut instance) = self.instance {
			match instance.tx.send(FromOverseer::Signal(signal)).timeout(SIGNAL_TIMEOUT).await {
				None => {
					tracing::error!(target: LOG_TARGET, "Subsystem {} appears unresponsive.", instance.name);
					Err(SubsystemError::SubsystemStalled(instance.name))
				}
				Some(res) => res.map_err(Into::into),
			}
		} else {
			Ok(())
		}
	}
}

/// The `Overseer` itself.
pub struct Overseer<S> {
	/// Handles to all subsystems.
	subsystems: AllSubsystems<
		OverseenSubsystem<CandidateValidationMessage>,
		OverseenSubsystem<CandidateBackingMessage>,
		OverseenSubsystem<CandidateSelectionMessage>,
		OverseenSubsystem<StatementDistributionMessage>,
		OverseenSubsystem<AvailabilityDistributionMessage>,
		OverseenSubsystem<AvailabilityRecoveryMessage>,
		OverseenSubsystem<BitfieldSigningMessage>,
		OverseenSubsystem<BitfieldDistributionMessage>,
		OverseenSubsystem<ProvisionerMessage>,
		OverseenSubsystem<RuntimeApiMessage>,
		OverseenSubsystem<AvailabilityStoreMessage>,
		OverseenSubsystem<NetworkBridgeMessage>,
		OverseenSubsystem<ChainApiMessage>,
		OverseenSubsystem<CollationGenerationMessage>,
		OverseenSubsystem<CollatorProtocolMessage>,
		OverseenSubsystem<ApprovalDistributionMessage>,
		OverseenSubsystem<ApprovalVotingMessage>,
		OverseenSubsystem<GossipSupportMessage>,
	>,

	/// Spawner to spawn tasks to.
	s: S,

	/// Here we keep handles to spawned subsystems to be notified when they terminate.
	running_subsystems: FuturesUnordered<BoxFuture<'static, SubsystemResult<()>>>,

	/// Gather running subsystems' outbound streams into one.
	to_overseer_rx: Fuse<metered::UnboundedMeteredReceiver<MaybeTimed<ToOverseer>>>,

	/// Events that are sent to the overseer from the outside world
	events_rx: metered::MeteredReceiver<Event>,

	/// External listeners waiting for a hash to be in the active-leave set.
	activation_external_listeners: HashMap<Hash, Vec<oneshot::Sender<SubsystemResult<()>>>>,

	/// Stores the [`jaeger::Span`] per active leaf.
	span_per_active_leaf: HashMap<Hash, Arc<jaeger::Span>>,

	/// A set of leaves that `Overseer` starts working with.
	///
	/// Drained at the beginning of `run` and never used again.
	leaves: Vec<(Hash, BlockNumber)>,

	/// The set of the "active leaves".
	active_leaves: HashMap<Hash, BlockNumber>,

	/// Various Prometheus metrics.
	metrics: Metrics,
}

trait MapSubsystem<T> {
	type Output;

	fn map_subsystem(&self, sub: T) -> Self::Output;
}

impl<F, T, U> MapSubsystem<T> for F where F: Fn(T) -> U {
	type Output = U;

	fn map_subsystem(&self, sub: T) -> U {
		(self)(sub)
	}
}

/// This struct is passed as an argument to create a new instance of an [`Overseer`].
///
/// As any entity that satisfies the interface may act as a [`Subsystem`] this allows
/// mocking in the test code:
///
/// Each [`Subsystem`] is supposed to implement some interface that is generic over
/// message type that is specific to this [`Subsystem`]. At the moment not all
/// subsystems are implemented and the rest can be mocked with the [`DummySubsystem`].
pub struct AllSubsystems<
	CV = (), CB = (), CS = (), SD = (), AD = (), AR = (), BS = (), BD = (), P = (),
	RA = (), AS = (), NB = (), CA = (), CG = (), CP = (), ApD = (), ApV = (),
	GS = (),
> {
	/// A candidate validation subsystem.
	pub candidate_validation: CV,
	/// A candidate backing subsystem.
	pub candidate_backing: CB,
	/// A candidate selection subsystem.
	pub candidate_selection: CS,
	/// A statement distribution subsystem.
	pub statement_distribution: SD,
	/// An availability distribution subsystem.
	pub availability_distribution: AD,
	/// An availability recovery subsystem.
	pub availability_recovery: AR,
	/// A bitfield signing subsystem.
	pub bitfield_signing: BS,
	/// A bitfield distribution subsystem.
	pub bitfield_distribution: BD,
	/// A provisioner subsystem.
	pub provisioner: P,
	/// A runtime API subsystem.
	pub runtime_api: RA,
	/// An availability store subsystem.
	pub availability_store: AS,
	/// A network bridge subsystem.
	pub network_bridge: NB,
	/// A Chain API subsystem.
	pub chain_api: CA,
	/// A Collation Generation subsystem.
	pub collation_generation: CG,
	/// A Collator Protocol subsystem.
	pub collator_protocol: CP,
	/// An Approval Distribution subsystem.
	pub approval_distribution: ApD,
	/// An Approval Voting subsystem.
	pub approval_voting: ApV,
	/// A Connection Request Issuer subsystem.
	pub gossip_support: GS,
}

impl<CV, CB, CS, SD, AD, AR, BS, BD, P, RA, AS, NB, CA, CG, CP, ApD, ApV, GS>
	AllSubsystems<CV, CB, CS, SD, AD, AR, BS, BD, P, RA, AS, NB, CA, CG, CP, ApD, ApV, GS>
{
	/// Create a new instance of [`AllSubsystems`].
	///
	/// Each subsystem is set to [`DummySystem`].
	///
	///# Note
	///
	/// Because of a bug in rustc it is required that when calling this function,
	/// you provide a "random" type for the first generic parameter:
	///
	/// ```
	/// polkadot_overseer::AllSubsystems::<()>::dummy();
	/// ```
	pub fn dummy() -> AllSubsystems<
		DummySubsystem,
		DummySubsystem,
		DummySubsystem,
		DummySubsystem,
		DummySubsystem,
		DummySubsystem,
		DummySubsystem,
		DummySubsystem,
		DummySubsystem,
		DummySubsystem,
		DummySubsystem,
		DummySubsystem,
		DummySubsystem,
		DummySubsystem,
		DummySubsystem,
		DummySubsystem,
		DummySubsystem,
		DummySubsystem,
	> {
		AllSubsystems {
			candidate_validation: DummySubsystem,
			candidate_backing: DummySubsystem,
			candidate_selection: DummySubsystem,
			statement_distribution: DummySubsystem,
			availability_distribution: DummySubsystem,
			availability_recovery: DummySubsystem,
			bitfield_signing: DummySubsystem,
			bitfield_distribution: DummySubsystem,
			provisioner: DummySubsystem,
			runtime_api: DummySubsystem,
			availability_store: DummySubsystem,
			network_bridge: DummySubsystem,
			chain_api: DummySubsystem,
			collation_generation: DummySubsystem,
			collator_protocol: DummySubsystem,
			approval_distribution: DummySubsystem,
			approval_voting: DummySubsystem,
			gossip_support: DummySubsystem,
		}
	}

	/// Replace the `candidate_validation` instance in `self`.
	pub fn replace_candidate_validation<NEW>(
		self,
		candidate_validation: NEW,
	) -> AllSubsystems<NEW, CB, CS, SD, AD, AR, BS, BD, P, RA, AS, NB, CA, CG, CP, ApD, ApV, GS> {
>>>>>>> 39124b0a
		AllSubsystems {
			candidate_validation: self.candidate_validation,
			candidate_backing: self.candidate_backing,
			candidate_selection: self.candidate_selection,
			statement_distribution: self.statement_distribution,
			availability_distribution: self.availability_distribution,
			availability_recovery: self.availability_recovery,
			bitfield_signing: self.bitfield_signing,
			bitfield_distribution: self.bitfield_distribution,
			provisioner: self.provisioner,
			runtime_api: self.runtime_api,
			availability_store: self.availability_store,
			network_bridge: self.network_bridge,
			chain_api: self.chain_api,
			collation_generation: self.collation_generation,
			collator_protocol: self.collator_protocol,
			approval_distribution,
			approval_voting: self.approval_voting,
			gossip_support: self.gossip_support,
		}
	}

	/// Replace the `approval_voting` instance in `self`.
	pub fn replace_approval_voting<NEW>(
		self,
<<<<<<< HEAD
		approval_voting: NEW,
	) -> AllSubsystems<CV, CB, CS, SD, AD, AR, BS, BD, P, PoVD, RA, AS, NB, CA, CG, CP, ApD, NEW, GS> {
=======
		candidate_backing: NEW,
	) -> AllSubsystems<CV, NEW, CS, SD, AD, AR, BS, BD, P, RA, AS, NB, CA, CG, CP, ApD, ApV, GS> {
>>>>>>> 39124b0a
		AllSubsystems {
			candidate_validation: self.candidate_validation,
			candidate_backing: self.candidate_backing,
			candidate_selection: self.candidate_selection,
			statement_distribution: self.statement_distribution,
			availability_distribution: self.availability_distribution,
			availability_recovery: self.availability_recovery,
			bitfield_signing: self.bitfield_signing,
			bitfield_distribution: self.bitfield_distribution,
			provisioner: self.provisioner,
			runtime_api: self.runtime_api,
			availability_store: self.availability_store,
			network_bridge: self.network_bridge,
			chain_api: self.chain_api,
			collation_generation: self.collation_generation,
			collator_protocol: self.collator_protocol,
			approval_distribution: self.approval_distribution,
			approval_voting,
			gossip_support: self.gossip_support,
		}
	}

	/// Replace the `gossip_support` instance in `self`.
	pub fn replace_gossip_support<NEW>(
		self,
<<<<<<< HEAD
		gossip_support: NEW,
	) -> AllSubsystems<CV, CB, CS, SD, AD, AR, BS, BD, P, PoVD, RA, AS, NB, CA, CG, CP, ApD, ApV, NEW> {
=======
		candidate_selection: NEW,
	) -> AllSubsystems<CV, CB, NEW, SD, AD, AR, BS, BD, P, RA, AS, NB, CA, CG, CP, ApD, ApV, GS> {
>>>>>>> 39124b0a
		AllSubsystems {
			candidate_validation: self.candidate_validation,
			candidate_backing: self.candidate_backing,
			candidate_selection: self.candidate_selection,
			statement_distribution: self.statement_distribution,
			availability_distribution: self.availability_distribution,
			availability_recovery: self.availability_recovery,
			bitfield_signing: self.bitfield_signing,
			bitfield_distribution: self.bitfield_distribution,
			provisioner: self.provisioner,
			runtime_api: self.runtime_api,
			availability_store: self.availability_store,
			network_bridge: self.network_bridge,
			chain_api: self.chain_api,
			collation_generation: self.collation_generation,
			collator_protocol: self.collator_protocol,
			approval_distribution: self.approval_distribution,
			approval_voting: self.approval_voting,
			gossip_support,
		}
	}

<<<<<<< HEAD
	fn as_ref(&self) -> AllSubsystems<&'_ CV, &'_ CB, &'_ CS, &'_ SD, &'_ AD, &'_ AR, &'_ BS, &'_ BD, &'_ P, &'_ PoVD, &'_ RA, &'_ AS, &'_ NB, &'_ CA, &'_ CG, &'_ CP, &'_ ApD, &'_ ApV, &'_ GS> {
		AllSubsystems {
			candidate_validation: &self.candidate_validation,
			candidate_backing: &self.candidate_backing,
			candidate_selection: &self.candidate_selection,
			statement_distribution: &self.statement_distribution,
			availability_distribution: &self.availability_distribution,
			availability_recovery: &self.availability_recovery,
			bitfield_signing: &self.bitfield_signing,
			bitfield_distribution: &self.bitfield_distribution,
			provisioner: &self.provisioner,
			pov_distribution: &self.pov_distribution,
			runtime_api: &self.runtime_api,
			availability_store: &self.availability_store,
			network_bridge: &self.network_bridge,
			chain_api: &self.chain_api,
			collation_generation: &self.collation_generation,
			collator_protocol: &self.collator_protocol,
			approval_distribution: &self.approval_distribution,
			approval_voting: &self.approval_voting,
			gossip_support: &self.gossip_support,
		}
	}

	fn map_subsystems<M>(self, m: M)
		-> AllSubsystems<
			<M as MapSubsystem<CV>>::Output,
			<M as MapSubsystem<CB>>::Output,
			<M as MapSubsystem<CS>>::Output,
			<M as MapSubsystem<SD>>::Output,
			<M as MapSubsystem<AD>>::Output,
			<M as MapSubsystem<AR>>::Output,
			<M as MapSubsystem<BS>>::Output,
			<M as MapSubsystem<BD>>::Output,
			<M as MapSubsystem<P>>::Output,
			<M as MapSubsystem<PoVD>>::Output,
			<M as MapSubsystem<RA>>::Output,
			<M as MapSubsystem<AS>>::Output,
			<M as MapSubsystem<NB>>::Output,
			<M as MapSubsystem<CA>>::Output,
			<M as MapSubsystem<CG>>::Output,
			<M as MapSubsystem<CP>>::Output,
			<M as MapSubsystem<ApD>>::Output,
			<M as MapSubsystem<ApV>>::Output,
			<M as MapSubsystem<GS>>::Output,
		>
	where
		M: MapSubsystem<CV>,
		M: MapSubsystem<CB>,
		M: MapSubsystem<CS>,
		M: MapSubsystem<SD>,
		M: MapSubsystem<AD>,
		M: MapSubsystem<AR>,
		M: MapSubsystem<BS>,
		M: MapSubsystem<BD>,
		M: MapSubsystem<P>,
		M: MapSubsystem<PoVD>,
		M: MapSubsystem<RA>,
		M: MapSubsystem<AS>,
		M: MapSubsystem<NB>,
		M: MapSubsystem<CA>,
		M: MapSubsystem<CG>,
		M: MapSubsystem<CP>,
		M: MapSubsystem<ApD>,
		M: MapSubsystem<ApV>,
		M: MapSubsystem<GS>,
	{
		AllSubsystems {
			candidate_validation: m.map_subsystem(self.candidate_validation),
			candidate_backing: m.map_subsystem(self.candidate_backing),
			candidate_selection: m.map_subsystem(self.candidate_selection),
			statement_distribution: m.map_subsystem(self.statement_distribution),
			availability_distribution: m.map_subsystem(self.availability_distribution),
			availability_recovery: m.map_subsystem(self.availability_recovery),
			bitfield_signing: m.map_subsystem(self.bitfield_signing),
			bitfield_distribution: m.map_subsystem(self.bitfield_distribution),
			provisioner: m.map_subsystem(self.provisioner),
			pov_distribution: m.map_subsystem(self.pov_distribution),
			runtime_api: m.map_subsystem(self.runtime_api),
			availability_store: m.map_subsystem(self.availability_store),
			network_bridge: m.map_subsystem(self.network_bridge),
			chain_api: m.map_subsystem(self.chain_api),
			collation_generation: m.map_subsystem(self.collation_generation),
			collator_protocol: m.map_subsystem(self.collator_protocol),
			approval_distribution: m.map_subsystem(self.approval_distribution),
			approval_voting: m.map_subsystem(self.approval_voting),
			gossip_support: m.map_subsystem(self.gossip_support),
=======
	/// Replace the `statement_distribution` instance in `self`.
	pub fn replace_statement_distribution<NEW>(
		self,
		statement_distribution: NEW,
	) -> AllSubsystems<CV, CB, CS, NEW, AD, AR, BS, BD, P, RA, AS, NB, CA, CG, CP, ApD, ApV, GS> {
		AllSubsystems {
			candidate_validation: self.candidate_validation,
			candidate_backing: self.candidate_backing,
			candidate_selection: self.candidate_selection,
			statement_distribution,
			availability_distribution: self.availability_distribution,
			availability_recovery: self.availability_recovery,
			bitfield_signing: self.bitfield_signing,
			bitfield_distribution: self.bitfield_distribution,
			provisioner: self.provisioner,
			runtime_api: self.runtime_api,
			availability_store: self.availability_store,
			network_bridge: self.network_bridge,
			chain_api: self.chain_api,
			collation_generation: self.collation_generation,
			collator_protocol: self.collator_protocol,
			approval_distribution: self.approval_distribution,
			approval_voting: self.approval_voting,
			gossip_support: self.gossip_support,
>>>>>>> 39124b0a
		}
	}
}

type AllSubsystemsSame<T> = AllSubsystems<
	T, T, T, T, T,
	T, T, T, T, T,
	T, T, T, T, T,
	T, T, T, T,
>;

/// A type of messages that are sent from [`Subsystem`] to [`Overseer`].
///
/// It wraps a system-wide [`AllMessages`] type that represents all possible
/// messages in the system.
///
/// [`AllMessages`]: enum.AllMessages.html
/// [`Subsystem`]: trait.Subsystem.html
/// [`Overseer`]: struct.Overseer.html
enum ToOverseer {
	/// A message that wraps something the `Subsystem` is desiring to
	/// spawn on the overseer and a `oneshot::Sender` to signal the result
	/// of the spawn.
	SpawnJob {
		name: &'static str,
		s: BoxFuture<'static, ()>,
	},

	/// Same as `SpawnJob` but for blocking tasks to be executed on a
	/// dedicated thread pool.
	SpawnBlockingJob {
		name: &'static str,
		s: BoxFuture<'static, ()>,
	},
}

/// An event telling the `Overseer` on the particular block
/// that has been imported or finalized.
///
/// This structure exists solely for the purposes of decoupling
/// `Overseer` code from the client code and the necessity to call
/// `HeaderBackend::block_number_from_id()`.
#[derive(Debug, Clone)]
pub struct BlockInfo {
	/// hash of the block.
	pub hash: Hash,
	/// hash of the parent block.
	pub parent_hash: Hash,
	/// block's number.
	pub number: BlockNumber,
}

impl From<BlockImportNotification<Block>> for BlockInfo {
	fn from(n: BlockImportNotification<Block>) -> Self {
		BlockInfo {
			hash: n.hash,
			parent_hash: n.header.parent_hash,
			number: n.header.number,
		}
	}
}

impl From<FinalityNotification<Block>> for BlockInfo {
	fn from(n: FinalityNotification<Block>) -> Self {
		BlockInfo {
			hash: n.hash,
			parent_hash: n.header.parent_hash,
			number: n.header.number,
		}
	}
}

/// Some event from the outer world.
enum Event {
	BlockImported(BlockInfo),
	BlockFinalized(BlockInfo),
	MsgToSubsystem(AllMessages),
	ExternalRequest(ExternalRequest),
	Stop,
}

/// Some request from outer world.
enum ExternalRequest {
	WaitForActivation {
		hash: Hash,
		response_channel: oneshot::Sender<SubsystemResult<()>>,
	},
}

/// A handler used to communicate with the [`Overseer`].
///
/// [`Overseer`]: struct.Overseer.html
#[derive(Clone)]
pub struct OverseerHandler {
	events_tx: metered::MeteredSender<Event>,
}

impl OverseerHandler {
	/// Inform the `Overseer` that that some block was imported.
	#[tracing::instrument(level = "trace", skip(self), fields(subsystem = LOG_TARGET))]
	pub async fn block_imported(&mut self, block: BlockInfo) {
		self.send_and_log_error(Event::BlockImported(block)).await
	}

	/// Send some message to one of the `Subsystem`s.
	#[tracing::instrument(level = "trace", skip(self, msg), fields(subsystem = LOG_TARGET))]
	pub async fn send_msg(&mut self, msg: impl Into<AllMessages>) {
		self.send_and_log_error(Event::MsgToSubsystem(msg.into())).await
	}

	/// Inform the `Overseer` that some block was finalized.
	#[tracing::instrument(level = "trace", skip(self), fields(subsystem = LOG_TARGET))]
	pub async fn block_finalized(&mut self, block: BlockInfo) {
		self.send_and_log_error(Event::BlockFinalized(block)).await
	}

	/// Wait for a block with the given hash to be in the active-leaves set.
	/// This method is used for external code like `Proposer` that doesn't subscribe to Overseer's signals.
	///
	/// The response channel responds if the hash was activated and is closed if the hash was deactivated.
	/// Note that due the fact the overseer doesn't store the whole active-leaves set, only deltas,
	/// the response channel may never return if the hash was deactivated before this call.
	/// In this case, it's the caller's responsibility to ensure a timeout is set.
	#[tracing::instrument(level = "trace", skip(self, response_channel), fields(subsystem = LOG_TARGET))]
	pub async fn wait_for_activation(&mut self, hash: Hash, response_channel: oneshot::Sender<SubsystemResult<()>>) {
		self.send_and_log_error(Event::ExternalRequest(ExternalRequest::WaitForActivation {
			hash,
			response_channel
		})).await
	}

	/// Tell `Overseer` to shutdown.
	#[tracing::instrument(level = "trace", skip(self), fields(subsystem = LOG_TARGET))]
	pub async fn stop(&mut self) {
		self.send_and_log_error(Event::Stop).await
	}

	async fn send_and_log_error(&mut self, event: Event) {
		if self.events_tx.send(event).await.is_err() {
			tracing::info!(target: LOG_TARGET, "Failed to send an event to Overseer");
		}
	}
}

/// Glues together the [`Overseer`] and `BlockchainEvents` by forwarding
/// import and finality notifications into the [`OverseerHandler`].
///
/// [`Overseer`]: struct.Overseer.html
/// [`OverseerHandler`]: struct.OverseerHandler.html
pub async fn forward_events<P: BlockchainEvents<Block>>(
	client: Arc<P>,
	mut handler: OverseerHandler,
) {
	let mut finality = client.finality_notification_stream();
	let mut imports = client.import_notification_stream();

	loop {
		select! {
			f = finality.next() => {
				match f {
					Some(block) => {
						handler.block_finalized(block.into()).await;
					}
					None => break,
				}
			},
			i = imports.next() => {
				match i {
					Some(block) => {
						handler.block_imported(block.into()).await;
					}
					None => break,
				}
			},
			complete => break,
		}
	}
}

impl Debug for ToOverseer {
	fn fmt(&self, f: &mut std::fmt::Formatter<'_>) -> std::fmt::Result {
		match self {
			ToOverseer::SpawnJob { .. } => write!(f, "OverseerMessage::Spawn(..)"),
			ToOverseer::SpawnBlockingJob { .. } => write!(f, "OverseerMessage::SpawnBlocking(..)")
		}
	}
}

/// A running instance of some [`Subsystem`].
///
/// [`Subsystem`]: trait.Subsystem.html
struct SubsystemInstance<M> {
	tx_signal: metered::MeteredSender<OverseerSignal>,
	tx_bounded: metered::MeteredSender<MessagePacket<M>>,
	meters: SubsystemMeters,
	signals_received: usize,
	name: &'static str,
}

#[derive(Debug)]
struct MessagePacket<T> {
	signals_received: usize,
	message: T,
}

fn make_packet<T>(signals_received: usize, message: T) -> MessagePacket<T> {
	MessagePacket {
		signals_received,
		message,
	}
}

// The channels held by every subsystem to communicate with every other subsystem.
#[derive(Debug, Clone)]
struct ChannelsOut {
	candidate_validation: metered::MeteredSender<MessagePacket<CandidateValidationMessage>>,
	candidate_backing: metered::MeteredSender<MessagePacket<CandidateBackingMessage>>,
	candidate_selection: metered::MeteredSender<MessagePacket<CandidateSelectionMessage>>,
	statement_distribution: metered::MeteredSender<MessagePacket<StatementDistributionMessage>>,
	availability_distribution: metered::MeteredSender<MessagePacket<AvailabilityDistributionMessage>>,
	availability_recovery: metered::MeteredSender<MessagePacket<AvailabilityRecoveryMessage>>,
	bitfield_signing: metered::MeteredSender<MessagePacket<BitfieldSigningMessage>>,
	bitfield_distribution: metered::MeteredSender<MessagePacket<BitfieldDistributionMessage>>,
	provisioner: metered::MeteredSender<MessagePacket<ProvisionerMessage>>,
	pov_distribution: metered::MeteredSender<MessagePacket<PoVDistributionMessage>>,
	runtime_api: metered::MeteredSender<MessagePacket<RuntimeApiMessage>>,
	availability_store: metered::MeteredSender<MessagePacket<AvailabilityStoreMessage>>,
	network_bridge: metered::MeteredSender<MessagePacket<NetworkBridgeMessage>>,
	chain_api: metered::MeteredSender<MessagePacket<ChainApiMessage>>,
	collation_generation: metered::MeteredSender<MessagePacket<CollationGenerationMessage>>,
	collator_protocol: metered::MeteredSender<MessagePacket<CollatorProtocolMessage>>,
	approval_distribution: metered::MeteredSender<MessagePacket<ApprovalDistributionMessage>>,
	approval_voting: metered::MeteredSender<MessagePacket<ApprovalVotingMessage>>,
	gossip_support: metered::MeteredSender<MessagePacket<GossipSupportMessage>>,

	candidate_validation_unbounded: metered::UnboundedMeteredSender<MessagePacket<CandidateValidationMessage>>,
	candidate_backing_unbounded: metered::UnboundedMeteredSender<MessagePacket<CandidateBackingMessage>>,
	candidate_selection_unbounded: metered::UnboundedMeteredSender<MessagePacket<CandidateSelectionMessage>>,
	statement_distribution_unbounded: metered::UnboundedMeteredSender<MessagePacket<StatementDistributionMessage>>,
	availability_distribution_unbounded: metered::UnboundedMeteredSender<MessagePacket<AvailabilityDistributionMessage>>,
	availability_recovery_unbounded: metered::UnboundedMeteredSender<MessagePacket<AvailabilityRecoveryMessage>>,
	bitfield_signing_unbounded: metered::UnboundedMeteredSender<MessagePacket<BitfieldSigningMessage>>,
	bitfield_distribution_unbounded: metered::UnboundedMeteredSender<MessagePacket<BitfieldDistributionMessage>>,
	provisioner_unbounded: metered::UnboundedMeteredSender<MessagePacket<ProvisionerMessage>>,
	pov_distribution_unbounded: metered::UnboundedMeteredSender<MessagePacket<PoVDistributionMessage>>,
	runtime_api_unbounded: metered::UnboundedMeteredSender<MessagePacket<RuntimeApiMessage>>,
	availability_store_unbounded: metered::UnboundedMeteredSender<MessagePacket<AvailabilityStoreMessage>>,
	network_bridge_unbounded: metered::UnboundedMeteredSender<MessagePacket<NetworkBridgeMessage>>,
	chain_api_unbounded: metered::UnboundedMeteredSender<MessagePacket<ChainApiMessage>>,
	collation_generation_unbounded: metered::UnboundedMeteredSender<MessagePacket<CollationGenerationMessage>>,
	collator_protocol_unbounded: metered::UnboundedMeteredSender<MessagePacket<CollatorProtocolMessage>>,
	approval_distribution_unbounded: metered::UnboundedMeteredSender<MessagePacket<ApprovalDistributionMessage>>,
	approval_voting_unbounded: metered::UnboundedMeteredSender<MessagePacket<ApprovalVotingMessage>>,
	gossip_support_unbounded: metered::UnboundedMeteredSender<MessagePacket<GossipSupportMessage>>,
}

impl ChannelsOut {
	async fn send_and_log_error(
		&mut self,
		signals_received: usize,
		message: AllMessages,
	) {
		let res = match message {
			AllMessages::CandidateValidation(msg) => {
				self.candidate_validation.send(make_packet(signals_received, msg)).await
			},
			AllMessages::CandidateBacking(msg) => {
				self.candidate_backing.send(make_packet(signals_received, msg)).await
			},
			AllMessages::CandidateSelection(msg) => {
				self.candidate_selection.send(make_packet(signals_received, msg)).await
			},
			AllMessages::StatementDistribution(msg) => {
				self.statement_distribution.send(make_packet(signals_received, msg)).await
			},
			AllMessages::AvailabilityDistribution(msg) => {
				self.availability_distribution.send(make_packet(signals_received, msg)).await
			},
			AllMessages::AvailabilityRecovery(msg) => {
				self.availability_recovery.send(make_packet(signals_received, msg)).await
			},
			AllMessages::BitfieldDistribution(msg) => {
				self.bitfield_distribution.send(make_packet(signals_received, msg)).await
			},
			AllMessages::BitfieldSigning(msg) => {
				self.bitfield_signing.send(make_packet(signals_received, msg)).await
			},
			AllMessages::Provisioner(msg) => {
				self.provisioner.send(make_packet(signals_received, msg)).await
			},
			AllMessages::PoVDistribution(msg) => {
				self.pov_distribution.send(make_packet(signals_received, msg)).await
			},
			AllMessages::RuntimeApi(msg) => {
				self.runtime_api.send(make_packet(signals_received, msg)).await
			},
			AllMessages::AvailabilityStore(msg) => {
				self.availability_store.send(make_packet(signals_received, msg)).await
			},
			AllMessages::NetworkBridge(msg) => {
				self.network_bridge.send(make_packet(signals_received, msg)).await
			},
			AllMessages::ChainApi(msg) => {
				self.chain_api.send(make_packet(signals_received, msg)).await
			},
			AllMessages::CollationGeneration(msg) => {
				self.collation_generation.send(make_packet(signals_received, msg)).await
			},
			AllMessages::CollatorProtocol(msg) => {
				self.collator_protocol.send(make_packet(signals_received, msg)).await
			},
			AllMessages::ApprovalDistribution(msg) => {
				self.approval_distribution.send(make_packet(signals_received, msg)).await
			},
			AllMessages::ApprovalVoting(msg) => {
				self.approval_voting.send(make_packet(signals_received, msg)).await
			},
			AllMessages::GossipSupport(msg) => {
				self.gossip_support.send(make_packet(signals_received, msg)).await
			},
		};

		if res.is_err() {
			tracing::debug!(
				target: LOG_TARGET,
				"Failed to send a message to another subsystem",
			);
		}
	}


	fn send_unbounded_and_log_error(
		&self,
		signals_received: usize,
		message: AllMessages,
	) {
		let res = match message {
			AllMessages::CandidateValidation(msg) => {
				self.candidate_validation_unbounded
					.unbounded_send(make_packet(signals_received, msg))
					.map_err(|e| e.into_send_error())
			},
			AllMessages::CandidateBacking(msg) => {
				self.candidate_backing_unbounded
					.unbounded_send(make_packet(signals_received, msg))
					.map_err(|e| e.into_send_error())
			},
			AllMessages::CandidateSelection(msg) => {
				self.candidate_selection_unbounded
					.unbounded_send(make_packet(signals_received, msg))
					.map_err(|e| e.into_send_error())
			},
			AllMessages::StatementDistribution(msg) => {
				self.statement_distribution_unbounded
					.unbounded_send(make_packet(signals_received, msg))
					.map_err(|e| e.into_send_error())
			},
			AllMessages::AvailabilityDistribution(msg) => {
				self.availability_distribution_unbounded
					.unbounded_send(make_packet(signals_received, msg))
					.map_err(|e| e.into_send_error())
			},
			AllMessages::AvailabilityRecovery(msg) => {
				self.availability_recovery_unbounded
					.unbounded_send(make_packet(signals_received, msg))
					.map_err(|e| e.into_send_error())
			},
			AllMessages::BitfieldDistribution(msg) => {
				self.bitfield_distribution_unbounded
					.unbounded_send(make_packet(signals_received, msg))
					.map_err(|e| e.into_send_error())
			},
			AllMessages::BitfieldSigning(msg) => {
				self.bitfield_signing_unbounded
					.unbounded_send(make_packet(signals_received, msg))
					.map_err(|e| e.into_send_error())
			},
			AllMessages::Provisioner(msg) => {
				self.provisioner_unbounded
					.unbounded_send(make_packet(signals_received, msg))
					.map_err(|e| e.into_send_error())
			},
			AllMessages::PoVDistribution(msg) => {
				self.pov_distribution_unbounded
					.unbounded_send(make_packet(signals_received, msg))
					.map_err(|e| e.into_send_error())
			},
			AllMessages::RuntimeApi(msg) => {
				self.runtime_api_unbounded
					.unbounded_send(make_packet(signals_received, msg))
					.map_err(|e| e.into_send_error())
			},
			AllMessages::AvailabilityStore(msg) => {
				self.availability_store_unbounded
					.unbounded_send(make_packet(signals_received, msg))
					.map_err(|e| e.into_send_error())
			},
			AllMessages::NetworkBridge(msg) => {
				self.network_bridge_unbounded
					.unbounded_send(make_packet(signals_received, msg))
					.map_err(|e| e.into_send_error())
			},
			AllMessages::ChainApi(msg) => {
				self.chain_api_unbounded
					.unbounded_send(make_packet(signals_received, msg))
					.map_err(|e| e.into_send_error())
			},
			AllMessages::CollationGeneration(msg) => {
				self.collation_generation_unbounded
					.unbounded_send(make_packet(signals_received, msg))
					.map_err(|e| e.into_send_error())
			},
			AllMessages::CollatorProtocol(msg) => {
				self.collator_protocol_unbounded
					.unbounded_send(make_packet(signals_received, msg))
					.map_err(|e| e.into_send_error())
			},
			AllMessages::ApprovalDistribution(msg) => {
				self.approval_distribution_unbounded
					.unbounded_send(make_packet(signals_received, msg))
					.map_err(|e| e.into_send_error())
			},
			AllMessages::ApprovalVoting(msg) => {
				self.approval_voting_unbounded
					.unbounded_send(make_packet(signals_received, msg))
					.map_err(|e| e.into_send_error())
			},
			AllMessages::GossipSupport(msg) => {
				self.gossip_support_unbounded
					.unbounded_send(make_packet(signals_received, msg))
					.map_err(|e| e.into_send_error())
			},
		};

<<<<<<< HEAD
		if res.is_err() {
			tracing::debug!(
				target: LOG_TARGET,
				"Failed to send a message to another subsystem",
			);
=======
	/// Replace the `availability_distribution` instance in `self`.
	pub fn replace_availability_distribution<NEW>(
		self,
		availability_distribution: NEW,
	) -> AllSubsystems<CV, CB, CS, SD, NEW, AR, BS, BD, P, RA, AS, NB, CA, CG, CP, ApD, ApV, GS> {
		AllSubsystems {
			candidate_validation: self.candidate_validation,
			candidate_backing: self.candidate_backing,
			candidate_selection: self.candidate_selection,
			statement_distribution: self.statement_distribution,
			availability_distribution,
			availability_recovery: self.availability_recovery,
			bitfield_signing: self.bitfield_signing,
			bitfield_distribution: self.bitfield_distribution,
			provisioner: self.provisioner,
			runtime_api: self.runtime_api,
			availability_store: self.availability_store,
			network_bridge: self.network_bridge,
			chain_api: self.chain_api,
			collation_generation: self.collation_generation,
			collator_protocol: self.collator_protocol,
			approval_distribution: self.approval_distribution,
			approval_voting: self.approval_voting,
			gossip_support: self.gossip_support,
>>>>>>> 39124b0a
		}
	}
}

<<<<<<< HEAD
type SubsystemIncomingMessages<M> = stream::Select<
	metered::MeteredReceiver<MessagePacket<M>>,
	metered::UnboundedMeteredReceiver<MessagePacket<M>>,
>;

#[derive(Debug, Default, Clone)]
struct SignalsReceived(Arc<AtomicUsize>);

impl SignalsReceived {
	fn load(&self) -> usize {
		self.0.load(atomic::Ordering::SeqCst)
	}

	fn inc(&self) {
		self.0.fetch_add(1, atomic::Ordering::SeqCst);
=======
	/// Replace the `availability_recovery` instance in `self`.
	pub fn replace_availability_recovery<NEW>(
		self,
		availability_recovery: NEW,
	) -> AllSubsystems<CV, CB, CS, SD, AD, NEW, BS, BD, P, RA, AS, NB, CA, CG, CP, ApD, ApV, GS> {
		AllSubsystems {
			candidate_validation: self.candidate_validation,
			candidate_backing: self.candidate_backing,
			candidate_selection: self.candidate_selection,
			statement_distribution: self.statement_distribution,
			availability_distribution: self.availability_distribution,
			availability_recovery,
			bitfield_signing: self.bitfield_signing,
			bitfield_distribution: self.bitfield_distribution,
			provisioner: self.provisioner,
			runtime_api: self.runtime_api,
			availability_store: self.availability_store,
			network_bridge: self.network_bridge,
			chain_api: self.chain_api,
			collation_generation: self.collation_generation,
			collator_protocol: self.collator_protocol,
			approval_distribution: self.approval_distribution,
			approval_voting: self.approval_voting,
			gossip_support: self.gossip_support,
		}
	}

	/// Replace the `bitfield_signing` instance in `self`.
	pub fn replace_bitfield_signing<NEW>(
		self,
		bitfield_signing: NEW,
	) -> AllSubsystems<CV, CB, CS, SD, AD, AR, NEW, BD, P, RA, AS, NB, CA, CG, CP, ApD, ApV, GS> {
		AllSubsystems {
			candidate_validation: self.candidate_validation,
			candidate_backing: self.candidate_backing,
			candidate_selection: self.candidate_selection,
			statement_distribution: self.statement_distribution,
			availability_distribution: self.availability_distribution,
			availability_recovery: self.availability_recovery,
			bitfield_signing,
			bitfield_distribution: self.bitfield_distribution,
			provisioner: self.provisioner,
			runtime_api: self.runtime_api,
			availability_store: self.availability_store,
			network_bridge: self.network_bridge,
			chain_api: self.chain_api,
			collation_generation: self.collation_generation,
			collator_protocol: self.collator_protocol,
			approval_distribution: self.approval_distribution,
			approval_voting: self.approval_voting,
			gossip_support: self.gossip_support,
		}
>>>>>>> 39124b0a
	}
}

<<<<<<< HEAD
/// A sender from subsystems to other subsystems.
#[derive(Debug, Clone)]
pub struct OverseerSubsystemSender {
	channels: ChannelsOut,
	signals_received: SignalsReceived,
}

#[async_trait::async_trait]
impl SubsystemSender for OverseerSubsystemSender {
	async fn send_message(&mut self, msg: AllMessages) {
		self.channels.send_and_log_error(self.signals_received.load(), msg).await;
	}

	async fn send_messages<T>(&mut self, msgs: T)
		where T: IntoIterator<Item = AllMessages> + Send, T::IntoIter: Send
	{
		// This can definitely be optimized if necessary.
		for msg in msgs {
			self.send_message(msg).await;
		}
	}

	fn send_unbounded_message(&mut self, msg: AllMessages) {
		self.channels.send_unbounded_and_log_error(self.signals_received.load(), msg);
=======
	/// Replace the `bitfield_distribution` instance in `self`.
	pub fn replace_bitfield_distribution<NEW>(
		self,
		bitfield_distribution: NEW,
	) -> AllSubsystems<CV, CB, CS, SD, AD, AR, BS, NEW, P, RA, AS, NB, CA, CG, CP, ApD, ApV, GS> {
		AllSubsystems {
			candidate_validation: self.candidate_validation,
			candidate_backing: self.candidate_backing,
			candidate_selection: self.candidate_selection,
			statement_distribution: self.statement_distribution,
			availability_distribution: self.availability_distribution,
			availability_recovery: self.availability_recovery,
			bitfield_signing: self.bitfield_signing,
			bitfield_distribution,
			provisioner: self.provisioner,
			runtime_api: self.runtime_api,
			availability_store: self.availability_store,
			network_bridge: self.network_bridge,
			chain_api: self.chain_api,
			collation_generation: self.collation_generation,
			collator_protocol: self.collator_protocol,
			approval_distribution: self.approval_distribution,
			approval_voting: self.approval_voting,
			gossip_support: self.gossip_support,
		}
	}

	/// Replace the `provisioner` instance in `self`.
	pub fn replace_provisioner<NEW>(
		self,
		provisioner: NEW,
	) -> AllSubsystems<CV, CB, CS, SD, AD, AR, BS, BD, NEW, RA, AS, NB, CA, CG, CP, ApD, ApV, GS> {
		AllSubsystems {
			candidate_validation: self.candidate_validation,
			candidate_backing: self.candidate_backing,
			candidate_selection: self.candidate_selection,
			statement_distribution: self.statement_distribution,
			availability_distribution: self.availability_distribution,
			availability_recovery: self.availability_recovery,
			bitfield_signing: self.bitfield_signing,
			bitfield_distribution: self.bitfield_distribution,
			provisioner,
			runtime_api: self.runtime_api,
			availability_store: self.availability_store,
			network_bridge: self.network_bridge,
			chain_api: self.chain_api,
			collation_generation: self.collation_generation,
			collator_protocol: self.collator_protocol,
			approval_distribution: self.approval_distribution,
			approval_voting: self.approval_voting,
			gossip_support: self.gossip_support,
		}
>>>>>>> 39124b0a
	}
}

<<<<<<< HEAD
/// A context type that is given to the [`Subsystem`] upon spawning.
/// It can be used by [`Subsystem`] to communicate with other [`Subsystem`]s
/// or to spawn it's [`SubsystemJob`]s.
///
/// [`Overseer`]: struct.Overseer.html
/// [`Subsystem`]: trait.Subsystem.html
/// [`SubsystemJob`]: trait.SubsystemJob.html
#[derive(Debug)]
pub struct OverseerSubsystemContext<M>{
	signals: metered::MeteredReceiver<OverseerSignal>,
	messages: SubsystemIncomingMessages<M>,
	to_subsystems: OverseerSubsystemSender,
	to_overseer: metered::UnboundedMeteredSender<ToOverseer>,
	signals_received: SignalsReceived,
	pending_incoming: Option<(usize, M)>,
	metrics: Metrics,
}

impl<M> OverseerSubsystemContext<M> {
	/// Create a new `OverseerSubsystemContext`.
	fn new(
		signals: metered::MeteredReceiver<OverseerSignal>,
		messages: SubsystemIncomingMessages<M>,
		to_subsystems: ChannelsOut,
		to_overseer: metered::UnboundedMeteredSender<ToOverseer>,
		metrics: Metrics,
	) -> Self {
		let signals_received = SignalsReceived::default();
		OverseerSubsystemContext {
			signals,
			messages,
			to_subsystems: OverseerSubsystemSender {
				channels: to_subsystems,
				signals_received: signals_received.clone(),
			},
			to_overseer,
			signals_received,
			pending_incoming: None,
			metrics,
		 }
	}

	/// Create a new `OverseserSubsystemContext` with no metering.
	///
	/// Intended for tests.
	#[allow(unused)]
	fn new_unmetered(
		signals: metered::MeteredReceiver<OverseerSignal>,
		messages: SubsystemIncomingMessages<M>,
		to_subsystems: ChannelsOut,
		to_overseer: metered::UnboundedMeteredSender<ToOverseer>,
	) -> Self {
		let metrics = Metrics::default();
		OverseerSubsystemContext::new(signals, messages, to_subsystems, to_overseer, metrics)
=======
	/// Replace the `runtime_api` instance in `self`.
	pub fn replace_runtime_api<NEW>(
		self,
		runtime_api: NEW,
	) -> AllSubsystems<CV, CB, CS, SD, AD, AR, BS, BD, P, NEW, AS, NB, CA, CG, CP, ApD, ApV, GS> {
		AllSubsystems {
			candidate_validation: self.candidate_validation,
			candidate_backing: self.candidate_backing,
			candidate_selection: self.candidate_selection,
			statement_distribution: self.statement_distribution,
			availability_distribution: self.availability_distribution,
			availability_recovery: self.availability_recovery,
			bitfield_signing: self.bitfield_signing,
			bitfield_distribution: self.bitfield_distribution,
			provisioner: self.provisioner,
			runtime_api,
			availability_store: self.availability_store,
			network_bridge: self.network_bridge,
			chain_api: self.chain_api,
			collation_generation: self.collation_generation,
			collator_protocol: self.collator_protocol,
			approval_distribution: self.approval_distribution,
			approval_voting: self.approval_voting,
			gossip_support: self.gossip_support,
		}
	}

	/// Replace the `availability_store` instance in `self`.
	pub fn replace_availability_store<NEW>(
		self,
		availability_store: NEW,
	) -> AllSubsystems<CV, CB, CS, SD, AD, AR, BS, BD, P, RA, NEW, NB, CA, CG, CP, ApD, ApV, GS> {
		AllSubsystems {
			candidate_validation: self.candidate_validation,
			candidate_backing: self.candidate_backing,
			candidate_selection: self.candidate_selection,
			statement_distribution: self.statement_distribution,
			availability_distribution: self.availability_distribution,
			availability_recovery: self.availability_recovery,
			bitfield_signing: self.bitfield_signing,
			bitfield_distribution: self.bitfield_distribution,
			provisioner: self.provisioner,
			runtime_api: self.runtime_api,
			availability_store,
			network_bridge: self.network_bridge,
			chain_api: self.chain_api,
			collation_generation: self.collation_generation,
			collator_protocol: self.collator_protocol,
			approval_distribution: self.approval_distribution,
			approval_voting: self.approval_voting,
			gossip_support: self.gossip_support,
		}
>>>>>>> 39124b0a
	}
}

<<<<<<< HEAD
#[async_trait::async_trait]
impl<M: Send + 'static> SubsystemContext for OverseerSubsystemContext<M> {
	type Message = M;
	type Sender = OverseerSubsystemSender;

	async fn try_recv(&mut self) -> Result<Option<FromOverseer<M>>, ()> {
		match poll!(self.recv()) {
			Poll::Ready(msg) => Ok(Some(msg.map_err(|_| ())?)),
			Poll::Pending => Ok(None),
		}
	}

	async fn recv(&mut self) -> SubsystemResult<FromOverseer<M>> {
		loop {
			// If we have a message pending an overseer signal, we only poll for signals
			// in the meantime.
			if let Some((needs_signals_received, msg)) = self.pending_incoming.take() {
				if needs_signals_received <= self.signals_received.load() {
					return Ok(FromOverseer::Communication { msg });
				} else {
					self.pending_incoming = Some((needs_signals_received, msg));

					// wait for next signal.
					let signal = self.signals.next().await
						.ok_or(SubsystemError::Context(
							"No more messages in rx queue to process"
							.to_owned()
						))?;

					self.signals_received.inc();
					return Ok(FromOverseer::Signal(signal))
				}
			}

			let mut await_message = self.messages.next().fuse();
			let mut await_signal = self.signals.next().fuse();
			let signals_received = self.signals_received.load();
			let pending_incoming = &mut self.pending_incoming;

			// Otherwise, wait for the next signal or incoming message.
			let from_overseer = futures::select_biased! {
				signal = await_signal => {
					let signal = signal
						.ok_or(SubsystemError::Context(
							"No more messages in rx queue to process"
							.to_owned()
						))?;

					FromOverseer::Signal(signal)
				}
				msg = await_message => {
					let packet = msg
						.ok_or(SubsystemError::Context(
							"No more messages in rx queue to process"
							.to_owned()
						))?;

					if packet.signals_received > signals_received {
						// wait until we've received enough signals to return this message.
						*pending_incoming = Some((packet.signals_received, packet.message));
						continue;
					} else {
						// we know enough to return this message.
						FromOverseer::Communication { msg: packet.message}
					}
				}
			};

			if let FromOverseer::Signal(_) = from_overseer {
				self.signals_received.inc();
			}

			return Ok(from_overseer);
		}
	}

	async fn spawn(&mut self, name: &'static str, s: Pin<Box<dyn Future<Output = ()> + Send>>)
		-> SubsystemResult<()>
	{
		self.to_overseer.send(ToOverseer::SpawnJob {
			name,
			s,
		}).await.map_err(Into::into)
	}

	async fn spawn_blocking(&mut self, name: &'static str, s: Pin<Box<dyn Future<Output = ()> + Send>>)
		-> SubsystemResult<()>
	{
		self.to_overseer.send(ToOverseer::SpawnBlockingJob {
			name,
			s,
		}).await.map_err(Into::into)
	}

	fn sender(&mut self) -> &mut OverseerSubsystemSender {
		&mut self.to_subsystems
=======
	/// Replace the `network_bridge` instance in `self`.
	pub fn replace_network_bridge<NEW>(
		self,
		network_bridge: NEW,
	) -> AllSubsystems<CV, CB, CS, SD, AD, AR, BS, BD, P, RA, AS, NEW, CA, CG, CP, ApD, ApV, GS> {
		AllSubsystems {
			candidate_validation: self.candidate_validation,
			candidate_backing: self.candidate_backing,
			candidate_selection: self.candidate_selection,
			statement_distribution: self.statement_distribution,
			availability_distribution: self.availability_distribution,
			availability_recovery: self.availability_recovery,
			bitfield_signing: self.bitfield_signing,
			bitfield_distribution: self.bitfield_distribution,
			provisioner: self.provisioner,
			runtime_api: self.runtime_api,
			availability_store: self.availability_store,
			network_bridge,
			chain_api: self.chain_api,
			collation_generation: self.collation_generation,
			collator_protocol: self.collator_protocol,
			approval_distribution: self.approval_distribution,
			approval_voting: self.approval_voting,
			gossip_support: self.gossip_support,
		}
	}

	/// Replace the `chain_api` instance in `self`.
	pub fn replace_chain_api<NEW>(
		self,
		chain_api: NEW,
	) -> AllSubsystems<CV, CB, CS, SD, AD, AR, BS, BD, P, RA, AS, NB, NEW, CG, CP, ApD, ApV, GS> {
		AllSubsystems {
			candidate_validation: self.candidate_validation,
			candidate_backing: self.candidate_backing,
			candidate_selection: self.candidate_selection,
			statement_distribution: self.statement_distribution,
			availability_distribution: self.availability_distribution,
			availability_recovery: self.availability_recovery,
			bitfield_signing: self.bitfield_signing,
			bitfield_distribution: self.bitfield_distribution,
			provisioner: self.provisioner,
			runtime_api: self.runtime_api,
			availability_store: self.availability_store,
			network_bridge: self.network_bridge,
			chain_api,
			collation_generation: self.collation_generation,
			collator_protocol: self.collator_protocol,
			approval_distribution: self.approval_distribution,
			approval_voting: self.approval_voting,
			gossip_support: self.gossip_support,
		}
	}

	/// Replace the `collation_generation` instance in `self`.
	pub fn replace_collation_generation<NEW>(
		self,
		collation_generation: NEW,
	) -> AllSubsystems<CV, CB, CS, SD, AD, AR, BS, BD, P, RA, AS, NB, CA, NEW, CP, ApD, ApV, GS> {
		AllSubsystems {
			candidate_validation: self.candidate_validation,
			candidate_backing: self.candidate_backing,
			candidate_selection: self.candidate_selection,
			statement_distribution: self.statement_distribution,
			availability_distribution: self.availability_distribution,
			availability_recovery: self.availability_recovery,
			bitfield_signing: self.bitfield_signing,
			bitfield_distribution: self.bitfield_distribution,
			provisioner: self.provisioner,
			runtime_api: self.runtime_api,
			availability_store: self.availability_store,
			network_bridge: self.network_bridge,
			chain_api: self.chain_api,
			collation_generation,
			collator_protocol: self.collator_protocol,
			approval_distribution: self.approval_distribution,
			approval_voting: self.approval_voting,
			gossip_support: self.gossip_support,
		}
	}

	/// Replace the `collator_protocol` instance in `self`.
	pub fn replace_collator_protocol<NEW>(
		self,
		collator_protocol: NEW,
	) -> AllSubsystems<CV, CB, CS, SD, AD, AR, BS, BD, P, RA, AS, NB, CA, CG, NEW, ApD, ApV, GS> {
		AllSubsystems {
			candidate_validation: self.candidate_validation,
			candidate_backing: self.candidate_backing,
			candidate_selection: self.candidate_selection,
			statement_distribution: self.statement_distribution,
			availability_distribution: self.availability_distribution,
			availability_recovery: self.availability_recovery,
			bitfield_signing: self.bitfield_signing,
			bitfield_distribution: self.bitfield_distribution,
			provisioner: self.provisioner,
			runtime_api: self.runtime_api,
			availability_store: self.availability_store,
			network_bridge: self.network_bridge,
			chain_api: self.chain_api,
			collation_generation: self.collation_generation,
			collator_protocol,
			approval_distribution: self.approval_distribution,
			approval_voting: self.approval_voting,
			gossip_support: self.gossip_support,
		}
	}

	/// Replace the `approval_distribution` instance in `self`.
	pub fn replace_approval_distribution<NEW>(
		self,
		approval_distribution: NEW,
	) -> AllSubsystems<CV, CB, CS, SD, AD, AR, BS, BD, P, RA, AS, NB, CA, CG, CP, NEW, ApV, GS> {
		AllSubsystems {
			candidate_validation: self.candidate_validation,
			candidate_backing: self.candidate_backing,
			candidate_selection: self.candidate_selection,
			statement_distribution: self.statement_distribution,
			availability_distribution: self.availability_distribution,
			availability_recovery: self.availability_recovery,
			bitfield_signing: self.bitfield_signing,
			bitfield_distribution: self.bitfield_distribution,
			provisioner: self.provisioner,
			runtime_api: self.runtime_api,
			availability_store: self.availability_store,
			network_bridge: self.network_bridge,
			chain_api: self.chain_api,
			collation_generation: self.collation_generation,
			collator_protocol: self.collator_protocol,
			approval_distribution,
			approval_voting: self.approval_voting,
			gossip_support: self.gossip_support,
		}
>>>>>>> 39124b0a
	}
}

<<<<<<< HEAD
/// A subsystem that we oversee.
///
/// Ties together the [`Subsystem`] itself and it's running instance
/// (which may be missing if the [`Subsystem`] is not running at the moment
/// for whatever reason).
///
/// [`Subsystem`]: trait.Subsystem.html
struct OverseenSubsystem<M> {
	instance: Option<SubsystemInstance<M>>,
}

impl<M> OverseenSubsystem<M> {
	/// Send a message to the wrapped subsystem.
	///
	/// If the inner `instance` is `None`, nothing is happening.
	async fn send_message(&mut self, msg: M) -> SubsystemResult<()> {
		const MESSAGE_TIMEOUT: Duration = Duration::from_secs(10);

		if let Some(ref mut instance) = self.instance {
			match instance.tx_bounded.send(MessagePacket {
				signals_received: instance.signals_received,
				message: msg.into()
			}).timeout(MESSAGE_TIMEOUT).await
			{
				None => {
					tracing::error!(target: LOG_TARGET, "Subsystem {} appears unresponsive.", instance.name);
					Err(SubsystemError::SubsystemStalled(instance.name))
				}
				Some(res) => res.map_err(Into::into),
			}
		} else {
			Ok(())
		}
	}

	/// Send a signal to the wrapped subsystem.
	///
	/// If the inner `instance` is `None`, nothing is happening.
	async fn send_signal(&mut self, signal: OverseerSignal) -> SubsystemResult<()> {
		const SIGNAL_TIMEOUT: Duration = Duration::from_secs(10);

		if let Some(ref mut instance) = self.instance {
			match instance.tx_signal.send(signal).timeout(SIGNAL_TIMEOUT).await {
				None => {
					tracing::error!(target: LOG_TARGET, "Subsystem {} appears unresponsive.", instance.name);
					Err(SubsystemError::SubsystemStalled(instance.name))
				}
				Some(res) => {
					let res = res.map_err(Into::into);
					if res.is_ok() {
						instance.signals_received += 1;
					}
					res
				}
			}
		} else {
			Ok(())
=======
	/// Replace the `approval_voting` instance in `self`.
	pub fn replace_approval_voting<NEW>(
		self,
		approval_voting: NEW,
	) -> AllSubsystems<CV, CB, CS, SD, AD, AR, BS, BD, P, RA, AS, NB, CA, CG, CP, ApD, NEW, GS> {
		AllSubsystems {
			candidate_validation: self.candidate_validation,
			candidate_backing: self.candidate_backing,
			candidate_selection: self.candidate_selection,
			statement_distribution: self.statement_distribution,
			availability_distribution: self.availability_distribution,
			availability_recovery: self.availability_recovery,
			bitfield_signing: self.bitfield_signing,
			bitfield_distribution: self.bitfield_distribution,
			provisioner: self.provisioner,
			runtime_api: self.runtime_api,
			availability_store: self.availability_store,
			network_bridge: self.network_bridge,
			chain_api: self.chain_api,
			collation_generation: self.collation_generation,
			collator_protocol: self.collator_protocol,
			approval_distribution: self.approval_distribution,
			approval_voting,
			gossip_support: self.gossip_support,
		}
	}

	/// Replace the `gossip_support` instance in `self`.
	pub fn replace_gossip_support<NEW>(
		self,
		gossip_support: NEW,
	) -> AllSubsystems<CV, CB, CS, SD, AD, AR, BS, BD, P, RA, AS, NB, CA, CG, CP, ApD, ApV, NEW> {
		AllSubsystems {
			candidate_validation: self.candidate_validation,
			candidate_backing: self.candidate_backing,
			candidate_selection: self.candidate_selection,
			statement_distribution: self.statement_distribution,
			availability_distribution: self.availability_distribution,
			availability_recovery: self.availability_recovery,
			bitfield_signing: self.bitfield_signing,
			bitfield_distribution: self.bitfield_distribution,
			provisioner: self.provisioner,
			runtime_api: self.runtime_api,
			availability_store: self.availability_store,
			network_bridge: self.network_bridge,
			chain_api: self.chain_api,
			collation_generation: self.collation_generation,
			collator_protocol: self.collator_protocol,
			approval_distribution: self.approval_distribution,
			approval_voting: self.approval_voting,
			gossip_support,
>>>>>>> 39124b0a
		}
	}
}

<<<<<<< HEAD
#[derive(Clone)]
struct SubsystemMeters {
	bounded: metered::Meter,
	unbounded: metered::Meter,
	signals: metered::Meter,
}

impl SubsystemMeters {
	fn read(&self) -> SubsystemMeterReadouts {
		SubsystemMeterReadouts {
			bounded: self.bounded.read(),
			unbounded: self.unbounded.read(),
			signals: self.signals.read(),
		}
	}
}

struct SubsystemMeterReadouts {
	bounded: metered::Readout,
	unbounded: metered::Readout,
	signals: metered::Readout,
}

/// The `Overseer` itself.
pub struct Overseer<S> {
	/// Handles to all subsystems.
	subsystems: AllSubsystems<
		OverseenSubsystem<CandidateValidationMessage>,
		OverseenSubsystem<CandidateBackingMessage>,
		OverseenSubsystem<CandidateSelectionMessage>,
		OverseenSubsystem<StatementDistributionMessage>,
		OverseenSubsystem<AvailabilityDistributionMessage>,
		OverseenSubsystem<AvailabilityRecoveryMessage>,
		OverseenSubsystem<BitfieldSigningMessage>,
		OverseenSubsystem<BitfieldDistributionMessage>,
		OverseenSubsystem<ProvisionerMessage>,
		OverseenSubsystem<PoVDistributionMessage>,
		OverseenSubsystem<RuntimeApiMessage>,
		OverseenSubsystem<AvailabilityStoreMessage>,
		OverseenSubsystem<NetworkBridgeMessage>,
		OverseenSubsystem<ChainApiMessage>,
		OverseenSubsystem<CollationGenerationMessage>,
		OverseenSubsystem<CollatorProtocolMessage>,
		OverseenSubsystem<ApprovalDistributionMessage>,
		OverseenSubsystem<ApprovalVotingMessage>,
		OverseenSubsystem<GossipSupportMessage>,
	>,

	/// Spawner to spawn tasks to.
	s: S,

	/// Here we keep handles to spawned subsystems to be notified when they terminate.
	running_subsystems: FuturesUnordered<BoxFuture<'static, SubsystemResult<()>>>,

	/// Gather running subsystems' outbound streams into one.
	to_overseer_rx: Fuse<metered::UnboundedMeteredReceiver<ToOverseer>>,

	/// Events that are sent to the overseer from the outside world
	events_rx: metered::MeteredReceiver<Event>,

	/// External listeners waiting for a hash to be in the active-leave set.
	activation_external_listeners: HashMap<Hash, Vec<oneshot::Sender<SubsystemResult<()>>>>,

	/// Stores the [`jaeger::Span`] per active leaf.
	span_per_active_leaf: HashMap<Hash, Arc<jaeger::Span>>,

	/// A set of leaves that `Overseer` starts working with.
	///
	/// Drained at the beginning of `run` and never used again.
	leaves: Vec<(Hash, BlockNumber)>,

	/// The set of the "active leaves".
	active_leaves: HashMap<Hash, BlockNumber>,

	/// Various Prometheus metrics.
	metrics: Metrics,
}
=======
	fn as_ref(&self) -> AllSubsystems<&'_ CV, &'_ CB, &'_ CS, &'_ SD, &'_ AD, &'_ AR, &'_ BS, &'_ BD, &'_ P, &'_ RA, &'_ AS, &'_ NB, &'_ CA, &'_ CG, &'_ CP, &'_ ApD, &'_ ApV, &'_ GS> {
		AllSubsystems {
			candidate_validation: &self.candidate_validation,
			candidate_backing: &self.candidate_backing,
			candidate_selection: &self.candidate_selection,
			statement_distribution: &self.statement_distribution,
			availability_distribution: &self.availability_distribution,
			availability_recovery: &self.availability_recovery,
			bitfield_signing: &self.bitfield_signing,
			bitfield_distribution: &self.bitfield_distribution,
			provisioner: &self.provisioner,
			runtime_api: &self.runtime_api,
			availability_store: &self.availability_store,
			network_bridge: &self.network_bridge,
			chain_api: &self.chain_api,
			collation_generation: &self.collation_generation,
			collator_protocol: &self.collator_protocol,
			approval_distribution: &self.approval_distribution,
			approval_voting: &self.approval_voting,
			gossip_support: &self.gossip_support,
		}
	}

	fn map_subsystems<M>(self, m: M)
		-> AllSubsystems<
			<M as MapSubsystem<CV>>::Output,
			<M as MapSubsystem<CB>>::Output,
			<M as MapSubsystem<CS>>::Output,
			<M as MapSubsystem<SD>>::Output,
			<M as MapSubsystem<AD>>::Output,
			<M as MapSubsystem<AR>>::Output,
			<M as MapSubsystem<BS>>::Output,
			<M as MapSubsystem<BD>>::Output,
			<M as MapSubsystem<P>>::Output,
			<M as MapSubsystem<RA>>::Output,
			<M as MapSubsystem<AS>>::Output,
			<M as MapSubsystem<NB>>::Output,
			<M as MapSubsystem<CA>>::Output,
			<M as MapSubsystem<CG>>::Output,
			<M as MapSubsystem<CP>>::Output,
			<M as MapSubsystem<ApD>>::Output,
			<M as MapSubsystem<ApV>>::Output,
			<M as MapSubsystem<GS>>::Output,
		>
	where
		M: MapSubsystem<CV>,
		M: MapSubsystem<CB>,
		M: MapSubsystem<CS>,
		M: MapSubsystem<SD>,
		M: MapSubsystem<AD>,
		M: MapSubsystem<AR>,
		M: MapSubsystem<BS>,
		M: MapSubsystem<BD>,
		M: MapSubsystem<P>,
		M: MapSubsystem<RA>,
		M: MapSubsystem<AS>,
		M: MapSubsystem<NB>,
		M: MapSubsystem<CA>,
		M: MapSubsystem<CG>,
		M: MapSubsystem<CP>,
		M: MapSubsystem<ApD>,
		M: MapSubsystem<ApV>,
		M: MapSubsystem<GS>,
	{
		AllSubsystems {
			candidate_validation: m.map_subsystem(self.candidate_validation),
			candidate_backing: m.map_subsystem(self.candidate_backing),
			candidate_selection: m.map_subsystem(self.candidate_selection),
			statement_distribution: m.map_subsystem(self.statement_distribution),
			availability_distribution: m.map_subsystem(self.availability_distribution),
			availability_recovery: m.map_subsystem(self.availability_recovery),
			bitfield_signing: m.map_subsystem(self.bitfield_signing),
			bitfield_distribution: m.map_subsystem(self.bitfield_distribution),
			provisioner: m.map_subsystem(self.provisioner),
			runtime_api: m.map_subsystem(self.runtime_api),
			availability_store: m.map_subsystem(self.availability_store),
			network_bridge: m.map_subsystem(self.network_bridge),
			chain_api: m.map_subsystem(self.chain_api),
			collation_generation: m.map_subsystem(self.collation_generation),
			collator_protocol: m.map_subsystem(self.collator_protocol),
			approval_distribution: m.map_subsystem(self.approval_distribution),
			approval_voting: m.map_subsystem(self.approval_voting),
			gossip_support: m.map_subsystem(self.gossip_support),
		}
	}
}

type AllSubsystemsSame<T> = AllSubsystems<
	T, T, T, T, T,
	T, T, T, T, T,
	T, T, T, T, T,
	T, T, T,
>;
>>>>>>> 39124b0a

/// Overseer Prometheus metrics.
#[derive(Clone)]
struct MetricsInner {
	activated_heads_total: prometheus::Counter<prometheus::U64>,
	deactivated_heads_total: prometheus::Counter<prometheus::U64>,
	messages_relayed_total: prometheus::Counter<prometheus::U64>,
	to_subsystem_bounded_sent: prometheus::GaugeVec<prometheus::U64>,
	to_subsystem_bounded_received: prometheus::GaugeVec<prometheus::U64>,
	to_subsystem_unbounded_sent: prometheus::GaugeVec<prometheus::U64>,
	to_subsystem_unbounded_received: prometheus::GaugeVec<prometheus::U64>,
	signals_sent: prometheus::GaugeVec<prometheus::U64>,
	signals_received: prometheus::GaugeVec<prometheus::U64>,
}

#[derive(Default, Clone)]
struct Metrics(Option<MetricsInner>);

impl Metrics {
	fn on_head_activated(&self) {
		if let Some(metrics) = &self.0 {
			metrics.activated_heads_total.inc();
		}
	}

	fn on_head_deactivated(&self) {
		if let Some(metrics) = &self.0 {
			metrics.deactivated_heads_total.inc();
		}
	}

	fn on_message_relayed(&self) {
		if let Some(metrics) = &self.0 {
			metrics.messages_relayed_total.inc();
		}
	}

	fn channel_fill_level_snapshot(
		&self,
		to_subsystem: AllSubsystemsSame<(&'static str, SubsystemMeterReadouts)>,
	) {
		self.0.as_ref().map(|metrics| {
			to_subsystem.map_subsystems(
				|(name, readouts): (_, SubsystemMeterReadouts)| {
					metrics.to_subsystem_bounded_sent.with_label_values(&[name])
						.set(readouts.bounded.sent as u64);

					metrics.to_subsystem_bounded_received.with_label_values(&[name])
						.set(readouts.bounded.received as u64);

					metrics.to_subsystem_unbounded_sent.with_label_values(&[name])
						.set(readouts.unbounded.sent as u64);

					metrics.to_subsystem_unbounded_received.with_label_values(&[name])
						.set(readouts.unbounded.received as u64);

					metrics.signals_sent.with_label_values(&[name])
						.set(readouts.signals.sent as u64);

					metrics.signals_received.with_label_values(&[name])
						.set(readouts.signals.received as u64);
				});
		});
	}
}

impl metrics::Metrics for Metrics {
	fn try_register(registry: &prometheus::Registry) -> Result<Self, prometheus::PrometheusError> {
		let metrics = MetricsInner {
			activated_heads_total: prometheus::register(
				prometheus::Counter::new(
					"parachain_activated_heads_total",
					"Number of activated heads."
				)?,
				registry,
			)?,
			deactivated_heads_total: prometheus::register(
				prometheus::Counter::new(
					"parachain_deactivated_heads_total",
					"Number of deactivated heads."
				)?,
				registry,
			)?,
			messages_relayed_total: prometheus::register(
				prometheus::Counter::new(
					"parachain_messages_relayed_total",
					"Number of messages relayed by Overseer."
				)?,
				registry,
			)?,
			to_subsystem_bounded_sent: prometheus::register(
				prometheus::GaugeVec::<prometheus::U64>::new(
					prometheus::Opts::new(
						"parachain_subsystem_bounded_sent",
						"Number of elements sent to subsystems' bounded queues",
					),
					&[
						"subsystem_name",
					],
				)?,
				registry,
			)?,
			to_subsystem_bounded_received: prometheus::register(
				prometheus::GaugeVec::<prometheus::U64>::new(
					prometheus::Opts::new(
						"parachain_subsystem_bounded_received",
						"Number of elements received by subsystems' bounded queues",
					),
					&[
						"subsystem_name",
					],
				)?,
				registry,
			)?,
			to_subsystem_unbounded_sent: prometheus::register(
				prometheus::GaugeVec::<prometheus::U64>::new(
					prometheus::Opts::new(
						"parachain_subsystem_unbounded_sent",
						"Number of elements sent to subsystems' unbounded queues",
					),
					&[
						"subsystem_name",
					],
				)?,
				registry,
			)?,
			to_subsystem_unbounded_received: prometheus::register(
				prometheus::GaugeVec::<prometheus::U64>::new(
					prometheus::Opts::new(
						"parachain_subsystem_unbounded_received",
						"Number of elements received by subsystems' unbounded queues",
					),
					&[
						"subsystem_name",
					],
				)?,
				registry,
			)?,
			signals_sent: prometheus::register(
				prometheus::GaugeVec::<prometheus::U64>::new(
					prometheus::Opts::new(
						"parachain_overseer_signals_sent",
						"Number of signals sent by overseer to subsystems",
					),
					&[
						"subsystem_name",
					],
				)?,
				registry,
			)?,
			signals_received: prometheus::register(
				prometheus::GaugeVec::<prometheus::U64>::new(
					prometheus::Opts::new(
						"parachain_overseer_signals_received",
						"Number of signals received by subsystems from overseer",
					),
					&[
						"subsystem_name",
					],
				)?,
				registry,
			)?,
		};
		Ok(Metrics(Some(metrics)))
	}
}

impl fmt::Debug for Metrics {
	fn fmt(&self, f: &mut fmt::Formatter<'_>) -> fmt::Result {
		f.write_str("Metrics {{...}}")
	}
}

impl<S> Overseer<S>
where
	S: SpawnNamed,
{
	/// Create a new instance of the `Overseer` with a fixed set of [`Subsystem`]s.
	///
	/// ```text
	///                  +------------------------------------+
	///                  |            Overseer                |
	///                  +------------------------------------+
	///                    /            |             |      \
	///      ................. subsystems...................................
	///      . +-----------+    +-----------+   +----------+   +---------+ .
	///      . |           |    |           |   |          |   |         | .
	///      . +-----------+    +-----------+   +----------+   +---------+ .
	///      ...............................................................
	///                              |
	///                        probably `spawn`
	///                            a `job`
	///                              |
	///                              V
	///                         +-----------+
	///                         |           |
	///                         +-----------+
	///
	/// ```
	///
	/// [`Subsystem`]: trait.Subsystem.html
	///
	/// # Example
	///
	/// The [`Subsystems`] may be any type as long as they implement an expected interface.
	/// Here, we create a mock validation subsystem and a few dummy ones and start the `Overseer` with them.
	/// For the sake of simplicity the termination of the example is done with a timeout.
	/// ```
	/// # use std::time::Duration;
	/// # use futures::{executor, pin_mut, select, FutureExt};
	/// # use futures_timer::Delay;
	/// # use polkadot_overseer::{Overseer, AllSubsystems};
	/// # use polkadot_subsystem::{
	/// #     Subsystem, DummySubsystem, SpawnedSubsystem, SubsystemContext,
	/// #     messages::CandidateValidationMessage,
	/// # };
	///
	/// struct ValidationSubsystem;
	///
	/// impl<C> Subsystem<C> for ValidationSubsystem
	///     where C: SubsystemContext<Message=CandidateValidationMessage>
	/// {
	///     fn start(
	///         self,
	///         mut ctx: C,
	///     ) -> SpawnedSubsystem {
	///         SpawnedSubsystem {
	///             name: "validation-subsystem",
	///             future: Box::pin(async move {
	///                 loop {
	///                     Delay::new(Duration::from_secs(1)).await;
	///                 }
	///             }),
	///         }
	///     }
	/// }
	///
	/// # fn main() { executor::block_on(async move {
	/// let spawner = sp_core::testing::TaskExecutor::new();
	/// let all_subsystems = AllSubsystems::<()>::dummy().replace_candidate_validation(ValidationSubsystem);
	/// let (overseer, _handler) = Overseer::new(
	///     vec![],
	///     all_subsystems,
	///     None,
	///     spawner,
	/// ).unwrap();
	///
	/// let timer = Delay::new(Duration::from_millis(50)).fuse();
	///
	/// let overseer_fut = overseer.run().fuse();
	/// pin_mut!(timer);
	/// pin_mut!(overseer_fut);
	///
	/// select! {
	///     _ = overseer_fut => (),
	///     _ = timer => (),
	/// }
	/// #
	/// # }); }
	/// ```
	pub fn new<CV, CB, CS, SD, AD, AR, BS, BD, P, RA, AS, NB, CA, CG, CP, ApD, ApV, GS>(
		leaves: impl IntoIterator<Item = BlockInfo>,
		all_subsystems: AllSubsystems<CV, CB, CS, SD, AD, AR, BS, BD, P, RA, AS, NB, CA, CG, CP, ApD, ApV, GS>,
		prometheus_registry: Option<&prometheus::Registry>,
		mut s: S,
	) -> SubsystemResult<(Self, OverseerHandler)>
	where
		CV: Subsystem<OverseerSubsystemContext<CandidateValidationMessage>> + Send,
		CB: Subsystem<OverseerSubsystemContext<CandidateBackingMessage>> + Send,
		CS: Subsystem<OverseerSubsystemContext<CandidateSelectionMessage>> + Send,
		SD: Subsystem<OverseerSubsystemContext<StatementDistributionMessage>> + Send,
		AD: Subsystem<OverseerSubsystemContext<AvailabilityDistributionMessage>> + Send,
		AR: Subsystem<OverseerSubsystemContext<AvailabilityRecoveryMessage>> + Send,
		BS: Subsystem<OverseerSubsystemContext<BitfieldSigningMessage>> + Send,
		BD: Subsystem<OverseerSubsystemContext<BitfieldDistributionMessage>> + Send,
		P: Subsystem<OverseerSubsystemContext<ProvisionerMessage>> + Send,
		RA: Subsystem<OverseerSubsystemContext<RuntimeApiMessage>> + Send,
		AS: Subsystem<OverseerSubsystemContext<AvailabilityStoreMessage>> + Send,
		NB: Subsystem<OverseerSubsystemContext<NetworkBridgeMessage>> + Send,
		CA: Subsystem<OverseerSubsystemContext<ChainApiMessage>> + Send,
		CG: Subsystem<OverseerSubsystemContext<CollationGenerationMessage>> + Send,
		CP: Subsystem<OverseerSubsystemContext<CollatorProtocolMessage>> + Send,
		ApD: Subsystem<OverseerSubsystemContext<ApprovalDistributionMessage>> + Send,
		ApV: Subsystem<OverseerSubsystemContext<ApprovalVotingMessage>> + Send,
		GS: Subsystem<OverseerSubsystemContext<GossipSupportMessage>> + Send,
	{
		let (events_tx, events_rx) = metered::channel(CHANNEL_CAPACITY);

		let handler = OverseerHandler {
			events_tx: events_tx.clone(),
		};

		let metrics = <Metrics as metrics::Metrics>::register(prometheus_registry)?;

		let (to_overseer_tx, to_overseer_rx) = metered::unbounded();

		let mut running_subsystems = FuturesUnordered::new();

		let (candidate_validation_bounded_tx, candidate_validation_bounded_rx)
			= metered::channel(CHANNEL_CAPACITY);
		let (candidate_backing_bounded_tx, candidate_backing_bounded_rx)
			= metered::channel(CHANNEL_CAPACITY);
		let (candidate_selection_bounded_tx, candidate_selection_bounded_rx)
			= metered::channel(CHANNEL_CAPACITY);
		let (statement_distribution_bounded_tx, statement_distribution_bounded_rx)
			= metered::channel(CHANNEL_CAPACITY);
		let (availability_distribution_bounded_tx, availability_distribution_bounded_rx)
			= metered::channel(CHANNEL_CAPACITY);
		let (availability_recovery_bounded_tx, availability_recovery_bounded_rx)
			= metered::channel(CHANNEL_CAPACITY);
		let (bitfield_signing_bounded_tx, bitfield_signing_bounded_rx)
			= metered::channel(CHANNEL_CAPACITY);
		let (bitfield_distribution_bounded_tx, bitfield_distribution_bounded_rx)
			= metered::channel(CHANNEL_CAPACITY);
		let (provisioner_bounded_tx, provisioner_bounded_rx)
			= metered::channel(CHANNEL_CAPACITY);
		let (pov_distribution_bounded_tx, pov_distribution_bounded_rx)
			= metered::channel(CHANNEL_CAPACITY);
		let (runtime_api_bounded_tx, runtime_api_bounded_rx)
			= metered::channel(CHANNEL_CAPACITY);
		let (availability_store_bounded_tx, availability_store_bounded_rx)
			= metered::channel(CHANNEL_CAPACITY);
		let (network_bridge_bounded_tx, network_bridge_bounded_rx)
			= metered::channel(CHANNEL_CAPACITY);
		let (chain_api_bounded_tx, chain_api_bounded_rx)
			= metered::channel(CHANNEL_CAPACITY);
		let (collator_protocol_bounded_tx, collator_protocol_bounded_rx)
			= metered::channel(CHANNEL_CAPACITY);
		let (collation_generation_bounded_tx, collation_generation_bounded_rx)
			= metered::channel(CHANNEL_CAPACITY);
		let (approval_distribution_bounded_tx, approval_distribution_bounded_rx)
			= metered::channel(CHANNEL_CAPACITY);
		let (approval_voting_bounded_tx, approval_voting_bounded_rx)
			= metered::channel(CHANNEL_CAPACITY);
		let (gossip_support_bounded_tx, gossip_support_bounded_rx)
			= metered::channel(CHANNEL_CAPACITY);

		let (candidate_validation_unbounded_tx, candidate_validation_unbounded_rx)
			= metered::unbounded();
		let (candidate_backing_unbounded_tx, candidate_backing_unbounded_rx)
			= metered::unbounded();
		let (candidate_selection_unbounded_tx, candidate_selection_unbounded_rx)
			= metered::unbounded();
		let (statement_distribution_unbounded_tx, statement_distribution_unbounded_rx)
			= metered::unbounded();
		let (availability_distribution_unbounded_tx, availability_distribution_unbounded_rx)
			= metered::unbounded();
		let (availability_recovery_unbounded_tx, availability_recovery_unbounded_rx)
			= metered::unbounded();
		let (bitfield_signing_unbounded_tx, bitfield_signing_unbounded_rx)
			= metered::unbounded();
		let (bitfield_distribution_unbounded_tx, bitfield_distribution_unbounded_rx)
			= metered::unbounded();
		let (provisioner_unbounded_tx, provisioner_unbounded_rx)
			= metered::unbounded();
		let (pov_distribution_unbounded_tx, pov_distribution_unbounded_rx)
			= metered::unbounded();
		let (runtime_api_unbounded_tx, runtime_api_unbounded_rx)
			= metered::unbounded();
		let (availability_store_unbounded_tx, availability_store_unbounded_rx)
			= metered::unbounded();
		let (network_bridge_unbounded_tx, network_bridge_unbounded_rx)
			= metered::unbounded();
		let (chain_api_unbounded_tx, chain_api_unbounded_rx)
			= metered::unbounded();
		let (collator_protocol_unbounded_tx, collator_protocol_unbounded_rx)
			= metered::unbounded();
		let (collation_generation_unbounded_tx, collation_generation_unbounded_rx)
			= metered::unbounded();
		let (approval_distribution_unbounded_tx, approval_distribution_unbounded_rx)
			= metered::unbounded();
		let (approval_voting_unbounded_tx, approval_voting_unbounded_rx)
			= metered::unbounded();
		let (gossip_support_unbounded_tx, gossip_support_unbounded_rx)
			= metered::unbounded();

		let channels_out = ChannelsOut {
			candidate_validation: candidate_validation_bounded_tx.clone(),
			candidate_backing: candidate_backing_bounded_tx.clone(),
			candidate_selection: candidate_selection_bounded_tx.clone(),
			statement_distribution: statement_distribution_bounded_tx.clone(),
			availability_distribution: availability_distribution_bounded_tx.clone(),
			availability_recovery: availability_recovery_bounded_tx.clone(),
			bitfield_signing: bitfield_signing_bounded_tx.clone(),
			bitfield_distribution: bitfield_distribution_bounded_tx.clone(),
			provisioner: provisioner_bounded_tx.clone(),
			pov_distribution: pov_distribution_bounded_tx.clone(),
			runtime_api: runtime_api_bounded_tx.clone(),
			availability_store: availability_store_bounded_tx.clone(),
			network_bridge: network_bridge_bounded_tx.clone(),
			chain_api: chain_api_bounded_tx.clone(),
			collator_protocol: collator_protocol_bounded_tx.clone(),
			collation_generation: collation_generation_bounded_tx.clone(),
			approval_distribution: approval_distribution_bounded_tx.clone(),
			approval_voting: approval_voting_bounded_tx.clone(),
			gossip_support: gossip_support_bounded_tx.clone(),

			candidate_validation_unbounded: candidate_validation_unbounded_tx.clone(),
			candidate_backing_unbounded: candidate_backing_unbounded_tx.clone(),
			candidate_selection_unbounded: candidate_selection_unbounded_tx.clone(),
			statement_distribution_unbounded: statement_distribution_unbounded_tx.clone(),
			availability_distribution_unbounded: availability_distribution_unbounded_tx.clone(),
			availability_recovery_unbounded: availability_recovery_unbounded_tx.clone(),
			bitfield_signing_unbounded: bitfield_signing_unbounded_tx.clone(),
			bitfield_distribution_unbounded: bitfield_distribution_unbounded_tx.clone(),
			provisioner_unbounded: provisioner_unbounded_tx.clone(),
			pov_distribution_unbounded: pov_distribution_unbounded_tx.clone(),
			runtime_api_unbounded: runtime_api_unbounded_tx.clone(),
			availability_store_unbounded: availability_store_unbounded_tx.clone(),
			network_bridge_unbounded: network_bridge_unbounded_tx.clone(),
			chain_api_unbounded: chain_api_unbounded_tx.clone(),
			collator_protocol_unbounded: collator_protocol_unbounded_tx.clone(),
			collation_generation_unbounded: collation_generation_unbounded_tx.clone(),
			approval_distribution_unbounded: approval_distribution_unbounded_tx.clone(),
			approval_voting_unbounded: approval_voting_unbounded_tx.clone(),
			gossip_support_unbounded: gossip_support_unbounded_tx.clone(),
		};

		let candidate_validation_subsystem = spawn(
			&mut s,
			candidate_validation_bounded_tx,
			stream::select(candidate_validation_bounded_rx, candidate_validation_unbounded_rx),
			candidate_validation_unbounded_tx.meter().clone(),
			channels_out.clone(),
			to_overseer_tx.clone(),
			all_subsystems.candidate_validation,
			&metrics,
			&mut running_subsystems,
			TaskKind::Regular,
		)?;

		let candidate_backing_subsystem = spawn(
			&mut s,
			candidate_backing_bounded_tx,
			stream::select(candidate_backing_bounded_rx, candidate_backing_unbounded_rx),
			candidate_backing_unbounded_tx.meter().clone(),
			channels_out.clone(),
			to_overseer_tx.clone(),
			all_subsystems.candidate_backing,
			&metrics,
			&mut running_subsystems,
			TaskKind::Regular,
		)?;

		let candidate_selection_subsystem = spawn(
			&mut s,
			candidate_selection_bounded_tx,
			stream::select(candidate_selection_bounded_rx, candidate_selection_unbounded_rx),
			candidate_selection_unbounded_tx.meter().clone(),
			channels_out.clone(),
			to_overseer_tx.clone(),
			all_subsystems.candidate_selection,
			&metrics,
			&mut running_subsystems,
			TaskKind::Regular,
		)?;

		let statement_distribution_subsystem = spawn(
			&mut s,
			statement_distribution_bounded_tx,
			stream::select(statement_distribution_bounded_rx, statement_distribution_unbounded_rx),
			candidate_validation_unbounded_tx.meter().clone(),
			channels_out.clone(),
			to_overseer_tx.clone(),
			all_subsystems.statement_distribution,
			&metrics,
			&mut running_subsystems,
			TaskKind::Regular,
		)?;

		let availability_distribution_subsystem = spawn(
			&mut s,
			availability_distribution_bounded_tx,
			stream::select(availability_distribution_bounded_rx, availability_distribution_unbounded_rx),
			availability_distribution_unbounded_tx.meter().clone(),
			channels_out.clone(),
			to_overseer_tx.clone(),
			all_subsystems.availability_distribution,
			&metrics,
			&mut running_subsystems,
			TaskKind::Regular,
		)?;

		let availability_recovery_subsystem = spawn(
			&mut s,
			availability_recovery_bounded_tx,
			stream::select(availability_recovery_bounded_rx, availability_recovery_unbounded_rx),
			availability_recovery_unbounded_tx.meter().clone(),
			channels_out.clone(),
			to_overseer_tx.clone(),
			all_subsystems.availability_recovery,
			&metrics,
			&mut running_subsystems,
			TaskKind::Regular,
		)?;

		let bitfield_signing_subsystem = spawn(
			&mut s,
			bitfield_signing_bounded_tx,
			stream::select(bitfield_signing_bounded_rx, bitfield_signing_unbounded_rx),
			bitfield_signing_unbounded_tx.meter().clone(),
			channels_out.clone(),
			to_overseer_tx.clone(),
			all_subsystems.bitfield_signing,
			&metrics,
			&mut running_subsystems,
			TaskKind::Regular,
		)?;

		let bitfield_distribution_subsystem = spawn(
			&mut s,
			bitfield_distribution_bounded_tx,
			stream::select(bitfield_distribution_bounded_rx, bitfield_distribution_unbounded_rx),
			bitfield_distribution_unbounded_tx.meter().clone(),
			channels_out.clone(),
			to_overseer_tx.clone(),
			all_subsystems.bitfield_distribution,
			&metrics,
			&mut running_subsystems,
			TaskKind::Regular,
		)?;

		let provisioner_subsystem = spawn(
			&mut s,
			provisioner_bounded_tx,
			stream::select(provisioner_bounded_rx, provisioner_unbounded_rx),
			provisioner_unbounded_tx.meter().clone(),
			channels_out.clone(),
			to_overseer_tx.clone(),
			all_subsystems.provisioner,
			&metrics,
			&mut running_subsystems,
			TaskKind::Regular,
		)?;

<<<<<<< HEAD
		let pov_distribution_subsystem = spawn(
			&mut s,
			pov_distribution_bounded_tx,
			stream::select(pov_distribution_bounded_rx, pov_distribution_unbounded_rx),
			pov_distribution_unbounded_tx.meter().clone(),
			channels_out.clone(),
			to_overseer_tx.clone(),
			all_subsystems.pov_distribution,
			&metrics,
			&mut running_subsystems,
			TaskKind::Regular,
		)?;

=======
>>>>>>> 39124b0a
		let runtime_api_subsystem = spawn(
			&mut s,
			runtime_api_bounded_tx,
			stream::select(runtime_api_bounded_rx, runtime_api_unbounded_rx),
			runtime_api_unbounded_tx.meter().clone(),
			channels_out.clone(),
			to_overseer_tx.clone(),
			all_subsystems.runtime_api,
			&metrics,
			&mut running_subsystems,
			TaskKind::Regular,
		)?;

		let availability_store_subsystem = spawn(
			&mut s,
			availability_store_bounded_tx,
			stream::select(availability_store_bounded_rx, availability_store_unbounded_rx),
			availability_store_unbounded_tx.meter().clone(),
			channels_out.clone(),
			to_overseer_tx.clone(),
			all_subsystems.availability_store,
			&metrics,
			&mut running_subsystems,
			TaskKind::Blocking,
		)?;

		let network_bridge_subsystem = spawn(
			&mut s,
			network_bridge_bounded_tx,
			stream::select(network_bridge_bounded_rx, network_bridge_unbounded_rx),
			network_bridge_unbounded_tx.meter().clone(),
			channels_out.clone(),
			to_overseer_tx.clone(),
			all_subsystems.network_bridge,
			&metrics,
			&mut running_subsystems,
			TaskKind::Regular,
		)?;

		let chain_api_subsystem = spawn(
			&mut s,
			chain_api_bounded_tx,
			stream::select(chain_api_bounded_rx, chain_api_unbounded_rx),
			chain_api_unbounded_tx.meter().clone(),
			channels_out.clone(),
			to_overseer_tx.clone(),
			all_subsystems.chain_api,
			&metrics,
			&mut running_subsystems,
			TaskKind::Blocking,
		)?;

		let collation_generation_subsystem = spawn(
			&mut s,
			collation_generation_bounded_tx,
			stream::select(collation_generation_bounded_rx, collation_generation_unbounded_rx),
			collation_generation_unbounded_tx.meter().clone(),
			channels_out.clone(),
			to_overseer_tx.clone(),
			all_subsystems.collation_generation,
			&metrics,
			&mut running_subsystems,
			TaskKind::Regular,
		)?;

		let collator_protocol_subsystem = spawn(
			&mut s,
			collator_protocol_bounded_tx,
			stream::select(collator_protocol_bounded_rx, collator_protocol_unbounded_rx),
			collator_protocol_unbounded_tx.meter().clone(),
			channels_out.clone(),
			to_overseer_tx.clone(),
			all_subsystems.collator_protocol,
			&metrics,
			&mut running_subsystems,
			TaskKind::Regular,
		)?;

		let approval_distribution_subsystem = spawn(
			&mut s,
			approval_distribution_bounded_tx,
			stream::select(approval_distribution_bounded_rx, approval_distribution_unbounded_rx),
			approval_distribution_unbounded_tx.meter().clone(),
			channels_out.clone(),
			to_overseer_tx.clone(),
			all_subsystems.approval_distribution,
			&metrics,
			&mut running_subsystems,
			TaskKind::Regular,
		)?;

		let approval_voting_subsystem = spawn(
			&mut s,
			approval_voting_bounded_tx,
			stream::select(approval_voting_bounded_rx, approval_voting_unbounded_rx),
			approval_voting_unbounded_tx.meter().clone(),
			channels_out.clone(),
			to_overseer_tx.clone(),
			all_subsystems.approval_voting,
			&metrics,
			&mut running_subsystems,
			TaskKind::Blocking,
		)?;

		let gossip_support_subsystem = spawn(
			&mut s,
			gossip_support_bounded_tx,
			stream::select(gossip_support_bounded_rx, gossip_support_unbounded_rx),
			gossip_support_unbounded_tx.meter().clone(),
			channels_out.clone(),
			to_overseer_tx.clone(),
			all_subsystems.gossip_support,
			&metrics,
			&mut running_subsystems,
			TaskKind::Regular,
		)?;

		let leaves = leaves
			.into_iter()
			.map(|BlockInfo { hash, parent_hash: _, number }| (hash, number))
			.collect();

		let active_leaves = HashMap::new();
		let activation_external_listeners = HashMap::new();

		let subsystems = AllSubsystems {
			candidate_validation: candidate_validation_subsystem,
			candidate_backing: candidate_backing_subsystem,
			candidate_selection: candidate_selection_subsystem,
			statement_distribution: statement_distribution_subsystem,
			availability_distribution: availability_distribution_subsystem,
			availability_recovery: availability_recovery_subsystem,
			bitfield_signing: bitfield_signing_subsystem,
			bitfield_distribution: bitfield_distribution_subsystem,
			provisioner: provisioner_subsystem,
			runtime_api: runtime_api_subsystem,
			availability_store: availability_store_subsystem,
			network_bridge: network_bridge_subsystem,
			chain_api: chain_api_subsystem,
			collation_generation: collation_generation_subsystem,
			collator_protocol: collator_protocol_subsystem,
			approval_distribution: approval_distribution_subsystem,
			approval_voting: approval_voting_subsystem,
			gossip_support: gossip_support_subsystem,
		};

		{
			struct ExtractNameAndMeters;
			impl<'a, T: 'a> MapSubsystem<&'a OverseenSubsystem<T>> for ExtractNameAndMeters {
				type Output = (&'static str, SubsystemMeters);

				fn map_subsystem(&self, subsystem: &'a OverseenSubsystem<T>) -> Self::Output {
					let instance = subsystem.instance.as_ref()
						.expect("Extraction is done directly after spawning when subsystems\
						have not concluded; qed");

					(
						instance.name,
						instance.meters.clone(),
					)
				}
			}

			let subsystem_meters = subsystems.as_ref().map_subsystems(ExtractNameAndMeters);
			let metronome_metrics = metrics.clone();
			let metronome = Metronome::new(std::time::Duration::from_millis(950))
				.for_each(move |_| {
					let subsystem_meters = subsystem_meters.as_ref()
						.map_subsystems(|&(name, ref meters): &(_, SubsystemMeters)| (name, meters.read()));

					// We combine the amount of messages from subsystems to the overseer
					// as well as the amount of messages from external sources to the overseer
					// into one to_overseer value.
					metronome_metrics.channel_fill_level_snapshot(subsystem_meters);

					async move {
						()
					}
				});
			s.spawn("metrics_metronome", Box::pin(metronome));
		}

		let this = Self {
			subsystems,
			s,
			running_subsystems,
			to_overseer_rx: to_overseer_rx.fuse(),
			events_rx,
			activation_external_listeners,
			leaves,
			active_leaves,
			metrics,
			span_per_active_leaf: Default::default(),
		};

		Ok((this, handler))
	}

	// Stop the overseer.
	async fn stop(mut self) {
		let _ = self.subsystems.candidate_validation.send_signal(OverseerSignal::Conclude).await;
		let _ = self.subsystems.candidate_backing.send_signal(OverseerSignal::Conclude).await;
		let _ = self.subsystems.candidate_selection.send_signal(OverseerSignal::Conclude).await;
		let _ = self.subsystems.statement_distribution.send_signal(OverseerSignal::Conclude).await;
		let _ = self.subsystems.availability_distribution.send_signal(OverseerSignal::Conclude).await;
		let _ = self.subsystems.availability_recovery.send_signal(OverseerSignal::Conclude).await;
		let _ = self.subsystems.bitfield_signing.send_signal(OverseerSignal::Conclude).await;
		let _ = self.subsystems.bitfield_distribution.send_signal(OverseerSignal::Conclude).await;
		let _ = self.subsystems.provisioner.send_signal(OverseerSignal::Conclude).await;
		let _ = self.subsystems.runtime_api.send_signal(OverseerSignal::Conclude).await;
		let _ = self.subsystems.availability_store.send_signal(OverseerSignal::Conclude).await;
		let _ = self.subsystems.network_bridge.send_signal(OverseerSignal::Conclude).await;
		let _ = self.subsystems.chain_api.send_signal(OverseerSignal::Conclude).await;
		let _ = self.subsystems.collator_protocol.send_signal(OverseerSignal::Conclude).await;
		let _ = self.subsystems.collation_generation.send_signal(OverseerSignal::Conclude).await;
		let _ = self.subsystems.approval_distribution.send_signal(OverseerSignal::Conclude).await;
		let _ = self.subsystems.approval_voting.send_signal(OverseerSignal::Conclude).await;
		let _ = self.subsystems.gossip_support.send_signal(OverseerSignal::Conclude).await;

		let mut stop_delay = Delay::new(Duration::from_secs(STOP_DELAY)).fuse();

		loop {
			select! {
				_ = self.running_subsystems.next() => {
					if self.running_subsystems.is_empty() {
						break;
					}
				},
				_ = stop_delay => break,
				complete => break,
			}
		}
	}

	/// Run the `Overseer`.
	#[tracing::instrument(skip(self), fields(subsystem = LOG_TARGET))]
	pub async fn run(mut self) -> SubsystemResult<()> {
		let mut update = ActiveLeavesUpdate::default();

		for (hash, number) in std::mem::take(&mut self.leaves) {
			let _ = self.active_leaves.insert(hash, number);
			let span = self.on_head_activated(&hash, None);
			update.activated.push(ActivatedLeaf {
				hash,
				number,
				span,
			});
		}

		if !update.is_empty() {
			self.broadcast_signal(OverseerSignal::ActiveLeaves(update)).await?;
		}

		loop {
			select! {
				msg = self.events_rx.next().fuse() => {
					let msg = if let Some(msg) = msg {
						msg
					} else {
						continue
					};

					match msg {
						Event::MsgToSubsystem(msg) => {
							self.route_message(msg.into()).await?;
						}
						Event::Stop => {
							self.stop().await;
							return Ok(());
						}
						Event::BlockImported(block) => {
							self.block_imported(block).await?;
						}
						Event::BlockFinalized(block) => {
							self.block_finalized(block).await?;
						}
						Event::ExternalRequest(request) => {
							self.handle_external_request(request);
						}
					}
				},
				msg = self.to_overseer_rx.next() => {
					let msg = match msg {
						Some(m) => m,
						None => {
							// This is a fused stream so we will shut down after receiving all
							// shutdown notifications.
							continue
						}
					};

					match msg {
						ToOverseer::SpawnJob { name, s } => {
							self.spawn_job(name, s);
						}
						ToOverseer::SpawnBlockingJob { name, s } => {
							self.spawn_blocking_job(name, s);
						}
					}
				},
				res = self.running_subsystems.next().fuse() => {
					let finished = if let Some(finished) = res {
						finished
					} else {
						continue
					};

					tracing::error!(target: LOG_TARGET, subsystem = ?finished, "subsystem finished unexpectedly");
					self.stop().await;
					return finished;
				},
			}
		}
	}

	#[tracing::instrument(level = "trace", skip(self), fields(subsystem = LOG_TARGET))]
	async fn block_imported(&mut self, block: BlockInfo) -> SubsystemResult<()> {
		match self.active_leaves.entry(block.hash) {
			hash_map::Entry::Vacant(entry) => entry.insert(block.number),
			hash_map::Entry::Occupied(entry) => {
				debug_assert_eq!(*entry.get(), block.number);
				return Ok(());
			}
		};

		let span = self.on_head_activated(&block.hash, Some(block.parent_hash));
		let mut update = ActiveLeavesUpdate::start_work(ActivatedLeaf {
			hash: block.hash,
			number: block.number,
			span
		});

		if let Some(number) = self.active_leaves.remove(&block.parent_hash) {
			debug_assert_eq!(block.number.saturating_sub(1), number);
			update.deactivated.push(block.parent_hash);
			self.on_head_deactivated(&block.parent_hash);
		}

		self.clean_up_external_listeners();

		self.broadcast_signal(OverseerSignal::ActiveLeaves(update)).await
	}

	#[tracing::instrument(level = "trace", skip(self), fields(subsystem = LOG_TARGET))]
	async fn block_finalized(&mut self, block: BlockInfo) -> SubsystemResult<()> {
		let mut update = ActiveLeavesUpdate::default();

		self.active_leaves.retain(|h, n| {
			if *n <= block.number {
				update.deactivated.push(*h);
				false
			} else {
				true
			}
		});

		for deactivated in &update.deactivated {
			self.on_head_deactivated(deactivated)
		}

		self.broadcast_signal(OverseerSignal::BlockFinalized(block.hash, block.number)).await?;

		// If there are no leaves being deactivated, we don't need to send an update.
		//
		// Our peers will be informed about our finalized block the next time we activating/deactivating some leaf.
		if !update.is_empty() {
			self.broadcast_signal(OverseerSignal::ActiveLeaves(update)).await?;
		}

		Ok(())
	}

	#[tracing::instrument(level = "trace", skip(self), fields(subsystem = LOG_TARGET))]
	async fn broadcast_signal(&mut self, signal: OverseerSignal) -> SubsystemResult<()> {
		self.subsystems.candidate_validation.send_signal(signal.clone()).await?;
		self.subsystems.candidate_backing.send_signal(signal.clone()).await?;
		self.subsystems.candidate_selection.send_signal(signal.clone()).await?;
		self.subsystems.statement_distribution.send_signal(signal.clone()).await?;
		self.subsystems.availability_distribution.send_signal(signal.clone()).await?;
		self.subsystems.availability_recovery.send_signal(signal.clone()).await?;
		self.subsystems.bitfield_signing.send_signal(signal.clone()).await?;
		self.subsystems.bitfield_distribution.send_signal(signal.clone()).await?;
		self.subsystems.provisioner.send_signal(signal.clone()).await?;
		self.subsystems.runtime_api.send_signal(signal.clone()).await?;
		self.subsystems.availability_store.send_signal(signal.clone()).await?;
		self.subsystems.network_bridge.send_signal(signal.clone()).await?;
		self.subsystems.chain_api.send_signal(signal.clone()).await?;
		self.subsystems.collator_protocol.send_signal(signal.clone()).await?;
		self.subsystems.collation_generation.send_signal(signal.clone()).await?;
		self.subsystems.approval_distribution.send_signal(signal.clone()).await?;
		self.subsystems.approval_voting.send_signal(signal.clone()).await?;
		self.subsystems.gossip_support.send_signal(signal).await?;

		Ok(())
	}

	#[tracing::instrument(level = "trace", skip(self), fields(subsystem = LOG_TARGET))]
	async fn route_message(&mut self, msg: AllMessages) -> SubsystemResult<()> {
		self.metrics.on_message_relayed();
		match msg {
			AllMessages::CandidateValidation(msg) => {
				self.subsystems.candidate_validation.send_message(msg).await?;
			},
			AllMessages::CandidateBacking(msg) => {
				self.subsystems.candidate_backing.send_message(msg).await?;
			},
			AllMessages::CandidateSelection(msg) => {
				self.subsystems.candidate_selection.send_message(msg).await?;
			},
			AllMessages::StatementDistribution(msg) => {
				self.subsystems.statement_distribution.send_message(msg).await?;
			},
			AllMessages::AvailabilityDistribution(msg) => {
				self.subsystems.availability_distribution.send_message(msg).await?;
			},
			AllMessages::AvailabilityRecovery(msg) => {
				self.subsystems.availability_recovery.send_message(msg).await?;
			},
			AllMessages::BitfieldDistribution(msg) => {
				self.subsystems.bitfield_distribution.send_message(msg).await?;
			},
			AllMessages::BitfieldSigning(msg) => {
				self.subsystems.bitfield_signing.send_message(msg).await?;
			},
			AllMessages::Provisioner(msg) => {
				self.subsystems.provisioner.send_message(msg).await?;
			},
			AllMessages::RuntimeApi(msg) => {
				self.subsystems.runtime_api.send_message(msg).await?;
			},
			AllMessages::AvailabilityStore(msg) => {
				self.subsystems.availability_store.send_message(msg).await?;
			},
			AllMessages::NetworkBridge(msg) => {
				self.subsystems.network_bridge.send_message(msg).await?;
			},
			AllMessages::ChainApi(msg) => {
				self.subsystems.chain_api.send_message(msg).await?;
			},
			AllMessages::CollationGeneration(msg) => {
				self.subsystems.collation_generation.send_message(msg).await?;
			},
			AllMessages::CollatorProtocol(msg) => {
				self.subsystems.collator_protocol.send_message(msg).await?;
			},
			AllMessages::ApprovalDistribution(msg) => {
				self.subsystems.approval_distribution.send_message(msg).await?;
			},
			AllMessages::ApprovalVoting(msg) => {
				self.subsystems.approval_voting.send_message(msg).await?;
			},
			AllMessages::GossipSupport(msg) => {
				self.subsystems.gossip_support.send_message(msg).await?;
			},
		}

		Ok(())
	}

	#[tracing::instrument(level = "trace", skip(self), fields(subsystem = LOG_TARGET))]
	fn on_head_activated(&mut self, hash: &Hash, parent_hash: Option<Hash>) -> Arc<jaeger::Span> {
		self.metrics.on_head_activated();
		if let Some(listeners) = self.activation_external_listeners.remove(hash) {
			for listener in listeners {
				// it's fine if the listener is no longer interested
				let _ = listener.send(Ok(()));
			}
		}

		let mut span = jaeger::Span::new(*hash, "leaf-activated");

		if let Some(parent_span) = parent_hash.and_then(|h| self.span_per_active_leaf.get(&h)) {
			span.add_follows_from(&*parent_span);
		}

		let span = Arc::new(span);
		self.span_per_active_leaf.insert(*hash, span.clone());
		span
	}

	#[tracing::instrument(level = "trace", skip(self), fields(subsystem = LOG_TARGET))]
	fn on_head_deactivated(&mut self, hash: &Hash) {
		self.metrics.on_head_deactivated();
		self.activation_external_listeners.remove(hash);
		self.span_per_active_leaf.remove(hash);
	}

	#[tracing::instrument(level = "trace", skip(self), fields(subsystem = LOG_TARGET))]
	fn clean_up_external_listeners(&mut self) {
		self.activation_external_listeners.retain(|_, v| {
			// remove dead listeners
			v.retain(|c| !c.is_canceled());
			!v.is_empty()
		})
	}

	#[tracing::instrument(level = "trace", skip(self, request), fields(subsystem = LOG_TARGET))]
	fn handle_external_request(&mut self, request: ExternalRequest) {
		match request {
			ExternalRequest::WaitForActivation { hash, response_channel } => {
				if self.active_leaves.get(&hash).is_some() {
					// it's fine if the listener is no longer interested
					let _ = response_channel.send(Ok(()));
				} else {
					self.activation_external_listeners.entry(hash).or_default().push(response_channel);
				}
			}
		}
	}

	fn spawn_job(&mut self, name: &'static str, j: BoxFuture<'static, ()>) {
		self.s.spawn(name, j);
	}

	fn spawn_blocking_job(&mut self, name: &'static str, j: BoxFuture<'static, ()>) {
		self.s.spawn_blocking(name, j);
	}
}

enum TaskKind {
	Regular,
	Blocking,
}

fn spawn<S: SpawnNamed, M: Send + 'static>(
	spawner: &mut S,
	message_tx: metered::MeteredSender<MessagePacket<M>>,
	message_rx: SubsystemIncomingMessages<M>,
	unbounded_meter: metered::Meter,
	to_subsystems: ChannelsOut,
	to_overseer_tx: metered::UnboundedMeteredSender<ToOverseer>,
	s: impl Subsystem<OverseerSubsystemContext<M>>,
	metrics: &Metrics,
	futures: &mut FuturesUnordered<BoxFuture<'static, SubsystemResult<()>>>,
	task_kind: TaskKind,
) -> SubsystemResult<OverseenSubsystem<M>> {
	let (signal_tx, signal_rx) = metered::channel(CHANNEL_CAPACITY);
	let ctx = OverseerSubsystemContext::new(
		signal_rx,
		message_rx,
		to_subsystems,
		to_overseer_tx,
		metrics.clone(),
	);
	let SpawnedSubsystem { future, name } = s.start(ctx);

	let (tx, rx) = oneshot::channel();

	let fut = Box::pin(async move {
		if let Err(e) = future.await {
			tracing::error!(target: LOG_TARGET, subsystem=name, err = ?e, "subsystem exited with error");
		} else {
			tracing::debug!(target: LOG_TARGET, subsystem=name, "subsystem exited without an error");
		}
		let _ = tx.send(());
	});

	match task_kind {
		TaskKind::Regular => spawner.spawn(name, fut),
		TaskKind::Blocking => spawner.spawn_blocking(name, fut),
	}

	futures.push(Box::pin(rx.map(|e| { tracing::warn!(err = ?e, "dropping error"); Ok(()) })));

	let instance = Some(SubsystemInstance {
		meters: SubsystemMeters {
			unbounded: unbounded_meter,
			bounded: message_tx.meter().clone(),
			signals: signal_tx.meter().clone(),
		},
		tx_signal: signal_tx,
		tx_bounded: message_tx,
		signals_received: 0,
		name,
	});

	Ok(OverseenSubsystem {
		instance,
	})
}

#[cfg(test)]
mod tests {
	use std::sync::atomic;
	use std::collections::HashMap;
	use futures::{executor, pin_mut, select, FutureExt, pending};

	use polkadot_primitives::v1::{BlockData, CollatorPair, PoV, CandidateHash};
	use polkadot_subsystem::{messages::RuntimeApiRequest, messages::NetworkBridgeEvent, jaeger};
	use polkadot_node_primitives::{CollationResult, CollationGenerationConfig};
	use polkadot_node_network_protocol::{PeerId, UnifiedReputationChange};
	use polkadot_node_subsystem_util::metered;

	use sp_core::crypto::Pair as _;
	use assert_matches::assert_matches;

	use super::*;

	struct TestSubsystem1(metered::MeteredSender<usize>);

	impl<C> Subsystem<C> for TestSubsystem1
		where C: SubsystemContext<Message=CandidateValidationMessage>
	{
		fn start(self, mut ctx: C) -> SpawnedSubsystem {
			let mut sender = self.0;
			SpawnedSubsystem {
				name: "test-subsystem-1",
				future: Box::pin(async move {
					let mut i = 0;
					loop {
						match ctx.recv().await {
							Ok(FromOverseer::Communication { .. }) => {
								let _ = sender.send(i).await;
								i += 1;
								continue;
							}
							Ok(FromOverseer::Signal(OverseerSignal::Conclude)) => return Ok(()),
							Err(_) => return Ok(()),
							_ => (),
						}
					}
				}),
			}
		}
	}

	struct TestSubsystem2(metered::MeteredSender<usize>);

	impl<C> Subsystem<C> for TestSubsystem2
		where C: SubsystemContext<Message=CandidateBackingMessage>
	{
		fn start(self, mut ctx: C) -> SpawnedSubsystem {
			let sender = self.0.clone();
			SpawnedSubsystem {
				name: "test-subsystem-2",
				future: Box::pin(async move {
					let _sender = sender;
					let mut c: usize = 0;
					loop {
						if c < 10 {
							let (tx, _) = oneshot::channel();
							ctx.send_message(
								AllMessages::CandidateValidation(
									CandidateValidationMessage::ValidateFromChainState(
										Default::default(),
										PoV {
											block_data: BlockData(Vec::new()),
										}.into(),
										tx,
									)
								)
							).await;
							c += 1;
							continue;
						}
						match ctx.try_recv().await {
							Ok(Some(FromOverseer::Signal(OverseerSignal::Conclude))) => {
								break;
							}
							Ok(Some(_)) => {
								continue;
							}
							Err(_) => return Ok(()),
							_ => (),
						}
						pending!();
					}

					Ok(())
				}),
			}
		}
	}

	struct ReturnOnStart;

	impl<C> Subsystem<C> for ReturnOnStart
		where C: SubsystemContext<Message=CandidateBackingMessage>
	{
		fn start(self, mut _ctx: C) -> SpawnedSubsystem {
			SpawnedSubsystem {
				name: "test-subsystem-4",
				future: Box::pin(async move {
					// Do nothing and exit.
					Ok(())
				}),
			}
		}
	}


	// Checks that a minimal configuration of two jobs can run and exchange messages.
	#[test]
	fn overseer_works() {
		let spawner = sp_core::testing::TaskExecutor::new();

		executor::block_on(async move {
			let (s1_tx, s1_rx) = metered::channel::<usize>(64);
			let (s2_tx, s2_rx) = metered::channel::<usize>(64);

			let mut s1_rx = s1_rx.fuse();
			let mut s2_rx = s2_rx.fuse();

			let all_subsystems = AllSubsystems::<()>::dummy()
				.replace_candidate_validation(TestSubsystem1(s1_tx))
				.replace_candidate_backing(TestSubsystem2(s2_tx));

			let (overseer, mut handler) = Overseer::new(
				vec![],
				all_subsystems,
				None,
				spawner,
			).unwrap();
			let overseer_fut = overseer.run().fuse();

			pin_mut!(overseer_fut);

			let mut s1_results = Vec::new();
			let mut s2_results = Vec::new();

			loop {
				select! {
					_ = overseer_fut => break,
					s1_next = s1_rx.next() => {
						match s1_next {
							Some(msg) => {
								s1_results.push(msg);
								if s1_results.len() == 10 {
									handler.stop().await;
								}
							}
							None => break,
						}
					},
					s2_next = s2_rx.next() => {
						match s2_next {
							Some(_) => s2_results.push(s2_next),
							None => break,
						}
					},
					complete => break,
				}
			}

			assert_eq!(s1_results, (0..10).collect::<Vec<_>>());
		});
	}

	// Checks activated/deactivated metrics are updated properly.
	#[test]
	fn overseer_metrics_work() {
		let spawner = sp_core::testing::TaskExecutor::new();

		executor::block_on(async move {
			let first_block_hash = [1; 32].into();
			let second_block_hash = [2; 32].into();
			let third_block_hash = [3; 32].into();

			let first_block = BlockInfo {
				hash: first_block_hash,
				parent_hash: [0; 32].into(),
				number: 1,
			};
			let second_block = BlockInfo {
				hash: second_block_hash,
				parent_hash: first_block_hash,
				number: 2,
			};
			let third_block = BlockInfo {
				hash: third_block_hash,
				parent_hash: second_block_hash,
				number: 3,
			};

			let all_subsystems = AllSubsystems::<()>::dummy();
			let registry = prometheus::Registry::new();
			let (overseer, mut handler) = Overseer::new(
				vec![first_block],
				all_subsystems,
				Some(&registry),
				spawner,
			).unwrap();
			let overseer_fut = overseer.run().fuse();

			pin_mut!(overseer_fut);

			handler.block_imported(second_block).await;
			handler.block_imported(third_block).await;
			handler.send_msg(AllMessages::CandidateValidation(test_candidate_validation_msg())).await;
			handler.stop().await;

			select! {
				res = overseer_fut => {
					assert!(res.is_ok());
					let metrics = extract_metrics(&registry);
					assert_eq!(metrics["activated"], 3);
					assert_eq!(metrics["deactivated"], 2);
					assert_eq!(metrics["relayed"], 1);
				},
				complete => (),
			}
		});
	}

	fn extract_metrics(registry: &prometheus::Registry) -> HashMap<&'static str, u64> {
		let gather = registry.gather();
		assert_eq!(gather[0].get_name(), "parachain_activated_heads_total");
		assert_eq!(gather[1].get_name(), "parachain_deactivated_heads_total");
		assert_eq!(gather[2].get_name(), "parachain_messages_relayed_total");
		let activated = gather[0].get_metric()[0].get_counter().get_value() as u64;
		let deactivated = gather[1].get_metric()[0].get_counter().get_value() as u64;
		let relayed = gather[2].get_metric()[0].get_counter().get_value() as u64;
		let mut result = HashMap::new();
		result.insert("activated", activated);
		result.insert("deactivated", deactivated);
		result.insert("relayed", relayed);
		result
	}

	// Spawn a subsystem that immediately exits.
	//
	// Should immediately conclude the overseer itself.
	#[test]
	fn overseer_ends_on_subsystem_exit() {
		let spawner = sp_core::testing::TaskExecutor::new();

		executor::block_on(async move {
			let all_subsystems = AllSubsystems::<()>::dummy()
				.replace_candidate_backing(ReturnOnStart);
			let (overseer, _handle) = Overseer::new(
				vec![],
				all_subsystems,
				None,
				spawner,
			).unwrap();

			overseer.run().await.unwrap();
		})
	}

	struct TestSubsystem5(metered::MeteredSender<OverseerSignal>);

	impl<C> Subsystem<C> for TestSubsystem5
		where C: SubsystemContext<Message=CandidateValidationMessage>
	{
		fn start(self, mut ctx: C) -> SpawnedSubsystem {
			let mut sender = self.0.clone();

			SpawnedSubsystem {
				name: "test-subsystem-5",
				future: Box::pin(async move {
					loop {
						match ctx.try_recv().await {
							Ok(Some(FromOverseer::Signal(OverseerSignal::Conclude))) => break,
							Ok(Some(FromOverseer::Signal(s))) => {
								sender.send(s).await.unwrap();
								continue;
							},
							Ok(Some(_)) => continue,
							Err(_) => break,
							_ => (),
						}
						pending!();
					}

					Ok(())
				}),
			}
		}
	}

	struct TestSubsystem6(metered::MeteredSender<OverseerSignal>);

	impl<C> Subsystem<C> for TestSubsystem6
		where C: SubsystemContext<Message=CandidateBackingMessage>
	{
		fn start(self, mut ctx: C) -> SpawnedSubsystem {
			let mut sender = self.0.clone();

			SpawnedSubsystem {
				name: "test-subsystem-6",
				future: Box::pin(async move {
					loop {
						match ctx.try_recv().await {
							Ok(Some(FromOverseer::Signal(OverseerSignal::Conclude))) => break,
							Ok(Some(FromOverseer::Signal(s))) => {
								sender.send(s).await.unwrap();
								continue;
							},
							Ok(Some(_)) => continue,
							Err(_) => break,
							_ => (),
						}
						pending!();
					}

					Ok(())
				}),
			}
		}
	}

	// Tests that starting with a defined set of leaves and receiving
	// notifications on imported blocks triggers expected `StartWork` and `StopWork` heartbeats.
	#[test]
	fn overseer_start_stop_works() {
		let spawner = sp_core::testing::TaskExecutor::new();

		executor::block_on(async move {
			let first_block_hash = [1; 32].into();
			let second_block_hash = [2; 32].into();
			let third_block_hash = [3; 32].into();

			let first_block = BlockInfo {
				hash: first_block_hash,
				parent_hash: [0; 32].into(),
				number: 1,
			};
			let second_block = BlockInfo {
				hash: second_block_hash,
				parent_hash: first_block_hash,
				number: 2,
			};
			let third_block = BlockInfo {
				hash: third_block_hash,
				parent_hash: second_block_hash,
				number: 3,
			};

			let (tx_5, mut rx_5) = metered::channel(64);
			let (tx_6, mut rx_6) = metered::channel(64);
			let all_subsystems = AllSubsystems::<()>::dummy()
				.replace_candidate_validation(TestSubsystem5(tx_5))
				.replace_candidate_backing(TestSubsystem6(tx_6));
			let (overseer, mut handler) = Overseer::new(
				vec![first_block],
				all_subsystems,
				None,
				spawner,
			).unwrap();

			let overseer_fut = overseer.run().fuse();
			pin_mut!(overseer_fut);

			let mut ss5_results = Vec::new();
			let mut ss6_results = Vec::new();

			handler.block_imported(second_block).await;
			handler.block_imported(third_block).await;

			let expected_heartbeats = vec![
				OverseerSignal::ActiveLeaves(ActiveLeavesUpdate::start_work(ActivatedLeaf {
					hash: first_block_hash,
					number: 1,
					span: Arc::new(jaeger::Span::Disabled),
				})),
				OverseerSignal::ActiveLeaves(ActiveLeavesUpdate {
					activated: [ActivatedLeaf {
						hash: second_block_hash,
						number: 2,
						span: Arc::new(jaeger::Span::Disabled),
					}].as_ref().into(),
					deactivated: [first_block_hash].as_ref().into(),
				}),
				OverseerSignal::ActiveLeaves(ActiveLeavesUpdate {
					activated: [ActivatedLeaf {
						hash: third_block_hash,
						number: 3,
						span: Arc::new(jaeger::Span::Disabled),
					}].as_ref().into(),
					deactivated: [second_block_hash].as_ref().into(),
				}),
			];

			loop {
				select! {
					res = overseer_fut => {
						assert!(res.is_ok());
						break;
					},
					res = rx_5.next() => {
						if let Some(res) = res {
							ss5_results.push(res);
						}
					}
					res = rx_6.next() => {
						if let Some(res) = res {
							ss6_results.push(res);
						}
					}
					complete => break,
				}

				if ss5_results.len() == expected_heartbeats.len() &&
					ss6_results.len() == expected_heartbeats.len() {
						handler.stop().await;
				}
			}

			assert_eq!(ss5_results, expected_heartbeats);
			assert_eq!(ss6_results, expected_heartbeats);
		});
	}

	// Tests that starting with a defined set of leaves and receiving
	// notifications on imported blocks triggers expected `StartWork` and `StopWork` heartbeats.
	#[test]
	fn overseer_finalize_works() {
		let spawner = sp_core::testing::TaskExecutor::new();

		executor::block_on(async move {
			let first_block_hash = [1; 32].into();
			let second_block_hash = [2; 32].into();
			let third_block_hash = [3; 32].into();

			let first_block = BlockInfo {
				hash: first_block_hash,
				parent_hash: [0; 32].into(),
				number: 1,
			};
			let second_block = BlockInfo {
				hash: second_block_hash,
				parent_hash: [42; 32].into(),
				number: 2,
			};
			let third_block = BlockInfo {
				hash: third_block_hash,
				parent_hash: second_block_hash,
				number: 3,
			};

			let (tx_5, mut rx_5) = metered::channel(64);
			let (tx_6, mut rx_6) = metered::channel(64);

			let all_subsystems = AllSubsystems::<()>::dummy()
				.replace_candidate_validation(TestSubsystem5(tx_5))
				.replace_candidate_backing(TestSubsystem6(tx_6));

			// start with two forks of different height.
			let (overseer, mut handler) = Overseer::new(
				vec![first_block, second_block],
				all_subsystems,
				None,
				spawner,
			).unwrap();

			let overseer_fut = overseer.run().fuse();
			pin_mut!(overseer_fut);

			let mut ss5_results = Vec::new();
			let mut ss6_results = Vec::new();

			// this should stop work on both forks we started with earlier.
			handler.block_finalized(third_block).await;

			let expected_heartbeats = vec![
				OverseerSignal::ActiveLeaves(ActiveLeavesUpdate {
					activated: [
						ActivatedLeaf {
							hash: first_block_hash,
							number: 1,
							span: Arc::new(jaeger::Span::Disabled),
						},
						ActivatedLeaf {
							hash: second_block_hash,
							number: 2,
							span: Arc::new(jaeger::Span::Disabled),
						},
					].as_ref().into(),
					..Default::default()
				}),
				OverseerSignal::ActiveLeaves(ActiveLeavesUpdate {
					deactivated: [first_block_hash, second_block_hash].as_ref().into(),
					..Default::default()
				}),
				OverseerSignal::BlockFinalized(third_block_hash, 3),
			];

			loop {
				select! {
					res = overseer_fut => {
						assert!(res.is_ok());
						break;
					},
					res = rx_5.next() => {
						if let Some(res) = res {
							ss5_results.push(res);
						}
					}
					res = rx_6.next() => {
						if let Some(res) = res {
							ss6_results.push(res);
						}
					}
					complete => break,
				}

				if ss5_results.len() == expected_heartbeats.len() && ss6_results.len() == expected_heartbeats.len() {
					handler.stop().await;
				}
			}

			assert_eq!(ss5_results.len(), expected_heartbeats.len());
			assert_eq!(ss6_results.len(), expected_heartbeats.len());

			// Notifications on finality for multiple blocks at once
			// may be received in different orders.
			for expected in expected_heartbeats {
				assert!(ss5_results.contains(&expected));
				assert!(ss6_results.contains(&expected));
			}
		});
	}

	#[test]
	fn do_not_send_empty_leaves_update_on_block_finalization() {
		let spawner = sp_core::testing::TaskExecutor::new();

		executor::block_on(async move {
			let imported_block = BlockInfo {
				hash: Hash::random(),
				parent_hash: Hash::random(),
				number: 1,
			};

			let finalized_block = BlockInfo {
				hash: Hash::random(),
				parent_hash: Hash::random(),
				number: 1,
			};

			let (tx_5, mut rx_5) = metered::channel(64);

			let all_subsystems = AllSubsystems::<()>::dummy()
				.replace_candidate_backing(TestSubsystem6(tx_5));

			let (overseer, mut handler) = Overseer::new(
				Vec::new(),
				all_subsystems,
				None,
				spawner,
			).unwrap();

			let overseer_fut = overseer.run().fuse();
			pin_mut!(overseer_fut);

			let mut ss5_results = Vec::new();

			handler.block_finalized(finalized_block.clone()).await;
			handler.block_imported(imported_block.clone()).await;

			let expected_heartbeats = vec![
				OverseerSignal::ActiveLeaves(ActiveLeavesUpdate {
					activated: [
						ActivatedLeaf {
							hash: imported_block.hash,
							number: imported_block.number,
							span: Arc::new(jaeger::Span::Disabled)
						}
					].as_ref().into(),
					..Default::default()
				}),
				OverseerSignal::BlockFinalized(finalized_block.hash, 1),
			];

			loop {
				select! {
					res = overseer_fut => {
						assert!(res.is_ok());
						break;
					},
					res = rx_5.next() => {
						if let Some(res) = dbg!(res) {
							ss5_results.push(res);
						}
					}
				}

				if ss5_results.len() == expected_heartbeats.len() {
					handler.stop().await;
				}
			}

			assert_eq!(ss5_results.len(), expected_heartbeats.len());

			for expected in expected_heartbeats {
				assert!(ss5_results.contains(&expected));
			}
		});
	}

	#[derive(Clone)]
	struct CounterSubsystem {
		stop_signals_received: Arc<atomic::AtomicUsize>,
		signals_received: Arc<atomic::AtomicUsize>,
		msgs_received: Arc<atomic::AtomicUsize>,
	}

	impl CounterSubsystem {
		fn new(
			stop_signals_received: Arc<atomic::AtomicUsize>,
			signals_received: Arc<atomic::AtomicUsize>,
			msgs_received: Arc<atomic::AtomicUsize>,
		) -> Self {
			Self {
				stop_signals_received,
				signals_received,
				msgs_received,
			}
		}
	}

	impl<C, M> Subsystem<C> for CounterSubsystem
		where
			C: SubsystemContext<Message=M>,
			M: Send,
	{
		fn start(self, mut ctx: C) -> SpawnedSubsystem {
			SpawnedSubsystem {
				name: "counter-subsystem",
				future: Box::pin(async move {
					loop {
						match ctx.try_recv().await {
							Ok(Some(FromOverseer::Signal(OverseerSignal::Conclude))) => {
								self.stop_signals_received.fetch_add(1, atomic::Ordering::SeqCst);
								break;
							},
							Ok(Some(FromOverseer::Signal(_))) => {
								self.signals_received.fetch_add(1, atomic::Ordering::SeqCst);
								continue;
							},
							Ok(Some(FromOverseer::Communication { .. })) => {
								self.msgs_received.fetch_add(1, atomic::Ordering::SeqCst);
								continue;
							},
							Err(_) => (),
							_ => (),
						}
						pending!();
					}

					Ok(())
				}),
			}
		}
	}

	fn test_candidate_validation_msg() -> CandidateValidationMessage {
		let (sender, _) = oneshot::channel();
		let pov = Arc::new(PoV { block_data: BlockData(Vec::new()) });
		CandidateValidationMessage::ValidateFromChainState(Default::default(), pov, sender)
	}

	fn test_candidate_backing_msg() -> CandidateBackingMessage {
		let (sender, _) = oneshot::channel();
		CandidateBackingMessage::GetBackedCandidates(Default::default(), Vec::new(), sender)
	}

	fn test_candidate_selection_msg() -> CandidateSelectionMessage {
		CandidateSelectionMessage::default()
	}

	fn test_chain_api_msg() -> ChainApiMessage {
		let (sender, _) = oneshot::channel();
		ChainApiMessage::FinalizedBlockNumber(sender)
	}

	fn test_collator_generation_msg() -> CollationGenerationMessage {
		CollationGenerationMessage::Initialize(CollationGenerationConfig {
			key: CollatorPair::generate().0,
			collator: Box::new(|_, _| TestCollator.boxed()),
			para_id: Default::default(),
		})
	}
	struct TestCollator;

	impl Future for TestCollator {
		type Output = Option<CollationResult>;

		fn poll(self: Pin<&mut Self>, _cx: &mut futures::task::Context) -> Poll<Self::Output> {
			panic!("at the Disco")
		}
	}

	impl Unpin for TestCollator {}

	fn test_collator_protocol_msg() -> CollatorProtocolMessage {
		CollatorProtocolMessage::CollateOn(Default::default())
	}

	fn test_network_bridge_event<M>() -> NetworkBridgeEvent<M> {
		NetworkBridgeEvent::PeerDisconnected(PeerId::random())
	}

	fn test_statement_distribution_msg() -> StatementDistributionMessage {
		StatementDistributionMessage::NetworkBridgeUpdateV1(test_network_bridge_event())
	}

	fn test_availability_recovery_msg() -> AvailabilityRecoveryMessage {
		let (sender, _) = oneshot::channel();
		AvailabilityRecoveryMessage::RecoverAvailableData(
			Default::default(),
			Default::default(),
			None,
			sender,
		)
	}

	fn test_bitfield_distribution_msg() -> BitfieldDistributionMessage {
		BitfieldDistributionMessage::NetworkBridgeUpdateV1(test_network_bridge_event())
	}

	fn test_provisioner_msg() -> ProvisionerMessage {
		let (sender, _) = oneshot::channel();
		ProvisionerMessage::RequestInherentData(Default::default(), sender)
	}

	fn test_runtime_api_msg() -> RuntimeApiMessage {
		let (sender, _) = oneshot::channel();
		RuntimeApiMessage::Request(Default::default(), RuntimeApiRequest::Validators(sender))
	}

	fn test_availability_store_msg() -> AvailabilityStoreMessage {
		let (sender, _) = oneshot::channel();
		AvailabilityStoreMessage::QueryAvailableData(CandidateHash(Default::default()), sender)
	}

	fn test_network_bridge_msg() -> NetworkBridgeMessage {
		NetworkBridgeMessage::ReportPeer(PeerId::random(), UnifiedReputationChange::BenefitMinor(""))
	}

	fn test_approval_distribution_msg() -> ApprovalDistributionMessage {
		ApprovalDistributionMessage::NewBlocks(Default::default())
	}

	fn test_approval_voting_msg() -> ApprovalVotingMessage {
		let (sender, _) = oneshot::channel();
		ApprovalVotingMessage::ApprovedAncestor(Default::default(), 0, sender)
	}

	// Checks that `stop`, `broadcast_signal` and `broadcast_message` are implemented correctly.
	#[test]
	fn overseer_all_subsystems_receive_signals_and_messages() {
		const NUM_SUBSYSTEMS: usize = 19;
		// -3 for BitfieldSigning, GossipSupport and AvailabilityDistribution
		const NUM_SUBSYSTEMS_MESSAGED: usize = NUM_SUBSYSTEMS - 3;

		let spawner = sp_core::testing::TaskExecutor::new();
		executor::block_on(async move {
			let stop_signals_received = Arc::new(atomic::AtomicUsize::new(0));
			let signals_received = Arc::new(atomic::AtomicUsize::new(0));
			let msgs_received = Arc::new(atomic::AtomicUsize::new(0));

			let subsystem = CounterSubsystem::new(
				stop_signals_received.clone(),
				signals_received.clone(),
				msgs_received.clone(),
			);

			let all_subsystems = AllSubsystems {
				candidate_validation: subsystem.clone(),
				candidate_backing: subsystem.clone(),
				candidate_selection: subsystem.clone(),
				collation_generation: subsystem.clone(),
				collator_protocol: subsystem.clone(),
				statement_distribution: subsystem.clone(),
				availability_distribution: subsystem.clone(),
				availability_recovery: subsystem.clone(),
				bitfield_signing: subsystem.clone(),
				bitfield_distribution: subsystem.clone(),
				provisioner: subsystem.clone(),
				runtime_api: subsystem.clone(),
				availability_store: subsystem.clone(),
				network_bridge: subsystem.clone(),
				chain_api: subsystem.clone(),
				approval_distribution: subsystem.clone(),
				approval_voting: subsystem.clone(),
				gossip_support: subsystem.clone(),
			};
			let (overseer, mut handler) = Overseer::new(
				vec![],
				all_subsystems,
				None,
				spawner,
			).unwrap();
			let overseer_fut = overseer.run().fuse();

			pin_mut!(overseer_fut);

			// send a signal to each subsystem
			handler.block_imported(BlockInfo {
				hash: Default::default(),
				parent_hash: Default::default(),
				number: Default::default(),
			}).await;

			// send a msg to each subsystem
			// except for BitfieldSigning and GossipSupport as the messages are not instantiable
			handler.send_msg(AllMessages::CandidateValidation(test_candidate_validation_msg())).await;
			handler.send_msg(AllMessages::CandidateBacking(test_candidate_backing_msg())).await;
			handler.send_msg(AllMessages::CandidateSelection(test_candidate_selection_msg())).await;
			handler.send_msg(AllMessages::CollationGeneration(test_collator_generation_msg())).await;
			handler.send_msg(AllMessages::CollatorProtocol(test_collator_protocol_msg())).await;
			handler.send_msg(AllMessages::StatementDistribution(test_statement_distribution_msg())).await;
			handler.send_msg(AllMessages::AvailabilityRecovery(test_availability_recovery_msg())).await;
			// handler.send_msg(AllMessages::BitfieldSigning(test_bitfield_signing_msg())).await;
			// handler.send_msg(AllMessages::GossipSupport(test_bitfield_signing_msg())).await;
			handler.send_msg(AllMessages::BitfieldDistribution(test_bitfield_distribution_msg())).await;
			handler.send_msg(AllMessages::Provisioner(test_provisioner_msg())).await;
			handler.send_msg(AllMessages::RuntimeApi(test_runtime_api_msg())).await;
			handler.send_msg(AllMessages::AvailabilityStore(test_availability_store_msg())).await;
			handler.send_msg(AllMessages::NetworkBridge(test_network_bridge_msg())).await;
			handler.send_msg(AllMessages::ChainApi(test_chain_api_msg())).await;
			handler.send_msg(AllMessages::ApprovalDistribution(test_approval_distribution_msg())).await;
			handler.send_msg(AllMessages::ApprovalVoting(test_approval_voting_msg())).await;

			// Wait until all subsystems have received. Otherwise the messages might race against
			// the conclude signal.
			loop {
				match (&mut overseer_fut).timeout(Duration::from_millis(100)).await {
					None => {
						let r = msgs_received.load(atomic::Ordering::SeqCst);
						if r < NUM_SUBSYSTEMS_MESSAGED {
							Delay::new(Duration::from_millis(100)).await;
						} else if r > NUM_SUBSYSTEMS_MESSAGED {
							panic!("too many messages received??");
						} else {
							break
						}
					}
					Some(_) => panic!("exited too early"),
				}
			}

			// send a stop signal to each subsystems
			handler.stop().await;

<<<<<<< HEAD
			let res = overseer_fut.await;
			assert_eq!(stop_signals_received.load(atomic::Ordering::SeqCst), NUM_SUBSYSTEMS);
			assert_eq!(signals_received.load(atomic::Ordering::SeqCst), NUM_SUBSYSTEMS);
			assert_eq!(msgs_received.load(atomic::Ordering::SeqCst), NUM_SUBSYSTEMS_MESSAGED);
=======
			select! {
				res = overseer_fut => {
					const NUM_SUBSYSTEMS: usize = 18;

					assert_eq!(stop_signals_received.load(atomic::Ordering::SeqCst), NUM_SUBSYSTEMS);
					assert_eq!(signals_received.load(atomic::Ordering::SeqCst), NUM_SUBSYSTEMS);
					// -3 for BitfieldSigning, GossipSupport and AvailabilityDistribution
					assert_eq!(msgs_received.load(atomic::Ordering::SeqCst), NUM_SUBSYSTEMS - 3);
>>>>>>> 39124b0a

			assert!(res.is_ok());
		});
	}

	#[test]
	fn context_holds_onto_message_until_enough_signals_received() {
		let (candidate_validation_bounded_tx, _) = metered::channel(CHANNEL_CAPACITY);
		let (candidate_backing_bounded_tx, _) = metered::channel(CHANNEL_CAPACITY);
		let (candidate_selection_bounded_tx, _) = metered::channel(CHANNEL_CAPACITY);
		let (statement_distribution_bounded_tx, _) = metered::channel(CHANNEL_CAPACITY);
		let (availability_distribution_bounded_tx, _) = metered::channel(CHANNEL_CAPACITY);
		let (availability_recovery_bounded_tx, _) = metered::channel(CHANNEL_CAPACITY);
		let (bitfield_signing_bounded_tx, _) = metered::channel(CHANNEL_CAPACITY);
		let (bitfield_distribution_bounded_tx, _) = metered::channel(CHANNEL_CAPACITY);
		let (provisioner_bounded_tx, _) = metered::channel(CHANNEL_CAPACITY);
		let (pov_distribution_bounded_tx, _) = metered::channel(CHANNEL_CAPACITY);
		let (runtime_api_bounded_tx, _) = metered::channel(CHANNEL_CAPACITY);
		let (availability_store_bounded_tx, _) = metered::channel(CHANNEL_CAPACITY);
		let (network_bridge_bounded_tx, _) = metered::channel(CHANNEL_CAPACITY);
		let (chain_api_bounded_tx, _) = metered::channel(CHANNEL_CAPACITY);
		let (collator_protocol_bounded_tx, _) = metered::channel(CHANNEL_CAPACITY);
		let (collation_generation_bounded_tx, _) = metered::channel(CHANNEL_CAPACITY);
		let (approval_distribution_bounded_tx, _) = metered::channel(CHANNEL_CAPACITY);
		let (approval_voting_bounded_tx, _) = metered::channel(CHANNEL_CAPACITY);
		let (gossip_support_bounded_tx, _) = metered::channel(CHANNEL_CAPACITY);

		let (candidate_validation_unbounded_tx, _) = metered::unbounded();
		let (candidate_backing_unbounded_tx, _) = metered::unbounded();
		let (candidate_selection_unbounded_tx, _) = metered::unbounded();
		let (statement_distribution_unbounded_tx, _) = metered::unbounded();
		let (availability_distribution_unbounded_tx, _) = metered::unbounded();
		let (availability_recovery_unbounded_tx, _) = metered::unbounded();
		let (bitfield_signing_unbounded_tx, _) = metered::unbounded();
		let (bitfield_distribution_unbounded_tx, _) = metered::unbounded();
		let (provisioner_unbounded_tx, _) = metered::unbounded();
		let (pov_distribution_unbounded_tx, _) = metered::unbounded();
		let (runtime_api_unbounded_tx, _) = metered::unbounded();
		let (availability_store_unbounded_tx, _) = metered::unbounded();
		let (network_bridge_unbounded_tx, _) = metered::unbounded();
		let (chain_api_unbounded_tx, _) = metered::unbounded();
		let (collator_protocol_unbounded_tx, _) = metered::unbounded();
		let (collation_generation_unbounded_tx, _) = metered::unbounded();
		let (approval_distribution_unbounded_tx, _) = metered::unbounded();
		let (approval_voting_unbounded_tx, _) = metered::unbounded();
		let (gossip_support_unbounded_tx, _) = metered::unbounded();

		let channels_out = ChannelsOut {
			candidate_validation: candidate_validation_bounded_tx.clone(),
			candidate_backing: candidate_backing_bounded_tx.clone(),
			candidate_selection: candidate_selection_bounded_tx.clone(),
			statement_distribution: statement_distribution_bounded_tx.clone(),
			availability_distribution: availability_distribution_bounded_tx.clone(),
			availability_recovery: availability_recovery_bounded_tx.clone(),
			bitfield_signing: bitfield_signing_bounded_tx.clone(),
			bitfield_distribution: bitfield_distribution_bounded_tx.clone(),
			provisioner: provisioner_bounded_tx.clone(),
			pov_distribution: pov_distribution_bounded_tx.clone(),
			runtime_api: runtime_api_bounded_tx.clone(),
			availability_store: availability_store_bounded_tx.clone(),
			network_bridge: network_bridge_bounded_tx.clone(),
			chain_api: chain_api_bounded_tx.clone(),
			collator_protocol: collator_protocol_bounded_tx.clone(),
			collation_generation: collation_generation_bounded_tx.clone(),
			approval_distribution: approval_distribution_bounded_tx.clone(),
			approval_voting: approval_voting_bounded_tx.clone(),
			gossip_support: gossip_support_bounded_tx.clone(),

			candidate_validation_unbounded: candidate_validation_unbounded_tx.clone(),
			candidate_backing_unbounded: candidate_backing_unbounded_tx.clone(),
			candidate_selection_unbounded: candidate_selection_unbounded_tx.clone(),
			statement_distribution_unbounded: statement_distribution_unbounded_tx.clone(),
			availability_distribution_unbounded: availability_distribution_unbounded_tx.clone(),
			availability_recovery_unbounded: availability_recovery_unbounded_tx.clone(),
			bitfield_signing_unbounded: bitfield_signing_unbounded_tx.clone(),
			bitfield_distribution_unbounded: bitfield_distribution_unbounded_tx.clone(),
			provisioner_unbounded: provisioner_unbounded_tx.clone(),
			pov_distribution_unbounded: pov_distribution_unbounded_tx.clone(),
			runtime_api_unbounded: runtime_api_unbounded_tx.clone(),
			availability_store_unbounded: availability_store_unbounded_tx.clone(),
			network_bridge_unbounded: network_bridge_unbounded_tx.clone(),
			chain_api_unbounded: chain_api_unbounded_tx.clone(),
			collator_protocol_unbounded: collator_protocol_unbounded_tx.clone(),
			collation_generation_unbounded: collation_generation_unbounded_tx.clone(),
			approval_distribution_unbounded: approval_distribution_unbounded_tx.clone(),
			approval_voting_unbounded: approval_voting_unbounded_tx.clone(),
			gossip_support_unbounded: gossip_support_unbounded_tx.clone(),
		};

		let (mut signal_tx, signal_rx) = metered::channel(CHANNEL_CAPACITY);
		let (mut bounded_tx, bounded_rx) = metered::channel(CHANNEL_CAPACITY);
		let (unbounded_tx, unbounded_rx) = metered::unbounded();
		let (to_overseer_tx, _to_overseer_rx) = metered::unbounded();

		let mut ctx = OverseerSubsystemContext::<()>::new_unmetered(
			signal_rx,
			stream::select(bounded_rx, unbounded_rx),
			channels_out,
			to_overseer_tx,
		);

		assert_eq!(ctx.signals_received.load(), 0);

		let test_fut = async move {
			signal_tx.send(OverseerSignal::Conclude).await.unwrap();
			assert_matches!(ctx.recv().await.unwrap(), FromOverseer::Signal(OverseerSignal::Conclude));

			assert_eq!(ctx.signals_received.load(), 1);
			bounded_tx.send(MessagePacket {
				signals_received: 2,
				message: (),
			}).await.unwrap();
			unbounded_tx.unbounded_send(MessagePacket {
				signals_received: 2,
				message: (),
			}).unwrap();

			match poll!(ctx.recv()) {
				Poll::Pending => {}
				Poll::Ready(_) => panic!("ready too early"),
			};

			assert!(ctx.pending_incoming.is_some());

			signal_tx.send(OverseerSignal::Conclude).await.unwrap();
			assert_matches!(ctx.recv().await.unwrap(), FromOverseer::Signal(OverseerSignal::Conclude));
			assert_matches!(ctx.recv().await.unwrap(), FromOverseer::Communication { msg: () });
			assert_matches!(ctx.recv().await.unwrap(), FromOverseer::Communication { msg: () });
			assert!(ctx.pending_incoming.is_none());
		};

		futures::executor::block_on(test_fut);
	}
}<|MERGE_RESOLUTION|>--- conflicted
+++ resolved
@@ -124,684 +124,6 @@
 /// message type that is specific to this [`Subsystem`]. At the moment not all
 /// subsystems are implemented and the rest can be mocked with the [`DummySubsystem`].
 #[derive(Debug, Clone)]
-pub struct AllSubsystems<
-	CV = (), CB = (), CS = (), SD = (), AD = (), AR = (), BS = (), BD = (), P = (),
-	PoVD = (), RA = (), AS = (), NB = (), CA = (), CG = (), CP = (), ApD = (), ApV = (),
-	GS = (),
-> {
-	/// A candidate validation subsystem.
-	pub candidate_validation: CV,
-	/// A candidate backing subsystem.
-	pub candidate_backing: CB,
-	/// A candidate selection subsystem.
-	pub candidate_selection: CS,
-	/// A statement distribution subsystem.
-	pub statement_distribution: SD,
-	/// An availability distribution subsystem.
-	pub availability_distribution: AD,
-	/// An availability recovery subsystem.
-	pub availability_recovery: AR,
-	/// A bitfield signing subsystem.
-	pub bitfield_signing: BS,
-	/// A bitfield distribution subsystem.
-	pub bitfield_distribution: BD,
-	/// A provisioner subsystem.
-	pub provisioner: P,
-	/// A PoV distribution subsystem.
-	pub pov_distribution: PoVD,
-	/// A runtime API subsystem.
-	pub runtime_api: RA,
-	/// An availability store subsystem.
-	pub availability_store: AS,
-	/// A network bridge subsystem.
-	pub network_bridge: NB,
-	/// A Chain API subsystem.
-	pub chain_api: CA,
-	/// A Collation Generation subsystem.
-	pub collation_generation: CG,
-	/// A Collator Protocol subsystem.
-	pub collator_protocol: CP,
-	/// An Approval Distribution subsystem.
-	pub approval_distribution: ApD,
-	/// An Approval Voting subsystem.
-	pub approval_voting: ApV,
-	/// A Connection Request Issuer subsystem.
-	pub gossip_support: GS,
-}
-
-impl<CV, CB, CS, SD, AD, AR, BS, BD, P, PoVD, RA, AS, NB, CA, CG, CP, ApD, ApV, GS>
-	AllSubsystems<CV, CB, CS, SD, AD, AR, BS, BD, P, PoVD, RA, AS, NB, CA, CG, CP, ApD, ApV, GS>
-{
-	/// Create a new instance of [`AllSubsystems`].
-	///
-	/// Each subsystem is set to [`DummySystem`].
-	///
-	///# Note
-	///
-	/// Because of a bug in rustc it is required that when calling this function,
-	/// you provide a "random" type for the first generic parameter:
-	///
-	/// ```
-	/// polkadot_overseer::AllSubsystems::<()>::dummy();
-	/// ```
-	pub fn dummy() -> AllSubsystems<
-		DummySubsystem,
-		DummySubsystem,
-		DummySubsystem,
-		DummySubsystem,
-		DummySubsystem,
-		DummySubsystem,
-		DummySubsystem,
-		DummySubsystem,
-		DummySubsystem,
-		DummySubsystem,
-		DummySubsystem,
-		DummySubsystem,
-		DummySubsystem,
-		DummySubsystem,
-		DummySubsystem,
-		DummySubsystem,
-		DummySubsystem,
-		DummySubsystem,
-		DummySubsystem,
-	> {
-		AllSubsystems {
-			candidate_validation: DummySubsystem,
-			candidate_backing: DummySubsystem,
-			candidate_selection: DummySubsystem,
-			statement_distribution: DummySubsystem,
-			availability_distribution: DummySubsystem,
-			availability_recovery: DummySubsystem,
-			bitfield_signing: DummySubsystem,
-			bitfield_distribution: DummySubsystem,
-			provisioner: DummySubsystem,
-			pov_distribution: DummySubsystem,
-			runtime_api: DummySubsystem,
-			availability_store: DummySubsystem,
-			network_bridge: DummySubsystem,
-			chain_api: DummySubsystem,
-			collation_generation: DummySubsystem,
-			collator_protocol: DummySubsystem,
-			approval_distribution: DummySubsystem,
-			approval_voting: DummySubsystem,
-			gossip_support: DummySubsystem,
-		}
-	}
-
-	/// Replace the `candidate_validation` instance in `self`.
-	pub fn replace_candidate_validation<NEW>(
-		self,
-		candidate_validation: NEW,
-	) -> AllSubsystems<NEW, CB, CS, SD, AD, AR, BS, BD, P, PoVD, RA, AS, NB, CA, CG, CP, ApD, ApV, GS> {
-		AllSubsystems {
-			candidate_validation,
-			candidate_backing: self.candidate_backing,
-			candidate_selection: self.candidate_selection,
-			statement_distribution: self.statement_distribution,
-			availability_distribution: self.availability_distribution,
-			availability_recovery: self.availability_recovery,
-			bitfield_signing: self.bitfield_signing,
-			bitfield_distribution: self.bitfield_distribution,
-			provisioner: self.provisioner,
-			pov_distribution: self.pov_distribution,
-			runtime_api: self.runtime_api,
-			availability_store: self.availability_store,
-			network_bridge: self.network_bridge,
-			chain_api: self.chain_api,
-			collation_generation: self.collation_generation,
-			collator_protocol: self.collator_protocol,
-			approval_distribution: self.approval_distribution,
-			approval_voting: self.approval_voting,
-			gossip_support: self.gossip_support,
-		}
-	}
-
-	/// Replace the `candidate_backing` instance in `self`.
-	pub fn replace_candidate_backing<NEW>(
-		self,
-		candidate_backing: NEW,
-	) -> AllSubsystems<CV, NEW, CS, SD, AD, AR, BS, BD, P, PoVD, RA, AS, NB, CA, CG, CP, ApD, ApV, GS> {
-		AllSubsystems {
-			candidate_validation: self.candidate_validation,
-			candidate_backing,
-			candidate_selection: self.candidate_selection,
-			statement_distribution: self.statement_distribution,
-			availability_distribution: self.availability_distribution,
-			availability_recovery: self.availability_recovery,
-			bitfield_signing: self.bitfield_signing,
-			bitfield_distribution: self.bitfield_distribution,
-			provisioner: self.provisioner,
-			pov_distribution: self.pov_distribution,
-			runtime_api: self.runtime_api,
-			availability_store: self.availability_store,
-			network_bridge: self.network_bridge,
-			chain_api: self.chain_api,
-			collation_generation: self.collation_generation,
-			collator_protocol: self.collator_protocol,
-			approval_distribution: self.approval_distribution,
-			approval_voting: self.approval_voting,
-			gossip_support: self.gossip_support,
-		}
-	}
-
-	/// Replace the `candidate_selection` instance in `self`.
-	pub fn replace_candidate_selection<NEW>(
-		self,
-		candidate_selection: NEW,
-	) -> AllSubsystems<CV, CB, NEW, SD, AD, AR, BS, BD, P, PoVD, RA, AS, NB, CA, CG, CP, ApD, ApV, GS> {
-		AllSubsystems {
-			candidate_validation: self.candidate_validation,
-			candidate_backing: self.candidate_backing,
-			candidate_selection,
-			statement_distribution: self.statement_distribution,
-			availability_distribution: self.availability_distribution,
-			availability_recovery: self.availability_recovery,
-			bitfield_signing: self.bitfield_signing,
-			bitfield_distribution: self.bitfield_distribution,
-			provisioner: self.provisioner,
-			pov_distribution: self.pov_distribution,
-			runtime_api: self.runtime_api,
-			availability_store: self.availability_store,
-			network_bridge: self.network_bridge,
-			chain_api: self.chain_api,
-			collation_generation: self.collation_generation,
-			collator_protocol: self.collator_protocol,
-			approval_distribution: self.approval_distribution,
-			approval_voting: self.approval_voting,
-			gossip_support: self.gossip_support,
-		}
-	}
-
-	/// Replace the `statement_distribution` instance in `self`.
-	pub fn replace_statement_distribution<NEW>(
-		self,
-		statement_distribution: NEW,
-	) -> AllSubsystems<CV, CB, CS, NEW, AD, AR, BS, BD, P, PoVD, RA, AS, NB, CA, CG, CP, ApD, ApV, GS> {
-		AllSubsystems {
-			candidate_validation: self.candidate_validation,
-			candidate_backing: self.candidate_backing,
-			candidate_selection: self.candidate_selection,
-			statement_distribution,
-			availability_distribution: self.availability_distribution,
-			availability_recovery: self.availability_recovery,
-			bitfield_signing: self.bitfield_signing,
-			bitfield_distribution: self.bitfield_distribution,
-			provisioner: self.provisioner,
-			pov_distribution: self.pov_distribution,
-			runtime_api: self.runtime_api,
-			availability_store: self.availability_store,
-			network_bridge: self.network_bridge,
-			chain_api: self.chain_api,
-			collation_generation: self.collation_generation,
-			collator_protocol: self.collator_protocol,
-			approval_distribution: self.approval_distribution,
-			approval_voting: self.approval_voting,
-			gossip_support: self.gossip_support,
-		}
-	}
-
-	/// Replace the `availability_distribution` instance in `self`.
-	pub fn replace_availability_distribution<NEW>(
-		self,
-		availability_distribution: NEW,
-	) -> AllSubsystems<CV, CB, CS, SD, NEW, AR, BS, BD, P, PoVD, RA, AS, NB, CA, CG, CP, ApD, ApV, GS> {
-		AllSubsystems {
-			candidate_validation: self.candidate_validation,
-			candidate_backing: self.candidate_backing,
-			candidate_selection: self.candidate_selection,
-			statement_distribution: self.statement_distribution,
-			availability_distribution,
-			availability_recovery: self.availability_recovery,
-			bitfield_signing: self.bitfield_signing,
-			bitfield_distribution: self.bitfield_distribution,
-			provisioner: self.provisioner,
-			pov_distribution: self.pov_distribution,
-			runtime_api: self.runtime_api,
-			availability_store: self.availability_store,
-			network_bridge: self.network_bridge,
-			chain_api: self.chain_api,
-			collation_generation: self.collation_generation,
-			collator_protocol: self.collator_protocol,
-			approval_distribution: self.approval_distribution,
-			approval_voting: self.approval_voting,
-			gossip_support: self.gossip_support,
-		}
-	}
-
-	/// Replace the `availability_recovery` instance in `self`.
-	pub fn replace_availability_recovery<NEW>(
-		self,
-		availability_recovery: NEW,
-	) -> AllSubsystems<CV, CB, CS, SD, AD, NEW, BS, BD, P, PoVD, RA, AS, NB, CA, CG, CP, ApD, ApV, GS> {
-		AllSubsystems {
-			candidate_validation: self.candidate_validation,
-			candidate_backing: self.candidate_backing,
-			candidate_selection: self.candidate_selection,
-			statement_distribution: self.statement_distribution,
-			availability_distribution: self.availability_distribution,
-			availability_recovery,
-			bitfield_signing: self.bitfield_signing,
-			bitfield_distribution: self.bitfield_distribution,
-			provisioner: self.provisioner,
-			pov_distribution: self.pov_distribution,
-			runtime_api: self.runtime_api,
-			availability_store: self.availability_store,
-			network_bridge: self.network_bridge,
-			chain_api: self.chain_api,
-			collation_generation: self.collation_generation,
-			collator_protocol: self.collator_protocol,
-			approval_distribution: self.approval_distribution,
-			approval_voting: self.approval_voting,
-			gossip_support: self.gossip_support,
-		}
-	}
-
-	/// Replace the `bitfield_signing` instance in `self`.
-	pub fn replace_bitfield_signing<NEW>(
-		self,
-		bitfield_signing: NEW,
-	) -> AllSubsystems<CV, CB, CS, SD, AD, AR, NEW, BD, P, PoVD, RA, AS, NB, CA, CG, CP, ApD, ApV, GS> {
-		AllSubsystems {
-			candidate_validation: self.candidate_validation,
-			candidate_backing: self.candidate_backing,
-			candidate_selection: self.candidate_selection,
-			statement_distribution: self.statement_distribution,
-			availability_distribution: self.availability_distribution,
-			availability_recovery: self.availability_recovery,
-			bitfield_signing,
-			bitfield_distribution: self.bitfield_distribution,
-			provisioner: self.provisioner,
-			pov_distribution: self.pov_distribution,
-			runtime_api: self.runtime_api,
-			availability_store: self.availability_store,
-			network_bridge: self.network_bridge,
-			chain_api: self.chain_api,
-			collation_generation: self.collation_generation,
-			collator_protocol: self.collator_protocol,
-			approval_distribution: self.approval_distribution,
-			approval_voting: self.approval_voting,
-			gossip_support: self.gossip_support,
-		}
-	}
-
-	/// Replace the `bitfield_distribution` instance in `self`.
-	pub fn replace_bitfield_distribution<NEW>(
-		self,
-		bitfield_distribution: NEW,
-	) -> AllSubsystems<CV, CB, CS, SD, AD, AR, BS, NEW, P, PoVD, RA, AS, NB, CA, CG, CP, ApD, ApV, GS> {
-		AllSubsystems {
-			candidate_validation: self.candidate_validation,
-			candidate_backing: self.candidate_backing,
-			candidate_selection: self.candidate_selection,
-			statement_distribution: self.statement_distribution,
-			availability_distribution: self.availability_distribution,
-			availability_recovery: self.availability_recovery,
-			bitfield_signing: self.bitfield_signing,
-			bitfield_distribution,
-			provisioner: self.provisioner,
-			pov_distribution: self.pov_distribution,
-			runtime_api: self.runtime_api,
-			availability_store: self.availability_store,
-			network_bridge: self.network_bridge,
-			chain_api: self.chain_api,
-			collation_generation: self.collation_generation,
-			collator_protocol: self.collator_protocol,
-			approval_distribution: self.approval_distribution,
-			approval_voting: self.approval_voting,
-			gossip_support: self.gossip_support,
-		}
-	}
-
-	/// Replace the `provisioner` instance in `self`.
-	pub fn replace_provisioner<NEW>(
-		self,
-		provisioner: NEW,
-	) -> AllSubsystems<CV, CB, CS, SD, AD, AR, BS, BD, NEW, PoVD, RA, AS, NB, CA, CG, CP, ApD, ApV, GS> {
-		AllSubsystems {
-			candidate_validation: self.candidate_validation,
-			candidate_backing: self.candidate_backing,
-			candidate_selection: self.candidate_selection,
-			statement_distribution: self.statement_distribution,
-			availability_distribution: self.availability_distribution,
-			availability_recovery: self.availability_recovery,
-			bitfield_signing: self.bitfield_signing,
-			bitfield_distribution: self.bitfield_distribution,
-			provisioner,
-			pov_distribution: self.pov_distribution,
-			runtime_api: self.runtime_api,
-			availability_store: self.availability_store,
-			network_bridge: self.network_bridge,
-			chain_api: self.chain_api,
-			collation_generation: self.collation_generation,
-			collator_protocol: self.collator_protocol,
-			approval_distribution: self.approval_distribution,
-			approval_voting: self.approval_voting,
-			gossip_support: self.gossip_support,
-		}
-	}
-
-	/// Replace the `pov_distribution` instance in `self`.
-	pub fn replace_pov_distribution<NEW>(
-		self,
-		pov_distribution: NEW,
-	) -> AllSubsystems<CV, CB, CS, SD, AD, AR, BS, BD, P, NEW, RA, AS, NB, CA, CG, CP, ApD, ApV, GS> {
-		AllSubsystems {
-			candidate_validation: self.candidate_validation,
-			candidate_backing: self.candidate_backing,
-			candidate_selection: self.candidate_selection,
-			statement_distribution: self.statement_distribution,
-			availability_distribution: self.availability_distribution,
-			availability_recovery: self.availability_recovery,
-			bitfield_signing: self.bitfield_signing,
-			bitfield_distribution: self.bitfield_distribution,
-			provisioner: self.provisioner,
-			pov_distribution,
-			runtime_api: self.runtime_api,
-			availability_store: self.availability_store,
-			network_bridge: self.network_bridge,
-			chain_api: self.chain_api,
-			collation_generation: self.collation_generation,
-			collator_protocol: self.collator_protocol,
-			approval_distribution: self.approval_distribution,
-			approval_voting: self.approval_voting,
-			gossip_support: self.gossip_support,
-		}
-	}
-
-	/// Replace the `runtime_api` instance in `self`.
-	pub fn replace_runtime_api<NEW>(
-		self,
-		runtime_api: NEW,
-	) -> AllSubsystems<CV, CB, CS, SD, AD, AR, BS, BD, P, PoVD, NEW, AS, NB, CA, CG, CP, ApD, ApV, GS> {
-		AllSubsystems {
-			candidate_validation: self.candidate_validation,
-			candidate_backing: self.candidate_backing,
-			candidate_selection: self.candidate_selection,
-			statement_distribution: self.statement_distribution,
-			availability_distribution: self.availability_distribution,
-			availability_recovery: self.availability_recovery,
-			bitfield_signing: self.bitfield_signing,
-			bitfield_distribution: self.bitfield_distribution,
-			provisioner: self.provisioner,
-			pov_distribution: self.pov_distribution,
-			runtime_api,
-			availability_store: self.availability_store,
-			network_bridge: self.network_bridge,
-			chain_api: self.chain_api,
-			collation_generation: self.collation_generation,
-			collator_protocol: self.collator_protocol,
-			approval_distribution: self.approval_distribution,
-			approval_voting: self.approval_voting,
-			gossip_support: self.gossip_support,
-		}
-	}
-
-	/// Replace the `availability_store` instance in `self`.
-	pub fn replace_availability_store<NEW>(
-		self,
-		availability_store: NEW,
-	) -> AllSubsystems<CV, CB, CS, SD, AD, AR, BS, BD, P, PoVD, RA, NEW, NB, CA, CG, CP, ApD, ApV, GS> {
-		AllSubsystems {
-			candidate_validation: self.candidate_validation,
-			candidate_backing: self.candidate_backing,
-			candidate_selection: self.candidate_selection,
-			statement_distribution: self.statement_distribution,
-			availability_distribution: self.availability_distribution,
-			availability_recovery: self.availability_recovery,
-			bitfield_signing: self.bitfield_signing,
-			bitfield_distribution: self.bitfield_distribution,
-			provisioner: self.provisioner,
-			pov_distribution: self.pov_distribution,
-			runtime_api: self.runtime_api,
-			availability_store,
-			network_bridge: self.network_bridge,
-			chain_api: self.chain_api,
-			collation_generation: self.collation_generation,
-			collator_protocol: self.collator_protocol,
-			approval_distribution: self.approval_distribution,
-			approval_voting: self.approval_voting,
-			gossip_support: self.gossip_support,
-		}
-	}
-
-	/// Replace the `network_bridge` instance in `self`.
-	pub fn replace_network_bridge<NEW>(
-		self,
-		network_bridge: NEW,
-	) -> AllSubsystems<CV, CB, CS, SD, AD, AR, BS, BD, P, PoVD, RA, AS, NEW, CA, CG, CP, ApD, ApV, GS> {
-		AllSubsystems {
-			candidate_validation: self.candidate_validation,
-			candidate_backing: self.candidate_backing,
-			candidate_selection: self.candidate_selection,
-			statement_distribution: self.statement_distribution,
-			availability_distribution: self.availability_distribution,
-			availability_recovery: self.availability_recovery,
-			bitfield_signing: self.bitfield_signing,
-			bitfield_distribution: self.bitfield_distribution,
-			provisioner: self.provisioner,
-			pov_distribution: self.pov_distribution,
-			runtime_api: self.runtime_api,
-			availability_store: self.availability_store,
-			network_bridge,
-			chain_api: self.chain_api,
-			collation_generation: self.collation_generation,
-			collator_protocol: self.collator_protocol,
-			approval_distribution: self.approval_distribution,
-			approval_voting: self.approval_voting,
-			gossip_support: self.gossip_support,
-		}
-	}
-
-	/// Replace the `chain_api` instance in `self`.
-	pub fn replace_chain_api<NEW>(
-		self,
-		chain_api: NEW,
-	) -> AllSubsystems<CV, CB, CS, SD, AD, AR, BS, BD, P, PoVD, RA, AS, NB, NEW, CG, CP, ApD, ApV, GS> {
-		AllSubsystems {
-			candidate_validation: self.candidate_validation,
-			candidate_backing: self.candidate_backing,
-			candidate_selection: self.candidate_selection,
-			statement_distribution: self.statement_distribution,
-			availability_distribution: self.availability_distribution,
-			availability_recovery: self.availability_recovery,
-			bitfield_signing: self.bitfield_signing,
-			bitfield_distribution: self.bitfield_distribution,
-			provisioner: self.provisioner,
-			pov_distribution: self.pov_distribution,
-			runtime_api: self.runtime_api,
-			availability_store: self.availability_store,
-			network_bridge: self.network_bridge,
-			chain_api,
-			collation_generation: self.collation_generation,
-			collator_protocol: self.collator_protocol,
-			approval_distribution: self.approval_distribution,
-			approval_voting: self.approval_voting,
-			gossip_support: self.gossip_support,
-		}
-	}
-
-	/// Replace the `collation_generation` instance in `self`.
-	pub fn replace_collation_generation<NEW>(
-		self,
-		collation_generation: NEW,
-	) -> AllSubsystems<CV, CB, CS, SD, AD, AR, BS, BD, P, PoVD, RA, AS, NB, CA, NEW, CP, ApD, ApV, GS> {
-		AllSubsystems {
-			candidate_validation: self.candidate_validation,
-			candidate_backing: self.candidate_backing,
-			candidate_selection: self.candidate_selection,
-			statement_distribution: self.statement_distribution,
-			availability_distribution: self.availability_distribution,
-			availability_recovery: self.availability_recovery,
-			bitfield_signing: self.bitfield_signing,
-			bitfield_distribution: self.bitfield_distribution,
-			provisioner: self.provisioner,
-			pov_distribution: self.pov_distribution,
-			runtime_api: self.runtime_api,
-			availability_store: self.availability_store,
-			network_bridge: self.network_bridge,
-			chain_api: self.chain_api,
-			collation_generation,
-			collator_protocol: self.collator_protocol,
-			approval_distribution: self.approval_distribution,
-			approval_voting: self.approval_voting,
-			gossip_support: self.gossip_support,
-		}
-	}
-
-	/// Replace the `collator_protocol` instance in `self`.
-	pub fn replace_collator_protocol<NEW>(
-		self,
-		collator_protocol: NEW,
-	) -> AllSubsystems<CV, CB, CS, SD, AD, AR, BS, BD, P, PoVD, RA, AS, NB, CA, CG, NEW, ApD, ApV, GS> {
-		AllSubsystems {
-			candidate_validation: self.candidate_validation,
-			candidate_backing: self.candidate_backing,
-			candidate_selection: self.candidate_selection,
-			statement_distribution: self.statement_distribution,
-			availability_distribution: self.availability_distribution,
-			availability_recovery: self.availability_recovery,
-			bitfield_signing: self.bitfield_signing,
-			bitfield_distribution: self.bitfield_distribution,
-			provisioner: self.provisioner,
-			pov_distribution: self.pov_distribution,
-			runtime_api: self.runtime_api,
-			availability_store: self.availability_store,
-			network_bridge: self.network_bridge,
-			chain_api: self.chain_api,
-			collation_generation: self.collation_generation,
-			collator_protocol,
-			approval_distribution: self.approval_distribution,
-			approval_voting: self.approval_voting,
-			gossip_support: self.gossip_support,
-		}
-	}
-
-<<<<<<< HEAD
-	/// Replace the `approval_distribution` instance in `self`.
-	pub fn replace_approval_distribution<NEW>(
-		self,
-		approval_distribution: NEW,
-	) -> AllSubsystems<CV, CB, CS, SD, AD, AR, BS, BD, P, PoVD, RA, AS, NB, CA, CG, CP, NEW, ApV, GS> {
-=======
-impl<M> OverseenSubsystem<M> {
-	/// Send a message to the wrapped subsystem.
-	///
-	/// If the inner `instance` is `None`, nothing is happening.
-	async fn send_message(&mut self, msg: M) -> SubsystemResult<()> {
-		const MESSAGE_TIMEOUT: Duration = Duration::from_secs(10);
-
-		if let Some(ref mut instance) = self.instance {
-			match instance.tx.send(
-				FromOverseer::Communication { msg }
-			).timeout(MESSAGE_TIMEOUT).await
-			{
-				None => {
-					tracing::error!(target: LOG_TARGET, "Subsystem {} appears unresponsive.", instance.name);
-					Err(SubsystemError::SubsystemStalled(instance.name))
-				}
-				Some(res) => res.map_err(Into::into),
-			}
-		} else {
-			Ok(())
-		}
-	}
-
-	/// Send a signal to the wrapped subsystem.
-	///
-	/// If the inner `instance` is `None`, nothing is happening.
-	async fn send_signal(&mut self, signal: OverseerSignal) -> SubsystemResult<()> {
-		const SIGNAL_TIMEOUT: Duration = Duration::from_secs(10);
-
-		if let Some(ref mut instance) = self.instance {
-			match instance.tx.send(FromOverseer::Signal(signal)).timeout(SIGNAL_TIMEOUT).await {
-				None => {
-					tracing::error!(target: LOG_TARGET, "Subsystem {} appears unresponsive.", instance.name);
-					Err(SubsystemError::SubsystemStalled(instance.name))
-				}
-				Some(res) => res.map_err(Into::into),
-			}
-		} else {
-			Ok(())
-		}
-	}
-}
-
-/// The `Overseer` itself.
-pub struct Overseer<S> {
-	/// Handles to all subsystems.
-	subsystems: AllSubsystems<
-		OverseenSubsystem<CandidateValidationMessage>,
-		OverseenSubsystem<CandidateBackingMessage>,
-		OverseenSubsystem<CandidateSelectionMessage>,
-		OverseenSubsystem<StatementDistributionMessage>,
-		OverseenSubsystem<AvailabilityDistributionMessage>,
-		OverseenSubsystem<AvailabilityRecoveryMessage>,
-		OverseenSubsystem<BitfieldSigningMessage>,
-		OverseenSubsystem<BitfieldDistributionMessage>,
-		OverseenSubsystem<ProvisionerMessage>,
-		OverseenSubsystem<RuntimeApiMessage>,
-		OverseenSubsystem<AvailabilityStoreMessage>,
-		OverseenSubsystem<NetworkBridgeMessage>,
-		OverseenSubsystem<ChainApiMessage>,
-		OverseenSubsystem<CollationGenerationMessage>,
-		OverseenSubsystem<CollatorProtocolMessage>,
-		OverseenSubsystem<ApprovalDistributionMessage>,
-		OverseenSubsystem<ApprovalVotingMessage>,
-		OverseenSubsystem<GossipSupportMessage>,
-	>,
-
-	/// Spawner to spawn tasks to.
-	s: S,
-
-	/// Here we keep handles to spawned subsystems to be notified when they terminate.
-	running_subsystems: FuturesUnordered<BoxFuture<'static, SubsystemResult<()>>>,
-
-	/// Gather running subsystems' outbound streams into one.
-	to_overseer_rx: Fuse<metered::UnboundedMeteredReceiver<MaybeTimed<ToOverseer>>>,
-
-	/// Events that are sent to the overseer from the outside world
-	events_rx: metered::MeteredReceiver<Event>,
-
-	/// External listeners waiting for a hash to be in the active-leave set.
-	activation_external_listeners: HashMap<Hash, Vec<oneshot::Sender<SubsystemResult<()>>>>,
-
-	/// Stores the [`jaeger::Span`] per active leaf.
-	span_per_active_leaf: HashMap<Hash, Arc<jaeger::Span>>,
-
-	/// A set of leaves that `Overseer` starts working with.
-	///
-	/// Drained at the beginning of `run` and never used again.
-	leaves: Vec<(Hash, BlockNumber)>,
-
-	/// The set of the "active leaves".
-	active_leaves: HashMap<Hash, BlockNumber>,
-
-	/// Various Prometheus metrics.
-	metrics: Metrics,
-}
-
-trait MapSubsystem<T> {
-	type Output;
-
-	fn map_subsystem(&self, sub: T) -> Self::Output;
-}
-
-impl<F, T, U> MapSubsystem<T> for F where F: Fn(T) -> U {
-	type Output = U;
-
-	fn map_subsystem(&self, sub: T) -> U {
-		(self)(sub)
-	}
-}
-
-/// This struct is passed as an argument to create a new instance of an [`Overseer`].
-///
-/// As any entity that satisfies the interface may act as a [`Subsystem`] this allows
-/// mocking in the test code:
-///
-/// Each [`Subsystem`] is supposed to implement some interface that is generic over
-/// message type that is specific to this [`Subsystem`]. At the moment not all
-/// subsystems are implemented and the rest can be mocked with the [`DummySubsystem`].
 pub struct AllSubsystems<
 	CV = (), CB = (), CS = (), SD = (), AD = (), AR = (), BS = (), BD = (), P = (),
 	RA = (), AS = (), NB = (), CA = (), CG = (), CP = (), ApD = (), ApV = (),
@@ -907,73 +229,8 @@
 		self,
 		candidate_validation: NEW,
 	) -> AllSubsystems<NEW, CB, CS, SD, AD, AR, BS, BD, P, RA, AS, NB, CA, CG, CP, ApD, ApV, GS> {
->>>>>>> 39124b0a
 		AllSubsystems {
-			candidate_validation: self.candidate_validation,
-			candidate_backing: self.candidate_backing,
-			candidate_selection: self.candidate_selection,
-			statement_distribution: self.statement_distribution,
-			availability_distribution: self.availability_distribution,
-			availability_recovery: self.availability_recovery,
-			bitfield_signing: self.bitfield_signing,
-			bitfield_distribution: self.bitfield_distribution,
-			provisioner: self.provisioner,
-			runtime_api: self.runtime_api,
-			availability_store: self.availability_store,
-			network_bridge: self.network_bridge,
-			chain_api: self.chain_api,
-			collation_generation: self.collation_generation,
-			collator_protocol: self.collator_protocol,
-			approval_distribution,
-			approval_voting: self.approval_voting,
-			gossip_support: self.gossip_support,
-		}
-	}
-
-	/// Replace the `approval_voting` instance in `self`.
-	pub fn replace_approval_voting<NEW>(
-		self,
-<<<<<<< HEAD
-		approval_voting: NEW,
-	) -> AllSubsystems<CV, CB, CS, SD, AD, AR, BS, BD, P, PoVD, RA, AS, NB, CA, CG, CP, ApD, NEW, GS> {
-=======
-		candidate_backing: NEW,
-	) -> AllSubsystems<CV, NEW, CS, SD, AD, AR, BS, BD, P, RA, AS, NB, CA, CG, CP, ApD, ApV, GS> {
->>>>>>> 39124b0a
-		AllSubsystems {
-			candidate_validation: self.candidate_validation,
-			candidate_backing: self.candidate_backing,
-			candidate_selection: self.candidate_selection,
-			statement_distribution: self.statement_distribution,
-			availability_distribution: self.availability_distribution,
-			availability_recovery: self.availability_recovery,
-			bitfield_signing: self.bitfield_signing,
-			bitfield_distribution: self.bitfield_distribution,
-			provisioner: self.provisioner,
-			runtime_api: self.runtime_api,
-			availability_store: self.availability_store,
-			network_bridge: self.network_bridge,
-			chain_api: self.chain_api,
-			collation_generation: self.collation_generation,
-			collator_protocol: self.collator_protocol,
-			approval_distribution: self.approval_distribution,
-			approval_voting,
-			gossip_support: self.gossip_support,
-		}
-	}
-
-	/// Replace the `gossip_support` instance in `self`.
-	pub fn replace_gossip_support<NEW>(
-		self,
-<<<<<<< HEAD
-		gossip_support: NEW,
-	) -> AllSubsystems<CV, CB, CS, SD, AD, AR, BS, BD, P, PoVD, RA, AS, NB, CA, CG, CP, ApD, ApV, NEW> {
-=======
-		candidate_selection: NEW,
-	) -> AllSubsystems<CV, CB, NEW, SD, AD, AR, BS, BD, P, RA, AS, NB, CA, CG, CP, ApD, ApV, GS> {
->>>>>>> 39124b0a
-		AllSubsystems {
-			candidate_validation: self.candidate_validation,
+			candidate_validation,
 			candidate_backing: self.candidate_backing,
 			candidate_selection: self.candidate_selection,
 			statement_distribution: self.statement_distribution,
@@ -990,99 +247,64 @@
 			collator_protocol: self.collator_protocol,
 			approval_distribution: self.approval_distribution,
 			approval_voting: self.approval_voting,
-			gossip_support,
-		}
-	}
-
-<<<<<<< HEAD
-	fn as_ref(&self) -> AllSubsystems<&'_ CV, &'_ CB, &'_ CS, &'_ SD, &'_ AD, &'_ AR, &'_ BS, &'_ BD, &'_ P, &'_ PoVD, &'_ RA, &'_ AS, &'_ NB, &'_ CA, &'_ CG, &'_ CP, &'_ ApD, &'_ ApV, &'_ GS> {
+			gossip_support: self.gossip_support,
+		}
+	}
+
+	/// Replace the `candidate_backing` instance in `self`.
+	pub fn replace_candidate_backing<NEW>(
+		self,
+		candidate_backing: NEW,
+	) -> AllSubsystems<CV, NEW, CS, SD, AD, AR, BS, BD, P, RA, AS, NB, CA, CG, CP, ApD, ApV, GS> {
 		AllSubsystems {
-			candidate_validation: &self.candidate_validation,
-			candidate_backing: &self.candidate_backing,
-			candidate_selection: &self.candidate_selection,
-			statement_distribution: &self.statement_distribution,
-			availability_distribution: &self.availability_distribution,
-			availability_recovery: &self.availability_recovery,
-			bitfield_signing: &self.bitfield_signing,
-			bitfield_distribution: &self.bitfield_distribution,
-			provisioner: &self.provisioner,
-			pov_distribution: &self.pov_distribution,
-			runtime_api: &self.runtime_api,
-			availability_store: &self.availability_store,
-			network_bridge: &self.network_bridge,
-			chain_api: &self.chain_api,
-			collation_generation: &self.collation_generation,
-			collator_protocol: &self.collator_protocol,
-			approval_distribution: &self.approval_distribution,
-			approval_voting: &self.approval_voting,
-			gossip_support: &self.gossip_support,
-		}
-	}
-
-	fn map_subsystems<M>(self, m: M)
-		-> AllSubsystems<
-			<M as MapSubsystem<CV>>::Output,
-			<M as MapSubsystem<CB>>::Output,
-			<M as MapSubsystem<CS>>::Output,
-			<M as MapSubsystem<SD>>::Output,
-			<M as MapSubsystem<AD>>::Output,
-			<M as MapSubsystem<AR>>::Output,
-			<M as MapSubsystem<BS>>::Output,
-			<M as MapSubsystem<BD>>::Output,
-			<M as MapSubsystem<P>>::Output,
-			<M as MapSubsystem<PoVD>>::Output,
-			<M as MapSubsystem<RA>>::Output,
-			<M as MapSubsystem<AS>>::Output,
-			<M as MapSubsystem<NB>>::Output,
-			<M as MapSubsystem<CA>>::Output,
-			<M as MapSubsystem<CG>>::Output,
-			<M as MapSubsystem<CP>>::Output,
-			<M as MapSubsystem<ApD>>::Output,
-			<M as MapSubsystem<ApV>>::Output,
-			<M as MapSubsystem<GS>>::Output,
-		>
-	where
-		M: MapSubsystem<CV>,
-		M: MapSubsystem<CB>,
-		M: MapSubsystem<CS>,
-		M: MapSubsystem<SD>,
-		M: MapSubsystem<AD>,
-		M: MapSubsystem<AR>,
-		M: MapSubsystem<BS>,
-		M: MapSubsystem<BD>,
-		M: MapSubsystem<P>,
-		M: MapSubsystem<PoVD>,
-		M: MapSubsystem<RA>,
-		M: MapSubsystem<AS>,
-		M: MapSubsystem<NB>,
-		M: MapSubsystem<CA>,
-		M: MapSubsystem<CG>,
-		M: MapSubsystem<CP>,
-		M: MapSubsystem<ApD>,
-		M: MapSubsystem<ApV>,
-		M: MapSubsystem<GS>,
-	{
+			candidate_validation: self.candidate_validation,
+			candidate_backing,
+			candidate_selection: self.candidate_selection,
+			statement_distribution: self.statement_distribution,
+			availability_distribution: self.availability_distribution,
+			availability_recovery: self.availability_recovery,
+			bitfield_signing: self.bitfield_signing,
+			bitfield_distribution: self.bitfield_distribution,
+			provisioner: self.provisioner,
+			runtime_api: self.runtime_api,
+			availability_store: self.availability_store,
+			network_bridge: self.network_bridge,
+			chain_api: self.chain_api,
+			collation_generation: self.collation_generation,
+			collator_protocol: self.collator_protocol,
+			approval_distribution: self.approval_distribution,
+			approval_voting: self.approval_voting,
+			gossip_support: self.gossip_support,
+		}
+	}
+
+	/// Replace the `candidate_selection` instance in `self`.
+	pub fn replace_candidate_selection<NEW>(
+		self,
+		candidate_selection: NEW,
+	) -> AllSubsystems<CV, CB, NEW, SD, AD, AR, BS, BD, P, RA, AS, NB, CA, CG, CP, ApD, ApV, GS> {
 		AllSubsystems {
-			candidate_validation: m.map_subsystem(self.candidate_validation),
-			candidate_backing: m.map_subsystem(self.candidate_backing),
-			candidate_selection: m.map_subsystem(self.candidate_selection),
-			statement_distribution: m.map_subsystem(self.statement_distribution),
-			availability_distribution: m.map_subsystem(self.availability_distribution),
-			availability_recovery: m.map_subsystem(self.availability_recovery),
-			bitfield_signing: m.map_subsystem(self.bitfield_signing),
-			bitfield_distribution: m.map_subsystem(self.bitfield_distribution),
-			provisioner: m.map_subsystem(self.provisioner),
-			pov_distribution: m.map_subsystem(self.pov_distribution),
-			runtime_api: m.map_subsystem(self.runtime_api),
-			availability_store: m.map_subsystem(self.availability_store),
-			network_bridge: m.map_subsystem(self.network_bridge),
-			chain_api: m.map_subsystem(self.chain_api),
-			collation_generation: m.map_subsystem(self.collation_generation),
-			collator_protocol: m.map_subsystem(self.collator_protocol),
-			approval_distribution: m.map_subsystem(self.approval_distribution),
-			approval_voting: m.map_subsystem(self.approval_voting),
-			gossip_support: m.map_subsystem(self.gossip_support),
-=======
+			candidate_validation: self.candidate_validation,
+			candidate_backing: self.candidate_backing,
+			candidate_selection,
+			statement_distribution: self.statement_distribution,
+			availability_distribution: self.availability_distribution,
+			availability_recovery: self.availability_recovery,
+			bitfield_signing: self.bitfield_signing,
+			bitfield_distribution: self.bitfield_distribution,
+			provisioner: self.provisioner,
+			runtime_api: self.runtime_api,
+			availability_store: self.availability_store,
+			network_bridge: self.network_bridge,
+			chain_api: self.chain_api,
+			collation_generation: self.collation_generation,
+			collator_protocol: self.collator_protocol,
+			approval_distribution: self.approval_distribution,
+			approval_voting: self.approval_voting,
+			gossip_support: self.gossip_support,
+		}
+	}
+
 	/// Replace the `statement_distribution` instance in `self`.
 	pub fn replace_statement_distribution<NEW>(
 		self,
@@ -1107,448 +329,9 @@
 			approval_distribution: self.approval_distribution,
 			approval_voting: self.approval_voting,
 			gossip_support: self.gossip_support,
->>>>>>> 39124b0a
-		}
-	}
-}
-
-type AllSubsystemsSame<T> = AllSubsystems<
-	T, T, T, T, T,
-	T, T, T, T, T,
-	T, T, T, T, T,
-	T, T, T, T,
->;
-
-/// A type of messages that are sent from [`Subsystem`] to [`Overseer`].
-///
-/// It wraps a system-wide [`AllMessages`] type that represents all possible
-/// messages in the system.
-///
-/// [`AllMessages`]: enum.AllMessages.html
-/// [`Subsystem`]: trait.Subsystem.html
-/// [`Overseer`]: struct.Overseer.html
-enum ToOverseer {
-	/// A message that wraps something the `Subsystem` is desiring to
-	/// spawn on the overseer and a `oneshot::Sender` to signal the result
-	/// of the spawn.
-	SpawnJob {
-		name: &'static str,
-		s: BoxFuture<'static, ()>,
-	},
-
-	/// Same as `SpawnJob` but for blocking tasks to be executed on a
-	/// dedicated thread pool.
-	SpawnBlockingJob {
-		name: &'static str,
-		s: BoxFuture<'static, ()>,
-	},
-}
-
-/// An event telling the `Overseer` on the particular block
-/// that has been imported or finalized.
-///
-/// This structure exists solely for the purposes of decoupling
-/// `Overseer` code from the client code and the necessity to call
-/// `HeaderBackend::block_number_from_id()`.
-#[derive(Debug, Clone)]
-pub struct BlockInfo {
-	/// hash of the block.
-	pub hash: Hash,
-	/// hash of the parent block.
-	pub parent_hash: Hash,
-	/// block's number.
-	pub number: BlockNumber,
-}
-
-impl From<BlockImportNotification<Block>> for BlockInfo {
-	fn from(n: BlockImportNotification<Block>) -> Self {
-		BlockInfo {
-			hash: n.hash,
-			parent_hash: n.header.parent_hash,
-			number: n.header.number,
-		}
-	}
-}
-
-impl From<FinalityNotification<Block>> for BlockInfo {
-	fn from(n: FinalityNotification<Block>) -> Self {
-		BlockInfo {
-			hash: n.hash,
-			parent_hash: n.header.parent_hash,
-			number: n.header.number,
-		}
-	}
-}
-
-/// Some event from the outer world.
-enum Event {
-	BlockImported(BlockInfo),
-	BlockFinalized(BlockInfo),
-	MsgToSubsystem(AllMessages),
-	ExternalRequest(ExternalRequest),
-	Stop,
-}
-
-/// Some request from outer world.
-enum ExternalRequest {
-	WaitForActivation {
-		hash: Hash,
-		response_channel: oneshot::Sender<SubsystemResult<()>>,
-	},
-}
-
-/// A handler used to communicate with the [`Overseer`].
-///
-/// [`Overseer`]: struct.Overseer.html
-#[derive(Clone)]
-pub struct OverseerHandler {
-	events_tx: metered::MeteredSender<Event>,
-}
-
-impl OverseerHandler {
-	/// Inform the `Overseer` that that some block was imported.
-	#[tracing::instrument(level = "trace", skip(self), fields(subsystem = LOG_TARGET))]
-	pub async fn block_imported(&mut self, block: BlockInfo) {
-		self.send_and_log_error(Event::BlockImported(block)).await
-	}
-
-	/// Send some message to one of the `Subsystem`s.
-	#[tracing::instrument(level = "trace", skip(self, msg), fields(subsystem = LOG_TARGET))]
-	pub async fn send_msg(&mut self, msg: impl Into<AllMessages>) {
-		self.send_and_log_error(Event::MsgToSubsystem(msg.into())).await
-	}
-
-	/// Inform the `Overseer` that some block was finalized.
-	#[tracing::instrument(level = "trace", skip(self), fields(subsystem = LOG_TARGET))]
-	pub async fn block_finalized(&mut self, block: BlockInfo) {
-		self.send_and_log_error(Event::BlockFinalized(block)).await
-	}
-
-	/// Wait for a block with the given hash to be in the active-leaves set.
-	/// This method is used for external code like `Proposer` that doesn't subscribe to Overseer's signals.
-	///
-	/// The response channel responds if the hash was activated and is closed if the hash was deactivated.
-	/// Note that due the fact the overseer doesn't store the whole active-leaves set, only deltas,
-	/// the response channel may never return if the hash was deactivated before this call.
-	/// In this case, it's the caller's responsibility to ensure a timeout is set.
-	#[tracing::instrument(level = "trace", skip(self, response_channel), fields(subsystem = LOG_TARGET))]
-	pub async fn wait_for_activation(&mut self, hash: Hash, response_channel: oneshot::Sender<SubsystemResult<()>>) {
-		self.send_and_log_error(Event::ExternalRequest(ExternalRequest::WaitForActivation {
-			hash,
-			response_channel
-		})).await
-	}
-
-	/// Tell `Overseer` to shutdown.
-	#[tracing::instrument(level = "trace", skip(self), fields(subsystem = LOG_TARGET))]
-	pub async fn stop(&mut self) {
-		self.send_and_log_error(Event::Stop).await
-	}
-
-	async fn send_and_log_error(&mut self, event: Event) {
-		if self.events_tx.send(event).await.is_err() {
-			tracing::info!(target: LOG_TARGET, "Failed to send an event to Overseer");
-		}
-	}
-}
-
-/// Glues together the [`Overseer`] and `BlockchainEvents` by forwarding
-/// import and finality notifications into the [`OverseerHandler`].
-///
-/// [`Overseer`]: struct.Overseer.html
-/// [`OverseerHandler`]: struct.OverseerHandler.html
-pub async fn forward_events<P: BlockchainEvents<Block>>(
-	client: Arc<P>,
-	mut handler: OverseerHandler,
-) {
-	let mut finality = client.finality_notification_stream();
-	let mut imports = client.import_notification_stream();
-
-	loop {
-		select! {
-			f = finality.next() => {
-				match f {
-					Some(block) => {
-						handler.block_finalized(block.into()).await;
-					}
-					None => break,
-				}
-			},
-			i = imports.next() => {
-				match i {
-					Some(block) => {
-						handler.block_imported(block.into()).await;
-					}
-					None => break,
-				}
-			},
-			complete => break,
-		}
-	}
-}
-
-impl Debug for ToOverseer {
-	fn fmt(&self, f: &mut std::fmt::Formatter<'_>) -> std::fmt::Result {
-		match self {
-			ToOverseer::SpawnJob { .. } => write!(f, "OverseerMessage::Spawn(..)"),
-			ToOverseer::SpawnBlockingJob { .. } => write!(f, "OverseerMessage::SpawnBlocking(..)")
-		}
-	}
-}
-
-/// A running instance of some [`Subsystem`].
-///
-/// [`Subsystem`]: trait.Subsystem.html
-struct SubsystemInstance<M> {
-	tx_signal: metered::MeteredSender<OverseerSignal>,
-	tx_bounded: metered::MeteredSender<MessagePacket<M>>,
-	meters: SubsystemMeters,
-	signals_received: usize,
-	name: &'static str,
-}
-
-#[derive(Debug)]
-struct MessagePacket<T> {
-	signals_received: usize,
-	message: T,
-}
-
-fn make_packet<T>(signals_received: usize, message: T) -> MessagePacket<T> {
-	MessagePacket {
-		signals_received,
-		message,
-	}
-}
-
-// The channels held by every subsystem to communicate with every other subsystem.
-#[derive(Debug, Clone)]
-struct ChannelsOut {
-	candidate_validation: metered::MeteredSender<MessagePacket<CandidateValidationMessage>>,
-	candidate_backing: metered::MeteredSender<MessagePacket<CandidateBackingMessage>>,
-	candidate_selection: metered::MeteredSender<MessagePacket<CandidateSelectionMessage>>,
-	statement_distribution: metered::MeteredSender<MessagePacket<StatementDistributionMessage>>,
-	availability_distribution: metered::MeteredSender<MessagePacket<AvailabilityDistributionMessage>>,
-	availability_recovery: metered::MeteredSender<MessagePacket<AvailabilityRecoveryMessage>>,
-	bitfield_signing: metered::MeteredSender<MessagePacket<BitfieldSigningMessage>>,
-	bitfield_distribution: metered::MeteredSender<MessagePacket<BitfieldDistributionMessage>>,
-	provisioner: metered::MeteredSender<MessagePacket<ProvisionerMessage>>,
-	pov_distribution: metered::MeteredSender<MessagePacket<PoVDistributionMessage>>,
-	runtime_api: metered::MeteredSender<MessagePacket<RuntimeApiMessage>>,
-	availability_store: metered::MeteredSender<MessagePacket<AvailabilityStoreMessage>>,
-	network_bridge: metered::MeteredSender<MessagePacket<NetworkBridgeMessage>>,
-	chain_api: metered::MeteredSender<MessagePacket<ChainApiMessage>>,
-	collation_generation: metered::MeteredSender<MessagePacket<CollationGenerationMessage>>,
-	collator_protocol: metered::MeteredSender<MessagePacket<CollatorProtocolMessage>>,
-	approval_distribution: metered::MeteredSender<MessagePacket<ApprovalDistributionMessage>>,
-	approval_voting: metered::MeteredSender<MessagePacket<ApprovalVotingMessage>>,
-	gossip_support: metered::MeteredSender<MessagePacket<GossipSupportMessage>>,
-
-	candidate_validation_unbounded: metered::UnboundedMeteredSender<MessagePacket<CandidateValidationMessage>>,
-	candidate_backing_unbounded: metered::UnboundedMeteredSender<MessagePacket<CandidateBackingMessage>>,
-	candidate_selection_unbounded: metered::UnboundedMeteredSender<MessagePacket<CandidateSelectionMessage>>,
-	statement_distribution_unbounded: metered::UnboundedMeteredSender<MessagePacket<StatementDistributionMessage>>,
-	availability_distribution_unbounded: metered::UnboundedMeteredSender<MessagePacket<AvailabilityDistributionMessage>>,
-	availability_recovery_unbounded: metered::UnboundedMeteredSender<MessagePacket<AvailabilityRecoveryMessage>>,
-	bitfield_signing_unbounded: metered::UnboundedMeteredSender<MessagePacket<BitfieldSigningMessage>>,
-	bitfield_distribution_unbounded: metered::UnboundedMeteredSender<MessagePacket<BitfieldDistributionMessage>>,
-	provisioner_unbounded: metered::UnboundedMeteredSender<MessagePacket<ProvisionerMessage>>,
-	pov_distribution_unbounded: metered::UnboundedMeteredSender<MessagePacket<PoVDistributionMessage>>,
-	runtime_api_unbounded: metered::UnboundedMeteredSender<MessagePacket<RuntimeApiMessage>>,
-	availability_store_unbounded: metered::UnboundedMeteredSender<MessagePacket<AvailabilityStoreMessage>>,
-	network_bridge_unbounded: metered::UnboundedMeteredSender<MessagePacket<NetworkBridgeMessage>>,
-	chain_api_unbounded: metered::UnboundedMeteredSender<MessagePacket<ChainApiMessage>>,
-	collation_generation_unbounded: metered::UnboundedMeteredSender<MessagePacket<CollationGenerationMessage>>,
-	collator_protocol_unbounded: metered::UnboundedMeteredSender<MessagePacket<CollatorProtocolMessage>>,
-	approval_distribution_unbounded: metered::UnboundedMeteredSender<MessagePacket<ApprovalDistributionMessage>>,
-	approval_voting_unbounded: metered::UnboundedMeteredSender<MessagePacket<ApprovalVotingMessage>>,
-	gossip_support_unbounded: metered::UnboundedMeteredSender<MessagePacket<GossipSupportMessage>>,
-}
-
-impl ChannelsOut {
-	async fn send_and_log_error(
-		&mut self,
-		signals_received: usize,
-		message: AllMessages,
-	) {
-		let res = match message {
-			AllMessages::CandidateValidation(msg) => {
-				self.candidate_validation.send(make_packet(signals_received, msg)).await
-			},
-			AllMessages::CandidateBacking(msg) => {
-				self.candidate_backing.send(make_packet(signals_received, msg)).await
-			},
-			AllMessages::CandidateSelection(msg) => {
-				self.candidate_selection.send(make_packet(signals_received, msg)).await
-			},
-			AllMessages::StatementDistribution(msg) => {
-				self.statement_distribution.send(make_packet(signals_received, msg)).await
-			},
-			AllMessages::AvailabilityDistribution(msg) => {
-				self.availability_distribution.send(make_packet(signals_received, msg)).await
-			},
-			AllMessages::AvailabilityRecovery(msg) => {
-				self.availability_recovery.send(make_packet(signals_received, msg)).await
-			},
-			AllMessages::BitfieldDistribution(msg) => {
-				self.bitfield_distribution.send(make_packet(signals_received, msg)).await
-			},
-			AllMessages::BitfieldSigning(msg) => {
-				self.bitfield_signing.send(make_packet(signals_received, msg)).await
-			},
-			AllMessages::Provisioner(msg) => {
-				self.provisioner.send(make_packet(signals_received, msg)).await
-			},
-			AllMessages::PoVDistribution(msg) => {
-				self.pov_distribution.send(make_packet(signals_received, msg)).await
-			},
-			AllMessages::RuntimeApi(msg) => {
-				self.runtime_api.send(make_packet(signals_received, msg)).await
-			},
-			AllMessages::AvailabilityStore(msg) => {
-				self.availability_store.send(make_packet(signals_received, msg)).await
-			},
-			AllMessages::NetworkBridge(msg) => {
-				self.network_bridge.send(make_packet(signals_received, msg)).await
-			},
-			AllMessages::ChainApi(msg) => {
-				self.chain_api.send(make_packet(signals_received, msg)).await
-			},
-			AllMessages::CollationGeneration(msg) => {
-				self.collation_generation.send(make_packet(signals_received, msg)).await
-			},
-			AllMessages::CollatorProtocol(msg) => {
-				self.collator_protocol.send(make_packet(signals_received, msg)).await
-			},
-			AllMessages::ApprovalDistribution(msg) => {
-				self.approval_distribution.send(make_packet(signals_received, msg)).await
-			},
-			AllMessages::ApprovalVoting(msg) => {
-				self.approval_voting.send(make_packet(signals_received, msg)).await
-			},
-			AllMessages::GossipSupport(msg) => {
-				self.gossip_support.send(make_packet(signals_received, msg)).await
-			},
-		};
-
-		if res.is_err() {
-			tracing::debug!(
-				target: LOG_TARGET,
-				"Failed to send a message to another subsystem",
-			);
-		}
-	}
-
-
-	fn send_unbounded_and_log_error(
-		&self,
-		signals_received: usize,
-		message: AllMessages,
-	) {
-		let res = match message {
-			AllMessages::CandidateValidation(msg) => {
-				self.candidate_validation_unbounded
-					.unbounded_send(make_packet(signals_received, msg))
-					.map_err(|e| e.into_send_error())
-			},
-			AllMessages::CandidateBacking(msg) => {
-				self.candidate_backing_unbounded
-					.unbounded_send(make_packet(signals_received, msg))
-					.map_err(|e| e.into_send_error())
-			},
-			AllMessages::CandidateSelection(msg) => {
-				self.candidate_selection_unbounded
-					.unbounded_send(make_packet(signals_received, msg))
-					.map_err(|e| e.into_send_error())
-			},
-			AllMessages::StatementDistribution(msg) => {
-				self.statement_distribution_unbounded
-					.unbounded_send(make_packet(signals_received, msg))
-					.map_err(|e| e.into_send_error())
-			},
-			AllMessages::AvailabilityDistribution(msg) => {
-				self.availability_distribution_unbounded
-					.unbounded_send(make_packet(signals_received, msg))
-					.map_err(|e| e.into_send_error())
-			},
-			AllMessages::AvailabilityRecovery(msg) => {
-				self.availability_recovery_unbounded
-					.unbounded_send(make_packet(signals_received, msg))
-					.map_err(|e| e.into_send_error())
-			},
-			AllMessages::BitfieldDistribution(msg) => {
-				self.bitfield_distribution_unbounded
-					.unbounded_send(make_packet(signals_received, msg))
-					.map_err(|e| e.into_send_error())
-			},
-			AllMessages::BitfieldSigning(msg) => {
-				self.bitfield_signing_unbounded
-					.unbounded_send(make_packet(signals_received, msg))
-					.map_err(|e| e.into_send_error())
-			},
-			AllMessages::Provisioner(msg) => {
-				self.provisioner_unbounded
-					.unbounded_send(make_packet(signals_received, msg))
-					.map_err(|e| e.into_send_error())
-			},
-			AllMessages::PoVDistribution(msg) => {
-				self.pov_distribution_unbounded
-					.unbounded_send(make_packet(signals_received, msg))
-					.map_err(|e| e.into_send_error())
-			},
-			AllMessages::RuntimeApi(msg) => {
-				self.runtime_api_unbounded
-					.unbounded_send(make_packet(signals_received, msg))
-					.map_err(|e| e.into_send_error())
-			},
-			AllMessages::AvailabilityStore(msg) => {
-				self.availability_store_unbounded
-					.unbounded_send(make_packet(signals_received, msg))
-					.map_err(|e| e.into_send_error())
-			},
-			AllMessages::NetworkBridge(msg) => {
-				self.network_bridge_unbounded
-					.unbounded_send(make_packet(signals_received, msg))
-					.map_err(|e| e.into_send_error())
-			},
-			AllMessages::ChainApi(msg) => {
-				self.chain_api_unbounded
-					.unbounded_send(make_packet(signals_received, msg))
-					.map_err(|e| e.into_send_error())
-			},
-			AllMessages::CollationGeneration(msg) => {
-				self.collation_generation_unbounded
-					.unbounded_send(make_packet(signals_received, msg))
-					.map_err(|e| e.into_send_error())
-			},
-			AllMessages::CollatorProtocol(msg) => {
-				self.collator_protocol_unbounded
-					.unbounded_send(make_packet(signals_received, msg))
-					.map_err(|e| e.into_send_error())
-			},
-			AllMessages::ApprovalDistribution(msg) => {
-				self.approval_distribution_unbounded
-					.unbounded_send(make_packet(signals_received, msg))
-					.map_err(|e| e.into_send_error())
-			},
-			AllMessages::ApprovalVoting(msg) => {
-				self.approval_voting_unbounded
-					.unbounded_send(make_packet(signals_received, msg))
-					.map_err(|e| e.into_send_error())
-			},
-			AllMessages::GossipSupport(msg) => {
-				self.gossip_support_unbounded
-					.unbounded_send(make_packet(signals_received, msg))
-					.map_err(|e| e.into_send_error())
-			},
-		};
-
-<<<<<<< HEAD
-		if res.is_err() {
-			tracing::debug!(
-				target: LOG_TARGET,
-				"Failed to send a message to another subsystem",
-			);
-=======
+		}
+	}
+
 	/// Replace the `availability_distribution` instance in `self`.
 	pub fn replace_availability_distribution<NEW>(
 		self,
@@ -1573,28 +356,9 @@
 			approval_distribution: self.approval_distribution,
 			approval_voting: self.approval_voting,
 			gossip_support: self.gossip_support,
->>>>>>> 39124b0a
-		}
-	}
-}
-
-<<<<<<< HEAD
-type SubsystemIncomingMessages<M> = stream::Select<
-	metered::MeteredReceiver<MessagePacket<M>>,
-	metered::UnboundedMeteredReceiver<MessagePacket<M>>,
->;
-
-#[derive(Debug, Default, Clone)]
-struct SignalsReceived(Arc<AtomicUsize>);
-
-impl SignalsReceived {
-	fn load(&self) -> usize {
-		self.0.load(atomic::Ordering::SeqCst)
-	}
-
-	fn inc(&self) {
-		self.0.fetch_add(1, atomic::Ordering::SeqCst);
-=======
+		}
+	}
+
 	/// Replace the `availability_recovery` instance in `self`.
 	pub fn replace_availability_recovery<NEW>(
 		self,
@@ -1647,36 +411,8 @@
 			approval_voting: self.approval_voting,
 			gossip_support: self.gossip_support,
 		}
->>>>>>> 39124b0a
-	}
-}
-
-<<<<<<< HEAD
-/// A sender from subsystems to other subsystems.
-#[derive(Debug, Clone)]
-pub struct OverseerSubsystemSender {
-	channels: ChannelsOut,
-	signals_received: SignalsReceived,
-}
-
-#[async_trait::async_trait]
-impl SubsystemSender for OverseerSubsystemSender {
-	async fn send_message(&mut self, msg: AllMessages) {
-		self.channels.send_and_log_error(self.signals_received.load(), msg).await;
-	}
-
-	async fn send_messages<T>(&mut self, msgs: T)
-		where T: IntoIterator<Item = AllMessages> + Send, T::IntoIter: Send
-	{
-		// This can definitely be optimized if necessary.
-		for msg in msgs {
-			self.send_message(msg).await;
-		}
-	}
-
-	fn send_unbounded_message(&mut self, msg: AllMessages) {
-		self.channels.send_unbounded_and_log_error(self.signals_received.load(), msg);
-=======
+	}
+
 	/// Replace the `bitfield_distribution` instance in `self`.
 	pub fn replace_bitfield_distribution<NEW>(
 		self,
@@ -1729,66 +465,8 @@
 			approval_voting: self.approval_voting,
 			gossip_support: self.gossip_support,
 		}
->>>>>>> 39124b0a
-	}
-}
-
-<<<<<<< HEAD
-/// A context type that is given to the [`Subsystem`] upon spawning.
-/// It can be used by [`Subsystem`] to communicate with other [`Subsystem`]s
-/// or to spawn it's [`SubsystemJob`]s.
-///
-/// [`Overseer`]: struct.Overseer.html
-/// [`Subsystem`]: trait.Subsystem.html
-/// [`SubsystemJob`]: trait.SubsystemJob.html
-#[derive(Debug)]
-pub struct OverseerSubsystemContext<M>{
-	signals: metered::MeteredReceiver<OverseerSignal>,
-	messages: SubsystemIncomingMessages<M>,
-	to_subsystems: OverseerSubsystemSender,
-	to_overseer: metered::UnboundedMeteredSender<ToOverseer>,
-	signals_received: SignalsReceived,
-	pending_incoming: Option<(usize, M)>,
-	metrics: Metrics,
-}
-
-impl<M> OverseerSubsystemContext<M> {
-	/// Create a new `OverseerSubsystemContext`.
-	fn new(
-		signals: metered::MeteredReceiver<OverseerSignal>,
-		messages: SubsystemIncomingMessages<M>,
-		to_subsystems: ChannelsOut,
-		to_overseer: metered::UnboundedMeteredSender<ToOverseer>,
-		metrics: Metrics,
-	) -> Self {
-		let signals_received = SignalsReceived::default();
-		OverseerSubsystemContext {
-			signals,
-			messages,
-			to_subsystems: OverseerSubsystemSender {
-				channels: to_subsystems,
-				signals_received: signals_received.clone(),
-			},
-			to_overseer,
-			signals_received,
-			pending_incoming: None,
-			metrics,
-		 }
-	}
-
-	/// Create a new `OverseserSubsystemContext` with no metering.
-	///
-	/// Intended for tests.
-	#[allow(unused)]
-	fn new_unmetered(
-		signals: metered::MeteredReceiver<OverseerSignal>,
-		messages: SubsystemIncomingMessages<M>,
-		to_subsystems: ChannelsOut,
-		to_overseer: metered::UnboundedMeteredSender<ToOverseer>,
-	) -> Self {
-		let metrics = Metrics::default();
-		OverseerSubsystemContext::new(signals, messages, to_subsystems, to_overseer, metrics)
-=======
+	}
+
 	/// Replace the `runtime_api` instance in `self`.
 	pub fn replace_runtime_api<NEW>(
 		self,
@@ -1841,108 +519,8 @@
 			approval_voting: self.approval_voting,
 			gossip_support: self.gossip_support,
 		}
->>>>>>> 39124b0a
-	}
-}
-
-<<<<<<< HEAD
-#[async_trait::async_trait]
-impl<M: Send + 'static> SubsystemContext for OverseerSubsystemContext<M> {
-	type Message = M;
-	type Sender = OverseerSubsystemSender;
-
-	async fn try_recv(&mut self) -> Result<Option<FromOverseer<M>>, ()> {
-		match poll!(self.recv()) {
-			Poll::Ready(msg) => Ok(Some(msg.map_err(|_| ())?)),
-			Poll::Pending => Ok(None),
-		}
-	}
-
-	async fn recv(&mut self) -> SubsystemResult<FromOverseer<M>> {
-		loop {
-			// If we have a message pending an overseer signal, we only poll for signals
-			// in the meantime.
-			if let Some((needs_signals_received, msg)) = self.pending_incoming.take() {
-				if needs_signals_received <= self.signals_received.load() {
-					return Ok(FromOverseer::Communication { msg });
-				} else {
-					self.pending_incoming = Some((needs_signals_received, msg));
-
-					// wait for next signal.
-					let signal = self.signals.next().await
-						.ok_or(SubsystemError::Context(
-							"No more messages in rx queue to process"
-							.to_owned()
-						))?;
-
-					self.signals_received.inc();
-					return Ok(FromOverseer::Signal(signal))
-				}
-			}
-
-			let mut await_message = self.messages.next().fuse();
-			let mut await_signal = self.signals.next().fuse();
-			let signals_received = self.signals_received.load();
-			let pending_incoming = &mut self.pending_incoming;
-
-			// Otherwise, wait for the next signal or incoming message.
-			let from_overseer = futures::select_biased! {
-				signal = await_signal => {
-					let signal = signal
-						.ok_or(SubsystemError::Context(
-							"No more messages in rx queue to process"
-							.to_owned()
-						))?;
-
-					FromOverseer::Signal(signal)
-				}
-				msg = await_message => {
-					let packet = msg
-						.ok_or(SubsystemError::Context(
-							"No more messages in rx queue to process"
-							.to_owned()
-						))?;
-
-					if packet.signals_received > signals_received {
-						// wait until we've received enough signals to return this message.
-						*pending_incoming = Some((packet.signals_received, packet.message));
-						continue;
-					} else {
-						// we know enough to return this message.
-						FromOverseer::Communication { msg: packet.message}
-					}
-				}
-			};
-
-			if let FromOverseer::Signal(_) = from_overseer {
-				self.signals_received.inc();
-			}
-
-			return Ok(from_overseer);
-		}
-	}
-
-	async fn spawn(&mut self, name: &'static str, s: Pin<Box<dyn Future<Output = ()> + Send>>)
-		-> SubsystemResult<()>
-	{
-		self.to_overseer.send(ToOverseer::SpawnJob {
-			name,
-			s,
-		}).await.map_err(Into::into)
-	}
-
-	async fn spawn_blocking(&mut self, name: &'static str, s: Pin<Box<dyn Future<Output = ()> + Send>>)
-		-> SubsystemResult<()>
-	{
-		self.to_overseer.send(ToOverseer::SpawnBlockingJob {
-			name,
-			s,
-		}).await.map_err(Into::into)
-	}
-
-	fn sender(&mut self) -> &mut OverseerSubsystemSender {
-		&mut self.to_subsystems
-=======
+	}
+
 	/// Replace the `network_bridge` instance in `self`.
 	pub fn replace_network_bridge<NEW>(
 		self,
@@ -2076,69 +654,8 @@
 			approval_voting: self.approval_voting,
 			gossip_support: self.gossip_support,
 		}
->>>>>>> 39124b0a
-	}
-}
-
-<<<<<<< HEAD
-/// A subsystem that we oversee.
-///
-/// Ties together the [`Subsystem`] itself and it's running instance
-/// (which may be missing if the [`Subsystem`] is not running at the moment
-/// for whatever reason).
-///
-/// [`Subsystem`]: trait.Subsystem.html
-struct OverseenSubsystem<M> {
-	instance: Option<SubsystemInstance<M>>,
-}
-
-impl<M> OverseenSubsystem<M> {
-	/// Send a message to the wrapped subsystem.
-	///
-	/// If the inner `instance` is `None`, nothing is happening.
-	async fn send_message(&mut self, msg: M) -> SubsystemResult<()> {
-		const MESSAGE_TIMEOUT: Duration = Duration::from_secs(10);
-
-		if let Some(ref mut instance) = self.instance {
-			match instance.tx_bounded.send(MessagePacket {
-				signals_received: instance.signals_received,
-				message: msg.into()
-			}).timeout(MESSAGE_TIMEOUT).await
-			{
-				None => {
-					tracing::error!(target: LOG_TARGET, "Subsystem {} appears unresponsive.", instance.name);
-					Err(SubsystemError::SubsystemStalled(instance.name))
-				}
-				Some(res) => res.map_err(Into::into),
-			}
-		} else {
-			Ok(())
-		}
-	}
-
-	/// Send a signal to the wrapped subsystem.
-	///
-	/// If the inner `instance` is `None`, nothing is happening.
-	async fn send_signal(&mut self, signal: OverseerSignal) -> SubsystemResult<()> {
-		const SIGNAL_TIMEOUT: Duration = Duration::from_secs(10);
-
-		if let Some(ref mut instance) = self.instance {
-			match instance.tx_signal.send(signal).timeout(SIGNAL_TIMEOUT).await {
-				None => {
-					tracing::error!(target: LOG_TARGET, "Subsystem {} appears unresponsive.", instance.name);
-					Err(SubsystemError::SubsystemStalled(instance.name))
-				}
-				Some(res) => {
-					let res = res.map_err(Into::into);
-					if res.is_ok() {
-						instance.signals_received += 1;
-					}
-					res
-				}
-			}
-		} else {
-			Ok(())
-=======
+	}
+
 	/// Replace the `approval_voting` instance in `self`.
 	pub fn replace_approval_voting<NEW>(
 		self,
@@ -2190,90 +707,9 @@
 			approval_distribution: self.approval_distribution,
 			approval_voting: self.approval_voting,
 			gossip_support,
->>>>>>> 39124b0a
-		}
-	}
-}
-
-<<<<<<< HEAD
-#[derive(Clone)]
-struct SubsystemMeters {
-	bounded: metered::Meter,
-	unbounded: metered::Meter,
-	signals: metered::Meter,
-}
-
-impl SubsystemMeters {
-	fn read(&self) -> SubsystemMeterReadouts {
-		SubsystemMeterReadouts {
-			bounded: self.bounded.read(),
-			unbounded: self.unbounded.read(),
-			signals: self.signals.read(),
-		}
-	}
-}
-
-struct SubsystemMeterReadouts {
-	bounded: metered::Readout,
-	unbounded: metered::Readout,
-	signals: metered::Readout,
-}
-
-/// The `Overseer` itself.
-pub struct Overseer<S> {
-	/// Handles to all subsystems.
-	subsystems: AllSubsystems<
-		OverseenSubsystem<CandidateValidationMessage>,
-		OverseenSubsystem<CandidateBackingMessage>,
-		OverseenSubsystem<CandidateSelectionMessage>,
-		OverseenSubsystem<StatementDistributionMessage>,
-		OverseenSubsystem<AvailabilityDistributionMessage>,
-		OverseenSubsystem<AvailabilityRecoveryMessage>,
-		OverseenSubsystem<BitfieldSigningMessage>,
-		OverseenSubsystem<BitfieldDistributionMessage>,
-		OverseenSubsystem<ProvisionerMessage>,
-		OverseenSubsystem<PoVDistributionMessage>,
-		OverseenSubsystem<RuntimeApiMessage>,
-		OverseenSubsystem<AvailabilityStoreMessage>,
-		OverseenSubsystem<NetworkBridgeMessage>,
-		OverseenSubsystem<ChainApiMessage>,
-		OverseenSubsystem<CollationGenerationMessage>,
-		OverseenSubsystem<CollatorProtocolMessage>,
-		OverseenSubsystem<ApprovalDistributionMessage>,
-		OverseenSubsystem<ApprovalVotingMessage>,
-		OverseenSubsystem<GossipSupportMessage>,
-	>,
-
-	/// Spawner to spawn tasks to.
-	s: S,
-
-	/// Here we keep handles to spawned subsystems to be notified when they terminate.
-	running_subsystems: FuturesUnordered<BoxFuture<'static, SubsystemResult<()>>>,
-
-	/// Gather running subsystems' outbound streams into one.
-	to_overseer_rx: Fuse<metered::UnboundedMeteredReceiver<ToOverseer>>,
-
-	/// Events that are sent to the overseer from the outside world
-	events_rx: metered::MeteredReceiver<Event>,
-
-	/// External listeners waiting for a hash to be in the active-leave set.
-	activation_external_listeners: HashMap<Hash, Vec<oneshot::Sender<SubsystemResult<()>>>>,
-
-	/// Stores the [`jaeger::Span`] per active leaf.
-	span_per_active_leaf: HashMap<Hash, Arc<jaeger::Span>>,
-
-	/// A set of leaves that `Overseer` starts working with.
-	///
-	/// Drained at the beginning of `run` and never used again.
-	leaves: Vec<(Hash, BlockNumber)>,
-
-	/// The set of the "active leaves".
-	active_leaves: HashMap<Hash, BlockNumber>,
-
-	/// Various Prometheus metrics.
-	metrics: Metrics,
-}
-=======
+		}
+	}
+
 	fn as_ref(&self) -> AllSubsystems<&'_ CV, &'_ CB, &'_ CS, &'_ SD, &'_ AD, &'_ AR, &'_ BS, &'_ BD, &'_ P, &'_ RA, &'_ AS, &'_ NB, &'_ CA, &'_ CG, &'_ CP, &'_ ApD, &'_ ApV, &'_ GS> {
 		AllSubsystems {
 			candidate_validation: &self.candidate_validation,
@@ -2367,7 +803,767 @@
 	T, T, T, T, T,
 	T, T, T,
 >;
->>>>>>> 39124b0a
+
+/// A type of messages that are sent from [`Subsystem`] to [`Overseer`].
+///
+/// It wraps a system-wide [`AllMessages`] type that represents all possible
+/// messages in the system.
+///
+/// [`AllMessages`]: enum.AllMessages.html
+/// [`Subsystem`]: trait.Subsystem.html
+/// [`Overseer`]: struct.Overseer.html
+enum ToOverseer {
+	/// A message that wraps something the `Subsystem` is desiring to
+	/// spawn on the overseer and a `oneshot::Sender` to signal the result
+	/// of the spawn.
+	SpawnJob {
+		name: &'static str,
+		s: BoxFuture<'static, ()>,
+	},
+
+	/// Same as `SpawnJob` but for blocking tasks to be executed on a
+	/// dedicated thread pool.
+	SpawnBlockingJob {
+		name: &'static str,
+		s: BoxFuture<'static, ()>,
+	},
+}
+
+/// An event telling the `Overseer` on the particular block
+/// that has been imported or finalized.
+///
+/// This structure exists solely for the purposes of decoupling
+/// `Overseer` code from the client code and the necessity to call
+/// `HeaderBackend::block_number_from_id()`.
+#[derive(Debug, Clone)]
+pub struct BlockInfo {
+	/// hash of the block.
+	pub hash: Hash,
+	/// hash of the parent block.
+	pub parent_hash: Hash,
+	/// block's number.
+	pub number: BlockNumber,
+}
+
+impl From<BlockImportNotification<Block>> for BlockInfo {
+	fn from(n: BlockImportNotification<Block>) -> Self {
+		BlockInfo {
+			hash: n.hash,
+			parent_hash: n.header.parent_hash,
+			number: n.header.number,
+		}
+	}
+}
+
+impl From<FinalityNotification<Block>> for BlockInfo {
+	fn from(n: FinalityNotification<Block>) -> Self {
+		BlockInfo {
+			hash: n.hash,
+			parent_hash: n.header.parent_hash,
+			number: n.header.number,
+		}
+	}
+}
+
+/// Some event from the outer world.
+enum Event {
+	BlockImported(BlockInfo),
+	BlockFinalized(BlockInfo),
+	MsgToSubsystem(AllMessages),
+	ExternalRequest(ExternalRequest),
+	Stop,
+}
+
+/// Some request from outer world.
+enum ExternalRequest {
+	WaitForActivation {
+		hash: Hash,
+		response_channel: oneshot::Sender<SubsystemResult<()>>,
+	},
+}
+
+/// A handler used to communicate with the [`Overseer`].
+///
+/// [`Overseer`]: struct.Overseer.html
+#[derive(Clone)]
+pub struct OverseerHandler {
+	events_tx: metered::MeteredSender<Event>,
+}
+
+impl OverseerHandler {
+	/// Inform the `Overseer` that that some block was imported.
+	#[tracing::instrument(level = "trace", skip(self), fields(subsystem = LOG_TARGET))]
+	pub async fn block_imported(&mut self, block: BlockInfo) {
+		self.send_and_log_error(Event::BlockImported(block)).await
+	}
+
+	/// Send some message to one of the `Subsystem`s.
+	#[tracing::instrument(level = "trace", skip(self, msg), fields(subsystem = LOG_TARGET))]
+	pub async fn send_msg(&mut self, msg: impl Into<AllMessages>) {
+		self.send_and_log_error(Event::MsgToSubsystem(msg.into())).await
+	}
+
+	/// Inform the `Overseer` that some block was finalized.
+	#[tracing::instrument(level = "trace", skip(self), fields(subsystem = LOG_TARGET))]
+	pub async fn block_finalized(&mut self, block: BlockInfo) {
+		self.send_and_log_error(Event::BlockFinalized(block)).await
+	}
+
+	/// Wait for a block with the given hash to be in the active-leaves set.
+	/// This method is used for external code like `Proposer` that doesn't subscribe to Overseer's signals.
+	///
+	/// The response channel responds if the hash was activated and is closed if the hash was deactivated.
+	/// Note that due the fact the overseer doesn't store the whole active-leaves set, only deltas,
+	/// the response channel may never return if the hash was deactivated before this call.
+	/// In this case, it's the caller's responsibility to ensure a timeout is set.
+	#[tracing::instrument(level = "trace", skip(self, response_channel), fields(subsystem = LOG_TARGET))]
+	pub async fn wait_for_activation(&mut self, hash: Hash, response_channel: oneshot::Sender<SubsystemResult<()>>) {
+		self.send_and_log_error(Event::ExternalRequest(ExternalRequest::WaitForActivation {
+			hash,
+			response_channel
+		})).await
+	}
+
+	/// Tell `Overseer` to shutdown.
+	#[tracing::instrument(level = "trace", skip(self), fields(subsystem = LOG_TARGET))]
+	pub async fn stop(&mut self) {
+		self.send_and_log_error(Event::Stop).await
+	}
+
+	async fn send_and_log_error(&mut self, event: Event) {
+		if self.events_tx.send(event).await.is_err() {
+			tracing::info!(target: LOG_TARGET, "Failed to send an event to Overseer");
+		}
+	}
+}
+
+/// Glues together the [`Overseer`] and `BlockchainEvents` by forwarding
+/// import and finality notifications into the [`OverseerHandler`].
+///
+/// [`Overseer`]: struct.Overseer.html
+/// [`OverseerHandler`]: struct.OverseerHandler.html
+pub async fn forward_events<P: BlockchainEvents<Block>>(
+	client: Arc<P>,
+	mut handler: OverseerHandler,
+) {
+	let mut finality = client.finality_notification_stream();
+	let mut imports = client.import_notification_stream();
+
+	loop {
+		select! {
+			f = finality.next() => {
+				match f {
+					Some(block) => {
+						handler.block_finalized(block.into()).await;
+					}
+					None => break,
+				}
+			},
+			i = imports.next() => {
+				match i {
+					Some(block) => {
+						handler.block_imported(block.into()).await;
+					}
+					None => break,
+				}
+			},
+			complete => break,
+		}
+	}
+}
+
+impl Debug for ToOverseer {
+	fn fmt(&self, f: &mut std::fmt::Formatter<'_>) -> std::fmt::Result {
+		match self {
+			ToOverseer::SpawnJob { .. } => write!(f, "OverseerMessage::Spawn(..)"),
+			ToOverseer::SpawnBlockingJob { .. } => write!(f, "OverseerMessage::SpawnBlocking(..)")
+		}
+	}
+}
+
+/// A running instance of some [`Subsystem`].
+///
+/// [`Subsystem`]: trait.Subsystem.html
+struct SubsystemInstance<M> {
+	tx_signal: metered::MeteredSender<OverseerSignal>,
+	tx_bounded: metered::MeteredSender<MessagePacket<M>>,
+	meters: SubsystemMeters,
+	signals_received: usize,
+	name: &'static str,
+}
+
+#[derive(Debug)]
+struct MessagePacket<T> {
+	signals_received: usize,
+	message: T,
+}
+
+fn make_packet<T>(signals_received: usize, message: T) -> MessagePacket<T> {
+	MessagePacket {
+		signals_received,
+		message,
+	}
+}
+
+// The channels held by every subsystem to communicate with every other subsystem.
+#[derive(Debug, Clone)]
+struct ChannelsOut {
+	candidate_validation: metered::MeteredSender<MessagePacket<CandidateValidationMessage>>,
+	candidate_backing: metered::MeteredSender<MessagePacket<CandidateBackingMessage>>,
+	candidate_selection: metered::MeteredSender<MessagePacket<CandidateSelectionMessage>>,
+	statement_distribution: metered::MeteredSender<MessagePacket<StatementDistributionMessage>>,
+	availability_distribution: metered::MeteredSender<MessagePacket<AvailabilityDistributionMessage>>,
+	availability_recovery: metered::MeteredSender<MessagePacket<AvailabilityRecoveryMessage>>,
+	bitfield_signing: metered::MeteredSender<MessagePacket<BitfieldSigningMessage>>,
+	bitfield_distribution: metered::MeteredSender<MessagePacket<BitfieldDistributionMessage>>,
+	provisioner: metered::MeteredSender<MessagePacket<ProvisionerMessage>>,
+	runtime_api: metered::MeteredSender<MessagePacket<RuntimeApiMessage>>,
+	availability_store: metered::MeteredSender<MessagePacket<AvailabilityStoreMessage>>,
+	network_bridge: metered::MeteredSender<MessagePacket<NetworkBridgeMessage>>,
+	chain_api: metered::MeteredSender<MessagePacket<ChainApiMessage>>,
+	collation_generation: metered::MeteredSender<MessagePacket<CollationGenerationMessage>>,
+	collator_protocol: metered::MeteredSender<MessagePacket<CollatorProtocolMessage>>,
+	approval_distribution: metered::MeteredSender<MessagePacket<ApprovalDistributionMessage>>,
+	approval_voting: metered::MeteredSender<MessagePacket<ApprovalVotingMessage>>,
+	gossip_support: metered::MeteredSender<MessagePacket<GossipSupportMessage>>,
+
+	candidate_validation_unbounded: metered::UnboundedMeteredSender<MessagePacket<CandidateValidationMessage>>,
+	candidate_backing_unbounded: metered::UnboundedMeteredSender<MessagePacket<CandidateBackingMessage>>,
+	candidate_selection_unbounded: metered::UnboundedMeteredSender<MessagePacket<CandidateSelectionMessage>>,
+	statement_distribution_unbounded: metered::UnboundedMeteredSender<MessagePacket<StatementDistributionMessage>>,
+	availability_distribution_unbounded: metered::UnboundedMeteredSender<MessagePacket<AvailabilityDistributionMessage>>,
+	availability_recovery_unbounded: metered::UnboundedMeteredSender<MessagePacket<AvailabilityRecoveryMessage>>,
+	bitfield_signing_unbounded: metered::UnboundedMeteredSender<MessagePacket<BitfieldSigningMessage>>,
+	bitfield_distribution_unbounded: metered::UnboundedMeteredSender<MessagePacket<BitfieldDistributionMessage>>,
+	provisioner_unbounded: metered::UnboundedMeteredSender<MessagePacket<ProvisionerMessage>>,
+	runtime_api_unbounded: metered::UnboundedMeteredSender<MessagePacket<RuntimeApiMessage>>,
+	availability_store_unbounded: metered::UnboundedMeteredSender<MessagePacket<AvailabilityStoreMessage>>,
+	network_bridge_unbounded: metered::UnboundedMeteredSender<MessagePacket<NetworkBridgeMessage>>,
+	chain_api_unbounded: metered::UnboundedMeteredSender<MessagePacket<ChainApiMessage>>,
+	collation_generation_unbounded: metered::UnboundedMeteredSender<MessagePacket<CollationGenerationMessage>>,
+	collator_protocol_unbounded: metered::UnboundedMeteredSender<MessagePacket<CollatorProtocolMessage>>,
+	approval_distribution_unbounded: metered::UnboundedMeteredSender<MessagePacket<ApprovalDistributionMessage>>,
+	approval_voting_unbounded: metered::UnboundedMeteredSender<MessagePacket<ApprovalVotingMessage>>,
+	gossip_support_unbounded: metered::UnboundedMeteredSender<MessagePacket<GossipSupportMessage>>,
+}
+
+impl ChannelsOut {
+	async fn send_and_log_error(
+		&mut self,
+		signals_received: usize,
+		message: AllMessages,
+	) {
+		let res = match message {
+			AllMessages::CandidateValidation(msg) => {
+				self.candidate_validation.send(make_packet(signals_received, msg)).await
+			},
+			AllMessages::CandidateBacking(msg) => {
+				self.candidate_backing.send(make_packet(signals_received, msg)).await
+			},
+			AllMessages::CandidateSelection(msg) => {
+				self.candidate_selection.send(make_packet(signals_received, msg)).await
+			},
+			AllMessages::StatementDistribution(msg) => {
+				self.statement_distribution.send(make_packet(signals_received, msg)).await
+			},
+			AllMessages::AvailabilityDistribution(msg) => {
+				self.availability_distribution.send(make_packet(signals_received, msg)).await
+			},
+			AllMessages::AvailabilityRecovery(msg) => {
+				self.availability_recovery.send(make_packet(signals_received, msg)).await
+			},
+			AllMessages::BitfieldDistribution(msg) => {
+				self.bitfield_distribution.send(make_packet(signals_received, msg)).await
+			},
+			AllMessages::BitfieldSigning(msg) => {
+				self.bitfield_signing.send(make_packet(signals_received, msg)).await
+			},
+			AllMessages::Provisioner(msg) => {
+				self.provisioner.send(make_packet(signals_received, msg)).await
+			},
+			AllMessages::RuntimeApi(msg) => {
+				self.runtime_api.send(make_packet(signals_received, msg)).await
+			},
+			AllMessages::AvailabilityStore(msg) => {
+				self.availability_store.send(make_packet(signals_received, msg)).await
+			},
+			AllMessages::NetworkBridge(msg) => {
+				self.network_bridge.send(make_packet(signals_received, msg)).await
+			},
+			AllMessages::ChainApi(msg) => {
+				self.chain_api.send(make_packet(signals_received, msg)).await
+			},
+			AllMessages::CollationGeneration(msg) => {
+				self.collation_generation.send(make_packet(signals_received, msg)).await
+			},
+			AllMessages::CollatorProtocol(msg) => {
+				self.collator_protocol.send(make_packet(signals_received, msg)).await
+			},
+			AllMessages::ApprovalDistribution(msg) => {
+				self.approval_distribution.send(make_packet(signals_received, msg)).await
+			},
+			AllMessages::ApprovalVoting(msg) => {
+				self.approval_voting.send(make_packet(signals_received, msg)).await
+			},
+			AllMessages::GossipSupport(msg) => {
+				self.gossip_support.send(make_packet(signals_received, msg)).await
+			},
+		};
+
+		if res.is_err() {
+			tracing::debug!(
+				target: LOG_TARGET,
+				"Failed to send a message to another subsystem",
+			);
+		}
+	}
+
+
+	fn send_unbounded_and_log_error(
+		&self,
+		signals_received: usize,
+		message: AllMessages,
+	) {
+		let res = match message {
+			AllMessages::CandidateValidation(msg) => {
+				self.candidate_validation_unbounded
+					.unbounded_send(make_packet(signals_received, msg))
+					.map_err(|e| e.into_send_error())
+			},
+			AllMessages::CandidateBacking(msg) => {
+				self.candidate_backing_unbounded
+					.unbounded_send(make_packet(signals_received, msg))
+					.map_err(|e| e.into_send_error())
+			},
+			AllMessages::CandidateSelection(msg) => {
+				self.candidate_selection_unbounded
+					.unbounded_send(make_packet(signals_received, msg))
+					.map_err(|e| e.into_send_error())
+			},
+			AllMessages::StatementDistribution(msg) => {
+				self.statement_distribution_unbounded
+					.unbounded_send(make_packet(signals_received, msg))
+					.map_err(|e| e.into_send_error())
+			},
+			AllMessages::AvailabilityDistribution(msg) => {
+				self.availability_distribution_unbounded
+					.unbounded_send(make_packet(signals_received, msg))
+					.map_err(|e| e.into_send_error())
+			},
+			AllMessages::AvailabilityRecovery(msg) => {
+				self.availability_recovery_unbounded
+					.unbounded_send(make_packet(signals_received, msg))
+					.map_err(|e| e.into_send_error())
+			},
+			AllMessages::BitfieldDistribution(msg) => {
+				self.bitfield_distribution_unbounded
+					.unbounded_send(make_packet(signals_received, msg))
+					.map_err(|e| e.into_send_error())
+			},
+			AllMessages::BitfieldSigning(msg) => {
+				self.bitfield_signing_unbounded
+					.unbounded_send(make_packet(signals_received, msg))
+					.map_err(|e| e.into_send_error())
+			},
+			AllMessages::Provisioner(msg) => {
+				self.provisioner_unbounded
+					.unbounded_send(make_packet(signals_received, msg))
+					.map_err(|e| e.into_send_error())
+			},
+			AllMessages::RuntimeApi(msg) => {
+				self.runtime_api_unbounded
+					.unbounded_send(make_packet(signals_received, msg))
+					.map_err(|e| e.into_send_error())
+			},
+			AllMessages::AvailabilityStore(msg) => {
+				self.availability_store_unbounded
+					.unbounded_send(make_packet(signals_received, msg))
+					.map_err(|e| e.into_send_error())
+			},
+			AllMessages::NetworkBridge(msg) => {
+				self.network_bridge_unbounded
+					.unbounded_send(make_packet(signals_received, msg))
+					.map_err(|e| e.into_send_error())
+			},
+			AllMessages::ChainApi(msg) => {
+				self.chain_api_unbounded
+					.unbounded_send(make_packet(signals_received, msg))
+					.map_err(|e| e.into_send_error())
+			},
+			AllMessages::CollationGeneration(msg) => {
+				self.collation_generation_unbounded
+					.unbounded_send(make_packet(signals_received, msg))
+					.map_err(|e| e.into_send_error())
+			},
+			AllMessages::CollatorProtocol(msg) => {
+				self.collator_protocol_unbounded
+					.unbounded_send(make_packet(signals_received, msg))
+					.map_err(|e| e.into_send_error())
+			},
+			AllMessages::ApprovalDistribution(msg) => {
+				self.approval_distribution_unbounded
+					.unbounded_send(make_packet(signals_received, msg))
+					.map_err(|e| e.into_send_error())
+			},
+			AllMessages::ApprovalVoting(msg) => {
+				self.approval_voting_unbounded
+					.unbounded_send(make_packet(signals_received, msg))
+					.map_err(|e| e.into_send_error())
+			},
+			AllMessages::GossipSupport(msg) => {
+				self.gossip_support_unbounded
+					.unbounded_send(make_packet(signals_received, msg))
+					.map_err(|e| e.into_send_error())
+			},
+		};
+
+		if res.is_err() {
+			tracing::debug!(
+				target: LOG_TARGET,
+				"Failed to send a message to another subsystem",
+			);
+		}
+	}
+}
+
+type SubsystemIncomingMessages<M> = stream::Select<
+	metered::MeteredReceiver<MessagePacket<M>>,
+	metered::UnboundedMeteredReceiver<MessagePacket<M>>,
+>;
+
+#[derive(Debug, Default, Clone)]
+struct SignalsReceived(Arc<AtomicUsize>);
+
+impl SignalsReceived {
+	fn load(&self) -> usize {
+		self.0.load(atomic::Ordering::SeqCst)
+	}
+
+	fn inc(&self) {
+		self.0.fetch_add(1, atomic::Ordering::SeqCst);
+	}
+}
+
+/// A sender from subsystems to other subsystems.
+#[derive(Debug, Clone)]
+pub struct OverseerSubsystemSender {
+	channels: ChannelsOut,
+	signals_received: SignalsReceived,
+}
+
+#[async_trait::async_trait]
+impl SubsystemSender for OverseerSubsystemSender {
+	async fn send_message(&mut self, msg: AllMessages) {
+		self.channels.send_and_log_error(self.signals_received.load(), msg).await;
+	}
+
+	async fn send_messages<T>(&mut self, msgs: T)
+		where T: IntoIterator<Item = AllMessages> + Send, T::IntoIter: Send
+	{
+		// This can definitely be optimized if necessary.
+		for msg in msgs {
+			self.send_message(msg).await;
+		}
+	}
+
+	fn send_unbounded_message(&mut self, msg: AllMessages) {
+		self.channels.send_unbounded_and_log_error(self.signals_received.load(), msg);
+	}
+}
+
+/// A context type that is given to the [`Subsystem`] upon spawning.
+/// It can be used by [`Subsystem`] to communicate with other [`Subsystem`]s
+/// or to spawn it's [`SubsystemJob`]s.
+///
+/// [`Overseer`]: struct.Overseer.html
+/// [`Subsystem`]: trait.Subsystem.html
+/// [`SubsystemJob`]: trait.SubsystemJob.html
+#[derive(Debug)]
+pub struct OverseerSubsystemContext<M>{
+	signals: metered::MeteredReceiver<OverseerSignal>,
+	messages: SubsystemIncomingMessages<M>,
+	to_subsystems: OverseerSubsystemSender,
+	to_overseer: metered::UnboundedMeteredSender<ToOverseer>,
+	signals_received: SignalsReceived,
+	pending_incoming: Option<(usize, M)>,
+	metrics: Metrics,
+}
+
+impl<M> OverseerSubsystemContext<M> {
+	/// Create a new `OverseerSubsystemContext`.
+	fn new(
+		signals: metered::MeteredReceiver<OverseerSignal>,
+		messages: SubsystemIncomingMessages<M>,
+		to_subsystems: ChannelsOut,
+		to_overseer: metered::UnboundedMeteredSender<ToOverseer>,
+		metrics: Metrics,
+	) -> Self {
+		let signals_received = SignalsReceived::default();
+		OverseerSubsystemContext {
+			signals,
+			messages,
+			to_subsystems: OverseerSubsystemSender {
+				channels: to_subsystems,
+				signals_received: signals_received.clone(),
+			},
+			to_overseer,
+			signals_received,
+			pending_incoming: None,
+			metrics,
+		 }
+	}
+
+	/// Create a new `OverseserSubsystemContext` with no metering.
+	///
+	/// Intended for tests.
+	#[allow(unused)]
+	fn new_unmetered(
+		signals: metered::MeteredReceiver<OverseerSignal>,
+		messages: SubsystemIncomingMessages<M>,
+		to_subsystems: ChannelsOut,
+		to_overseer: metered::UnboundedMeteredSender<ToOverseer>,
+	) -> Self {
+		let metrics = Metrics::default();
+		OverseerSubsystemContext::new(signals, messages, to_subsystems, to_overseer, metrics)
+	}
+}
+
+#[async_trait::async_trait]
+impl<M: Send + 'static> SubsystemContext for OverseerSubsystemContext<M> {
+	type Message = M;
+	type Sender = OverseerSubsystemSender;
+
+	async fn try_recv(&mut self) -> Result<Option<FromOverseer<M>>, ()> {
+		match poll!(self.recv()) {
+			Poll::Ready(msg) => Ok(Some(msg.map_err(|_| ())?)),
+			Poll::Pending => Ok(None),
+		}
+	}
+
+	async fn recv(&mut self) -> SubsystemResult<FromOverseer<M>> {
+		loop {
+			// If we have a message pending an overseer signal, we only poll for signals
+			// in the meantime.
+			if let Some((needs_signals_received, msg)) = self.pending_incoming.take() {
+				if needs_signals_received <= self.signals_received.load() {
+					return Ok(FromOverseer::Communication { msg });
+				} else {
+					self.pending_incoming = Some((needs_signals_received, msg));
+
+					// wait for next signal.
+					let signal = self.signals.next().await
+						.ok_or(SubsystemError::Context(
+							"No more messages in rx queue to process"
+							.to_owned()
+						))?;
+
+					self.signals_received.inc();
+					return Ok(FromOverseer::Signal(signal))
+				}
+			}
+
+			let mut await_message = self.messages.next().fuse();
+			let mut await_signal = self.signals.next().fuse();
+			let signals_received = self.signals_received.load();
+			let pending_incoming = &mut self.pending_incoming;
+
+			// Otherwise, wait for the next signal or incoming message.
+			let from_overseer = futures::select_biased! {
+				signal = await_signal => {
+					let signal = signal
+						.ok_or(SubsystemError::Context(
+							"No more messages in rx queue to process"
+							.to_owned()
+						))?;
+
+					FromOverseer::Signal(signal)
+				}
+				msg = await_message => {
+					let packet = msg
+						.ok_or(SubsystemError::Context(
+							"No more messages in rx queue to process"
+							.to_owned()
+						))?;
+
+					if packet.signals_received > signals_received {
+						// wait until we've received enough signals to return this message.
+						*pending_incoming = Some((packet.signals_received, packet.message));
+						continue;
+					} else {
+						// we know enough to return this message.
+						FromOverseer::Communication { msg: packet.message}
+					}
+				}
+			};
+
+			if let FromOverseer::Signal(_) = from_overseer {
+				self.signals_received.inc();
+			}
+
+			return Ok(from_overseer);
+		}
+	}
+
+	async fn spawn(&mut self, name: &'static str, s: Pin<Box<dyn Future<Output = ()> + Send>>)
+		-> SubsystemResult<()>
+	{
+		self.to_overseer.send(ToOverseer::SpawnJob {
+			name,
+			s,
+		}).await.map_err(Into::into)
+	}
+
+	async fn spawn_blocking(&mut self, name: &'static str, s: Pin<Box<dyn Future<Output = ()> + Send>>)
+		-> SubsystemResult<()>
+	{
+		self.to_overseer.send(ToOverseer::SpawnBlockingJob {
+			name,
+			s,
+		}).await.map_err(Into::into)
+	}
+
+	fn sender(&mut self) -> &mut OverseerSubsystemSender {
+		&mut self.to_subsystems
+	}
+}
+
+/// A subsystem that we oversee.
+///
+/// Ties together the [`Subsystem`] itself and it's running instance
+/// (which may be missing if the [`Subsystem`] is not running at the moment
+/// for whatever reason).
+///
+/// [`Subsystem`]: trait.Subsystem.html
+struct OverseenSubsystem<M> {
+	instance: Option<SubsystemInstance<M>>,
+}
+
+impl<M> OverseenSubsystem<M> {
+	/// Send a message to the wrapped subsystem.
+	///
+	/// If the inner `instance` is `None`, nothing is happening.
+	async fn send_message(&mut self, msg: M) -> SubsystemResult<()> {
+		const MESSAGE_TIMEOUT: Duration = Duration::from_secs(10);
+
+		if let Some(ref mut instance) = self.instance {
+			match instance.tx_bounded.send(MessagePacket {
+				signals_received: instance.signals_received,
+				message: msg.into()
+			}).timeout(MESSAGE_TIMEOUT).await
+			{
+				None => {
+					tracing::error!(target: LOG_TARGET, "Subsystem {} appears unresponsive.", instance.name);
+					Err(SubsystemError::SubsystemStalled(instance.name))
+				}
+				Some(res) => res.map_err(Into::into),
+			}
+		} else {
+			Ok(())
+		}
+	}
+
+	/// Send a signal to the wrapped subsystem.
+	///
+	/// If the inner `instance` is `None`, nothing is happening.
+	async fn send_signal(&mut self, signal: OverseerSignal) -> SubsystemResult<()> {
+		const SIGNAL_TIMEOUT: Duration = Duration::from_secs(10);
+
+		if let Some(ref mut instance) = self.instance {
+			match instance.tx_signal.send(signal).timeout(SIGNAL_TIMEOUT).await {
+				None => {
+					tracing::error!(target: LOG_TARGET, "Subsystem {} appears unresponsive.", instance.name);
+					Err(SubsystemError::SubsystemStalled(instance.name))
+				}
+				Some(res) => {
+					let res = res.map_err(Into::into);
+					if res.is_ok() {
+						instance.signals_received += 1;
+					}
+					res
+				}
+			}
+		} else {
+			Ok(())
+		}
+	}
+}
+
+#[derive(Clone)]
+struct SubsystemMeters {
+	bounded: metered::Meter,
+	unbounded: metered::Meter,
+	signals: metered::Meter,
+}
+
+impl SubsystemMeters {
+	fn read(&self) -> SubsystemMeterReadouts {
+		SubsystemMeterReadouts {
+			bounded: self.bounded.read(),
+			unbounded: self.unbounded.read(),
+			signals: self.signals.read(),
+		}
+	}
+}
+
+struct SubsystemMeterReadouts {
+	bounded: metered::Readout,
+	unbounded: metered::Readout,
+	signals: metered::Readout,
+}
+
+/// The `Overseer` itself.
+pub struct Overseer<S> {
+	/// Handles to all subsystems.
+	subsystems: AllSubsystems<
+		OverseenSubsystem<CandidateValidationMessage>,
+		OverseenSubsystem<CandidateBackingMessage>,
+		OverseenSubsystem<CandidateSelectionMessage>,
+		OverseenSubsystem<StatementDistributionMessage>,
+		OverseenSubsystem<AvailabilityDistributionMessage>,
+		OverseenSubsystem<AvailabilityRecoveryMessage>,
+		OverseenSubsystem<BitfieldSigningMessage>,
+		OverseenSubsystem<BitfieldDistributionMessage>,
+		OverseenSubsystem<ProvisionerMessage>,
+		OverseenSubsystem<RuntimeApiMessage>,
+		OverseenSubsystem<AvailabilityStoreMessage>,
+		OverseenSubsystem<NetworkBridgeMessage>,
+		OverseenSubsystem<ChainApiMessage>,
+		OverseenSubsystem<CollationGenerationMessage>,
+		OverseenSubsystem<CollatorProtocolMessage>,
+		OverseenSubsystem<ApprovalDistributionMessage>,
+		OverseenSubsystem<ApprovalVotingMessage>,
+		OverseenSubsystem<GossipSupportMessage>,
+	>,
+
+	/// Spawner to spawn tasks to.
+	s: S,
+
+	/// Here we keep handles to spawned subsystems to be notified when they terminate.
+	running_subsystems: FuturesUnordered<BoxFuture<'static, SubsystemResult<()>>>,
+
+	/// Gather running subsystems' outbound streams into one.
+	to_overseer_rx: Fuse<metered::UnboundedMeteredReceiver<ToOverseer>>,
+
+	/// Events that are sent to the overseer from the outside world
+	events_rx: metered::MeteredReceiver<Event>,
+
+	/// External listeners waiting for a hash to be in the active-leave set.
+	activation_external_listeners: HashMap<Hash, Vec<oneshot::Sender<SubsystemResult<()>>>>,
+
+	/// Stores the [`jaeger::Span`] per active leaf.
+	span_per_active_leaf: HashMap<Hash, Arc<jaeger::Span>>,
+
+	/// A set of leaves that `Overseer` starts working with.
+	///
+	/// Drained at the beginning of `run` and never used again.
+	leaves: Vec<(Hash, BlockNumber)>,
+
+	/// The set of the "active leaves".
+	active_leaves: HashMap<Hash, BlockNumber>,
+
+	/// Various Prometheus metrics.
+	metrics: Metrics,
+}
 
 /// Overseer Prometheus metrics.
 #[derive(Clone)]
@@ -2684,8 +1880,6 @@
 			= metered::channel(CHANNEL_CAPACITY);
 		let (provisioner_bounded_tx, provisioner_bounded_rx)
 			= metered::channel(CHANNEL_CAPACITY);
-		let (pov_distribution_bounded_tx, pov_distribution_bounded_rx)
-			= metered::channel(CHANNEL_CAPACITY);
 		let (runtime_api_bounded_tx, runtime_api_bounded_rx)
 			= metered::channel(CHANNEL_CAPACITY);
 		let (availability_store_bounded_tx, availability_store_bounded_rx)
@@ -2722,8 +1916,6 @@
 		let (bitfield_distribution_unbounded_tx, bitfield_distribution_unbounded_rx)
 			= metered::unbounded();
 		let (provisioner_unbounded_tx, provisioner_unbounded_rx)
-			= metered::unbounded();
-		let (pov_distribution_unbounded_tx, pov_distribution_unbounded_rx)
 			= metered::unbounded();
 		let (runtime_api_unbounded_tx, runtime_api_unbounded_rx)
 			= metered::unbounded();
@@ -2754,7 +1946,6 @@
 			bitfield_signing: bitfield_signing_bounded_tx.clone(),
 			bitfield_distribution: bitfield_distribution_bounded_tx.clone(),
 			provisioner: provisioner_bounded_tx.clone(),
-			pov_distribution: pov_distribution_bounded_tx.clone(),
 			runtime_api: runtime_api_bounded_tx.clone(),
 			availability_store: availability_store_bounded_tx.clone(),
 			network_bridge: network_bridge_bounded_tx.clone(),
@@ -2774,7 +1965,6 @@
 			bitfield_signing_unbounded: bitfield_signing_unbounded_tx.clone(),
 			bitfield_distribution_unbounded: bitfield_distribution_unbounded_tx.clone(),
 			provisioner_unbounded: provisioner_unbounded_tx.clone(),
-			pov_distribution_unbounded: pov_distribution_unbounded_tx.clone(),
 			runtime_api_unbounded: runtime_api_unbounded_tx.clone(),
 			availability_store_unbounded: availability_store_unbounded_tx.clone(),
 			network_bridge_unbounded: network_bridge_unbounded_tx.clone(),
@@ -2903,22 +2093,6 @@
 			TaskKind::Regular,
 		)?;
 
-<<<<<<< HEAD
-		let pov_distribution_subsystem = spawn(
-			&mut s,
-			pov_distribution_bounded_tx,
-			stream::select(pov_distribution_bounded_rx, pov_distribution_unbounded_rx),
-			pov_distribution_unbounded_tx.meter().clone(),
-			channels_out.clone(),
-			to_overseer_tx.clone(),
-			all_subsystems.pov_distribution,
-			&metrics,
-			&mut running_subsystems,
-			TaskKind::Regular,
-		)?;
-
-=======
->>>>>>> 39124b0a
 		let runtime_api_subsystem = spawn(
 			&mut s,
 			runtime_api_bounded_tx,
@@ -3469,9 +2643,9 @@
 
 	let fut = Box::pin(async move {
 		if let Err(e) = future.await {
-			tracing::error!(target: LOG_TARGET, subsystem=name, err = ?e, "subsystem exited with error");
+			tracing::error!(subsystem=name, err = ?e, "subsystem exited with error");
 		} else {
-			tracing::debug!(target: LOG_TARGET, subsystem=name, "subsystem exited without an error");
+			tracing::debug!(subsystem=name, "subsystem exited without an error");
 		}
 		let _ = tx.send(());
 	});
@@ -4262,7 +3436,7 @@
 	// Checks that `stop`, `broadcast_signal` and `broadcast_message` are implemented correctly.
 	#[test]
 	fn overseer_all_subsystems_receive_signals_and_messages() {
-		const NUM_SUBSYSTEMS: usize = 19;
+		const NUM_SUBSYSTEMS: usize = 18;
 		// -3 for BitfieldSigning, GossipSupport and AvailabilityDistribution
 		const NUM_SUBSYSTEMS_MESSAGED: usize = NUM_SUBSYSTEMS - 3;
 
@@ -4356,21 +3530,10 @@
 			// send a stop signal to each subsystems
 			handler.stop().await;
 
-<<<<<<< HEAD
 			let res = overseer_fut.await;
 			assert_eq!(stop_signals_received.load(atomic::Ordering::SeqCst), NUM_SUBSYSTEMS);
 			assert_eq!(signals_received.load(atomic::Ordering::SeqCst), NUM_SUBSYSTEMS);
 			assert_eq!(msgs_received.load(atomic::Ordering::SeqCst), NUM_SUBSYSTEMS_MESSAGED);
-=======
-			select! {
-				res = overseer_fut => {
-					const NUM_SUBSYSTEMS: usize = 18;
-
-					assert_eq!(stop_signals_received.load(atomic::Ordering::SeqCst), NUM_SUBSYSTEMS);
-					assert_eq!(signals_received.load(atomic::Ordering::SeqCst), NUM_SUBSYSTEMS);
-					// -3 for BitfieldSigning, GossipSupport and AvailabilityDistribution
-					assert_eq!(msgs_received.load(atomic::Ordering::SeqCst), NUM_SUBSYSTEMS - 3);
->>>>>>> 39124b0a
 
 			assert!(res.is_ok());
 		});
@@ -4387,7 +3550,6 @@
 		let (bitfield_signing_bounded_tx, _) = metered::channel(CHANNEL_CAPACITY);
 		let (bitfield_distribution_bounded_tx, _) = metered::channel(CHANNEL_CAPACITY);
 		let (provisioner_bounded_tx, _) = metered::channel(CHANNEL_CAPACITY);
-		let (pov_distribution_bounded_tx, _) = metered::channel(CHANNEL_CAPACITY);
 		let (runtime_api_bounded_tx, _) = metered::channel(CHANNEL_CAPACITY);
 		let (availability_store_bounded_tx, _) = metered::channel(CHANNEL_CAPACITY);
 		let (network_bridge_bounded_tx, _) = metered::channel(CHANNEL_CAPACITY);
@@ -4407,7 +3569,6 @@
 		let (bitfield_signing_unbounded_tx, _) = metered::unbounded();
 		let (bitfield_distribution_unbounded_tx, _) = metered::unbounded();
 		let (provisioner_unbounded_tx, _) = metered::unbounded();
-		let (pov_distribution_unbounded_tx, _) = metered::unbounded();
 		let (runtime_api_unbounded_tx, _) = metered::unbounded();
 		let (availability_store_unbounded_tx, _) = metered::unbounded();
 		let (network_bridge_unbounded_tx, _) = metered::unbounded();
@@ -4428,7 +3589,6 @@
 			bitfield_signing: bitfield_signing_bounded_tx.clone(),
 			bitfield_distribution: bitfield_distribution_bounded_tx.clone(),
 			provisioner: provisioner_bounded_tx.clone(),
-			pov_distribution: pov_distribution_bounded_tx.clone(),
 			runtime_api: runtime_api_bounded_tx.clone(),
 			availability_store: availability_store_bounded_tx.clone(),
 			network_bridge: network_bridge_bounded_tx.clone(),
@@ -4448,7 +3608,6 @@
 			bitfield_signing_unbounded: bitfield_signing_unbounded_tx.clone(),
 			bitfield_distribution_unbounded: bitfield_distribution_unbounded_tx.clone(),
 			provisioner_unbounded: provisioner_unbounded_tx.clone(),
-			pov_distribution_unbounded: pov_distribution_unbounded_tx.clone(),
 			runtime_api_unbounded: runtime_api_unbounded_tx.clone(),
 			availability_store_unbounded: availability_store_unbounded_tx.clone(),
 			network_bridge_unbounded: network_bridge_unbounded_tx.clone(),
