// Copyright 2020 Parity Technologies (UK) Ltd.
// This file is part of Polkadot.

// Polkadot is free software: you can redistribute it and/or modify
// it under the terms of the GNU General Public License as published by
// the Free Software Foundation, either version 3 of the License, or
// (at your option) any later version.

// Polkadot is distributed in the hope that it will be useful,
// but WITHOUT ANY WARRANTY; without even the implied warranty of
// MERCHANTABILITY or FITNESS FOR A PARTICULAR PURPOSE.  See the
// GNU General Public License for more details.

// You should have received a copy of the GNU General Public License
// along with Polkadot.  If not, see <http://www.gnu.org/licenses/>.

//! # Overseer
//!
//! `overseer` implements the Overseer architecture described in the
//! [implementers-guide](https://github.com/paritytech/polkadot/blob/master/roadmap/implementers-guide/guide.md).
//! For the motivations behind implementing the overseer itself you should
//! check out that guide, documentation in this crate will be mostly discussing
//! technical stuff.
//!
//! An `Overseer` is something that allows spawning/stopping and overseing
//! asynchronous tasks as well as establishing a well-defined and easy to use
//! protocol that the tasks can use to communicate with each other. It is desired
//! that this protocol is the only way tasks communicate with each other, however
//! at this moment there are no foolproof guards against other ways of communication.
//!
//! The `Overseer` is instantiated with a pre-defined set of `Subsystems` that
//! share the same behavior from `Overseer`'s point of view.
//!
//! ```text
//!                              +-----------------------------+
//!                              |         Overseer            |
//!                              +-----------------------------+
//!
//!             ................|  Overseer "holds" these and uses |..............
//!             .                  them to (re)start things                      .
//!             .                                                                .
//!             .  +-------------------+                +---------------------+  .
//!             .  |   Subsystem1      |                |   Subsystem2        |  .
//!             .  +-------------------+                +---------------------+  .
//!             .           |                                       |            .
//!             ..................................................................
//!                         |                                       |
//!                       start()                                 start()
//!                         V                                       V
//!             ..................| Overseer "runs" these |.......................
//!             .  +--------------------+               +---------------------+  .
//!             .  | SubsystemInstance1 |               | SubsystemInstance2  |  .
//!             .  +--------------------+               +---------------------+  .
//!             ..................................................................
//! ```

use std::fmt::Debug;
use std::pin::Pin;
use std::sync::Arc;
use std::task::Poll;
use std::time::Duration;
use std::collections::HashSet;

use futures::channel::{mpsc, oneshot};
use futures::{
	pending, poll, select,
	future::{BoxFuture, RemoteHandle},
	stream::{self, FuturesUnordered},
	task::{Spawn, SpawnExt},
	Future, FutureExt, SinkExt, StreamExt,
};
use futures_timer::Delay;
use streamunordered::{StreamYield, StreamUnordered};

use polkadot_primitives::v1::{Block, BlockNumber, Hash};
use client::{BlockImportNotification, BlockchainEvents, FinalityNotification};

use polkadot_subsystem::messages::{
	CandidateValidationMessage, CandidateBackingMessage,
	CandidateSelectionMessage, StatementDistributionMessage,
	AvailabilityDistributionMessage, BitfieldDistributionMessage,
	ProvisionerMessage, PoVDistributionMessage, RuntimeApiMessage,
	AvailabilityStoreMessage, NetworkBridgeMessage, AllMessages,
};
pub use polkadot_subsystem::{
	Subsystem, SubsystemContext, OverseerSignal, FromOverseer, SubsystemError, SubsystemResult,
	SpawnedSubsystem,
};


// A capacity of bounded channels inside the overseer.
const CHANNEL_CAPACITY: usize = 1024;
// A graceful `Overseer` teardown time delay.
const STOP_DELAY: u64 = 1;

/// A type of messages that are sent from [`Subsystem`] to [`Overseer`].
///
/// It wraps a system-wide [`AllMessages`] type that represents all possible
/// messages in the system.
///
/// [`AllMessages`]: enum.AllMessages.html
/// [`Subsystem`]: trait.Subsystem.html
/// [`Overseer`]: struct.Overseer.html
enum ToOverseer {
	/// This is a message sent by a `Subsystem`.
	SubsystemMessage(AllMessages),

	/// A message that wraps something the `Subsystem` is desiring to
	/// spawn on the overseer and a `oneshot::Sender` to signal the result
	/// of the spawn.
	SpawnJob {
		s: BoxFuture<'static, ()>,
		res: oneshot::Sender<SubsystemResult<()>>,
	},
}

/// An event telling the `Overseer` on the particular block
/// that has been imported or finalized.
///
/// This structure exists solely for the purposes of decoupling
/// `Overseer` code from the client code and the necessity to call
/// `HeaderBackend::block_number_from_id()`.
pub struct BlockInfo {
	/// hash of the block.
	pub hash: Hash,
	/// hash of the parent block.
	pub parent_hash: Hash,
	/// block's number.
	pub number: BlockNumber,
}

impl From<BlockImportNotification<Block>> for BlockInfo {
	fn from(n: BlockImportNotification<Block>) -> Self {
		BlockInfo {
			hash: n.hash,
			parent_hash: n.header.parent_hash,
			number: n.header.number,
		}
	}
}

impl From<FinalityNotification<Block>> for BlockInfo {
	fn from(n: FinalityNotification<Block>) -> Self {
		BlockInfo {
			hash: n.hash,
			parent_hash: n.header.parent_hash,
			number: n.header.number,
		}
	}
}

/// Some event from outer world.
enum Event {
	BlockImported(BlockInfo),
	BlockFinalized(BlockInfo),
	MsgToSubsystem(AllMessages),
	Stop,
}

/// A handler used to communicate with the [`Overseer`].
///
/// [`Overseer`]: struct.Overseer.html
#[derive(Clone)]
pub struct OverseerHandler {
	events_tx: mpsc::Sender<Event>,
}

impl OverseerHandler {
	/// Inform the `Overseer` that that some block was imported.
	pub async fn block_imported(&mut self, block: BlockInfo) -> SubsystemResult<()> {
		self.events_tx.send(Event::BlockImported(block)).await?;

		Ok(())
	}

	/// Send some message to one of the `Subsystem`s.
	pub async fn send_msg(&mut self, msg: AllMessages) -> SubsystemResult<()> {
		self.events_tx.send(Event::MsgToSubsystem(msg)).await?;

		Ok(())
	}

	/// Inform the `Overseer` that that some block was finalized.
	pub async fn block_finalized(&mut self, block: BlockInfo) -> SubsystemResult<()> {
		self.events_tx.send(Event::BlockFinalized(block)).await?;

		Ok(())
	}

	/// Tell `Overseer` to shutdown.
	pub async fn stop(&mut self) -> SubsystemResult<()> {
		self.events_tx.send(Event::Stop).await?;

		Ok(())
	}
}

/// Glues together the [`Overseer`] and `BlockchainEvents` by forwarding
/// import and finality notifications into the [`OverseerHandler`].
///
/// [`Overseer`]: struct.Overseer.html
/// [`OverseerHandler`]: struct.OverseerHandler.html
pub async fn forward_events<P: BlockchainEvents<Block>>(
	client: Arc<P>,
	mut handler: OverseerHandler,
) -> SubsystemResult<()> {
	let mut finality = client.finality_notification_stream();
	let mut imports = client.import_notification_stream();

	loop {
		select! {
			f = finality.next() => {
				match f {
					Some(block) => {
						handler.block_finalized(block.into()).await?;
					}
					None => break,
				}
			},
			i = imports.next() => {
				match i {
					Some(block) => {
						handler.block_imported(block.into()).await?;
					}
					None => break,
				}
			},
			complete => break,
		}
	}

	Ok(())
}

impl Debug for ToOverseer {
	fn fmt(&self, f: &mut std::fmt::Formatter<'_>) -> std::fmt::Result {
		match self {
			ToOverseer::SubsystemMessage(msg) => {
				write!(f, "OverseerMessage::SubsystemMessage({:?})", msg)
			}
			ToOverseer::SpawnJob { .. } => write!(f, "OverseerMessage::Spawn(..)")
		}
	}
}

/// A running instance of some [`Subsystem`].
///
/// [`Subsystem`]: trait.Subsystem.html
struct SubsystemInstance<M> {
	tx: mpsc::Sender<FromOverseer<M>>,
}

/// A context type that is given to the [`Subsystem`] upon spawning.
/// It can be used by [`Subsystem`] to communicate with other [`Subsystem`]s
/// or to spawn it's [`SubsystemJob`]s.
///
/// [`Overseer`]: struct.Overseer.html
/// [`Subsystem`]: trait.Subsystem.html
/// [`SubsystemJob`]: trait.SubsystemJob.html
#[derive(Debug)]
pub struct OverseerSubsystemContext<M>{
	rx: mpsc::Receiver<FromOverseer<M>>,
	tx: mpsc::Sender<ToOverseer>,
}

#[async_trait::async_trait]
impl<M: Send + 'static> SubsystemContext for OverseerSubsystemContext<M> {
	type Message = M;

	async fn try_recv(&mut self) -> Result<Option<FromOverseer<M>>, ()> {
		match poll!(self.rx.next()) {
			Poll::Ready(Some(msg)) => Ok(Some(msg)),
			Poll::Ready(None) => Err(()),
			Poll::Pending => Ok(None),
		}
	}

	async fn recv(&mut self) -> SubsystemResult<FromOverseer<M>> {
		self.rx.next().await.ok_or(SubsystemError)
	}

	async fn spawn(&mut self, s: Pin<Box<dyn Future<Output = ()> + Send>>) -> SubsystemResult<()> {
		let (tx, rx) = oneshot::channel();
		self.tx.send(ToOverseer::SpawnJob {
			s,
			res: tx,
		}).await?;

		rx.await?
	}

	async fn send_message(&mut self, msg: AllMessages) -> SubsystemResult<()> {
		self.tx.send(ToOverseer::SubsystemMessage(msg)).await?;

		Ok(())
	}

	async fn send_messages<T>(&mut self, msgs: T) -> SubsystemResult<()>
		where T: IntoIterator<Item = AllMessages> + Send, T::IntoIter: Send
	{
		let mut msgs = stream::iter(msgs.into_iter().map(ToOverseer::SubsystemMessage).map(Ok));
		self.tx.send_all(&mut msgs).await?;

		Ok(())
	}
}

/// A subsystem compatible with the overseer - one which can be run in the context of the
/// overseer.
pub type CompatibleSubsystem<M> = Box<dyn Subsystem<OverseerSubsystemContext<M>> + Send>;

/// A subsystem that we oversee.
///
/// Ties together the [`Subsystem`] itself and it's running instance
/// (which may be missing if the [`Subsystem`] is not running at the moment
/// for whatever reason).
///
/// [`Subsystem`]: trait.Subsystem.html
#[allow(dead_code)]
struct OverseenSubsystem<M> {
	instance: Option<SubsystemInstance<M>>,
}

/// The `Overseer` itself.
pub struct Overseer<S: Spawn> {
	/// A candidate validation subsystem.
	candidate_validation_subsystem: OverseenSubsystem<CandidateValidationMessage>,

	/// A candidate backing subsystem.
	candidate_backing_subsystem: OverseenSubsystem<CandidateBackingMessage>,

	/// A candidate selection subsystem.
	candidate_selection_subsystem: OverseenSubsystem<CandidateSelectionMessage>,

	/// A statement distribution subsystem.
	statement_distribution_subsystem: OverseenSubsystem<StatementDistributionMessage>,

	/// An availability distribution subsystem.
	availability_distribution_subsystem: OverseenSubsystem<AvailabilityDistributionMessage>,

	/// A bitfield distribution subsystem.
	bitfield_distribution_subsystem: OverseenSubsystem<BitfieldDistributionMessage>,

	/// A provisioner subsystem.
	provisioner_subsystem: OverseenSubsystem<ProvisionerMessage>,

	/// A PoV distribution subsystem.
	pov_distribution_subsystem: OverseenSubsystem<PoVDistributionMessage>,

	/// A runtime API subsystem.
	runtime_api_subsystem: OverseenSubsystem<RuntimeApiMessage>,

	/// An availability store subsystem.
	availability_store_subsystem: OverseenSubsystem<AvailabilityStoreMessage>,

	/// A network bridge subsystem.
	network_bridge_subsystem: OverseenSubsystem<NetworkBridgeMessage>,


	/// Spawner to spawn tasks to.
	s: S,

	/// Here we keep handles to spawned subsystems to be notified when they terminate.
	running_subsystems: FuturesUnordered<RemoteHandle<()>>,

	/// Gather running subsystms' outbound streams into one.
	running_subsystems_rx: StreamUnordered<mpsc::Receiver<ToOverseer>>,

	/// Events that are sent to the overseer from the outside world
	events_rx: mpsc::Receiver<Event>,

	/// A set of leaves that `Overseer` starts working with.
	///
	/// Drained at the beginning of `run` and never used again.
	leaves: Vec<(Hash, BlockNumber)>,

	/// The set of the "active leaves".
	active_leaves: HashSet<(Hash, BlockNumber)>,
}

/// This struct is passed as an argument to create a new instance of an [`Overseer`].
///
/// As any entity that satisfies the interface may act as a [`Subsystem`] this allows
/// mocking in the test code:
///
/// Each [`Subsystem`] is supposed to implement some interface that is generic over
/// message type that is specific to this [`Subsystem`]. At the moment not all
/// subsystems are implemented and the rest can be mocked with the [`DummySubsystem`].
///
/// [`Subsystem`]: trait.Subsystem.html
/// [`DummySubsystem`]: struct.DummySubsystem.html
pub struct AllSubsystems<CV, CB, CS, SD, AD, BD, P, PoVD, RA, AS, NB> {
	/// A candidate validation subsystem.
	pub candidate_validation: CV,
	/// A candidate backing subsystem.
	pub candidate_backing: CB,
	/// A candidate selection subsystem.
	pub candidate_selection: CS,
	/// A statement distribution subsystem.
	pub statement_distribution: SD,
	/// An availability distribution subsystem.
	pub availability_distribution: AD,
	/// A bitfield distribution subsystem.
	pub bitfield_distribution: BD,
	/// A provisioner subsystem.
	pub provisioner: P,
	/// A PoV distribution subsystem.
	pub pov_distribution: PoVD,
	/// A runtime API subsystem.
	pub runtime_api: RA,
	/// An availability store subsystem.
	pub availability_store: AS,
	/// A network bridge subsystem.
	pub network_bridge: NB,
}

impl<S> Overseer<S>
where
	S: Spawn,
{
	/// Create a new intance of the `Overseer` with a fixed set of [`Subsystem`]s.
	///
	/// ```text
	///                  +------------------------------------+
	///                  |            Overseer                |
	///                  +------------------------------------+
	///                    /            |             |      \
	///      ................. subsystems...................................
	///      . +-----------+    +-----------+   +----------+   +---------+ .
	///      . |           |    |           |   |          |   |         | .
	///      . +-----------+    +-----------+   +----------+   +---------+ .
	///      ...............................................................
	///                              |
	///                        probably `spawn`
	///                            a `job`
	///                              |
	///                              V
	///                         +-----------+
	///                         |           |
	///                         +-----------+
	///
	/// ```
	///
	/// [`Subsystem`]: trait.Subsystem.html
	///
	/// # Example
	///
	/// The [`Subsystems`] may be any type as long as they implement an expected interface.
	/// Here, we create a mock validation subsystem and a few dummy ones and start the `Overseer` with them.
	/// For the sake of simplicity the termination of the example is done with a timeout.
	/// ```
	/// # use std::time::Duration;
	/// # use futures::{executor, pin_mut, select, FutureExt};
	/// # use futures_timer::Delay;
	/// # use polkadot_overseer::{Overseer, AllSubsystems};
	/// # use polkadot_subsystem::{
	/// #     Subsystem, DummySubsystem, SpawnedSubsystem, SubsystemContext,
	/// #     messages::CandidateValidationMessage,
	/// # };
	///
	/// struct ValidationSubsystem;
	///
	/// impl<C> Subsystem<C> for ValidationSubsystem
	/// 	where C: SubsystemContext<Message=CandidateValidationMessage>
	/// {
	///     fn start(
	///         self,
	///         mut ctx: C,
	///     ) -> SpawnedSubsystem {
	///         SpawnedSubsystem(Box::pin(async move {
	///             loop {
	///                 Delay::new(Duration::from_secs(1)).await;
	///             }
	///         }))
	///     }
	/// }
	///
	/// # fn main() { executor::block_on(async move {
	/// let spawner = executor::ThreadPool::new().unwrap();
	/// let all_subsystems = AllSubsystems {
	///     candidate_validation: ValidationSubsystem,
	///     candidate_backing: DummySubsystem,
	///     candidate_selection: DummySubsystem,
	///     statement_distribution: DummySubsystem,
	///     availability_distribution: DummySubsystem,
	///     bitfield_distribution: DummySubsystem,
	///     provisioner: DummySubsystem,
	///     pov_distribution: DummySubsystem,
	///     runtime_api: DummySubsystem,
	///     availability_store: DummySubsystem,
	///     network_bridge: DummySubsystem,
	/// };
	/// let (overseer, _handler) = Overseer::new(
	///     vec![],
	///     all_subsystems,
	///     spawner,
	/// ).unwrap();
	///
	/// let timer = Delay::new(Duration::from_millis(50)).fuse();
	///
	/// let overseer_fut = overseer.run().fuse();
	/// pin_mut!(timer);
	/// pin_mut!(overseer_fut);
	///
	/// select! {
	///     _ = overseer_fut => (),
	///     _ = timer => (),
	/// }
	/// #
	/// # }); }
	/// ```
	pub fn new<CV, CB, CS, SD, AD, BD, P, PoVD, RA, AS, NB>(
		leaves: impl IntoIterator<Item = BlockInfo>,
		all_subsystems: AllSubsystems<CV, CB, CS, SD, AD, BD, P, PoVD, RA, AS, NB>,
		mut s: S,
	) -> SubsystemResult<(Self, OverseerHandler)>
	where
		CV: Subsystem<OverseerSubsystemContext<CandidateValidationMessage>> + Send,
		CB: Subsystem<OverseerSubsystemContext<CandidateBackingMessage>> + Send,
		CS: Subsystem<OverseerSubsystemContext<CandidateSelectionMessage>> + Send,
		SD: Subsystem<OverseerSubsystemContext<StatementDistributionMessage>> + Send,
		AD: Subsystem<OverseerSubsystemContext<AvailabilityDistributionMessage>> + Send,
		BD: Subsystem<OverseerSubsystemContext<BitfieldDistributionMessage>> + Send,
		P: Subsystem<OverseerSubsystemContext<ProvisionerMessage>> + Send,
		PoVD: Subsystem<OverseerSubsystemContext<PoVDistributionMessage>> + Send,
		RA: Subsystem<OverseerSubsystemContext<RuntimeApiMessage>> + Send,
		AS: Subsystem<OverseerSubsystemContext<AvailabilityStoreMessage>> + Send,
		NB: Subsystem<OverseerSubsystemContext<NetworkBridgeMessage>> + Send,
	{
		let (events_tx, events_rx) = mpsc::channel(CHANNEL_CAPACITY);

		let handler = OverseerHandler {
			events_tx: events_tx.clone(),
		};

		let mut running_subsystems_rx = StreamUnordered::new();
		let mut running_subsystems = FuturesUnordered::new();

		let candidate_validation_subsystem = spawn(
			&mut s,
			&mut running_subsystems,
			&mut running_subsystems_rx,
			all_subsystems.candidate_validation,
		)?;

		let candidate_backing_subsystem = spawn(
			&mut s,
			&mut running_subsystems,
			&mut running_subsystems_rx,
			all_subsystems.candidate_backing,
		)?;

		let candidate_selection_subsystem = spawn(
			&mut s,
			&mut running_subsystems,
			&mut running_subsystems_rx,
			all_subsystems.candidate_selection,
		)?;

		let statement_distribution_subsystem = spawn(
			&mut s,
			&mut running_subsystems,
			&mut running_subsystems_rx,
			all_subsystems.statement_distribution,
		)?;

		let availability_distribution_subsystem = spawn(
			&mut s,
			&mut running_subsystems,
			&mut running_subsystems_rx,
			all_subsystems.availability_distribution,
		)?;

		let bitfield_distribution_subsystem = spawn(
			&mut s,
			&mut running_subsystems,
			&mut running_subsystems_rx,
			all_subsystems.bitfield_distribution,
		)?;

		let provisioner_subsystem = spawn(
			&mut s,
			&mut running_subsystems,
			&mut running_subsystems_rx,
			all_subsystems.provisioner,
		)?;

		let pov_distribution_subsystem = spawn(
			&mut s,
			&mut running_subsystems,
			&mut running_subsystems_rx,
			all_subsystems.pov_distribution,
		)?;

		let runtime_api_subsystem = spawn(
			&mut s,
			&mut running_subsystems,
			&mut running_subsystems_rx,
			all_subsystems.runtime_api,
		)?;

		let availability_store_subsystem = spawn(
			&mut s,
			&mut running_subsystems,
			&mut running_subsystems_rx,
			all_subsystems.availability_store,
		)?;

		let network_bridge_subsystem = spawn(
			&mut s,
			&mut running_subsystems,
			&mut running_subsystems_rx,
			all_subsystems.network_bridge,
		)?;

		let active_leaves = HashSet::new();

		let leaves = leaves
			.into_iter()
			.map(|BlockInfo { hash, parent_hash: _, number }| (hash, number))
			.collect();

		let this = Self {
			candidate_validation_subsystem,
			candidate_backing_subsystem,
			candidate_selection_subsystem,
			statement_distribution_subsystem,
			availability_distribution_subsystem,
			bitfield_distribution_subsystem,
			provisioner_subsystem,
			pov_distribution_subsystem,
			runtime_api_subsystem,
			availability_store_subsystem,
			network_bridge_subsystem,
			s,
			running_subsystems,
			running_subsystems_rx,
			events_rx,
			leaves,
			active_leaves,
		};

		Ok((this, handler))
	}

	// Stop the overseer.
	async fn stop(mut self) {
		if let Some(ref mut s) = self.candidate_validation_subsystem.instance {
			let _ = s.tx.send(FromOverseer::Signal(OverseerSignal::Conclude)).await;
		}

		if let Some(ref mut s) = self.candidate_backing_subsystem.instance {
			let _ = s.tx.send(FromOverseer::Signal(OverseerSignal::Conclude)).await;
		}

		if let Some(ref mut s) = self.candidate_selection_subsystem.instance {
			let _ = s.tx.send(FromOverseer::Signal(OverseerSignal::Conclude)).await;
		}

		if let Some(ref mut s) = self.statement_distribution_subsystem.instance {
			let _ = s.tx.send(FromOverseer::Signal(OverseerSignal::Conclude)).await;
		}

		if let Some(ref mut s) = self.availability_distribution_subsystem.instance {
			let _ = s.tx.send(FromOverseer::Signal(OverseerSignal::Conclude)).await;
		}

		if let Some(ref mut s) = self.bitfield_distribution_subsystem.instance {
			let _ = s.tx.send(FromOverseer::Signal(OverseerSignal::Conclude)).await;
		}

		if let Some(ref mut s) = self.provisioner_subsystem.instance {
			let _ = s.tx.send(FromOverseer::Signal(OverseerSignal::Conclude)).await;
		}

		if let Some(ref mut s) = self.pov_distribution_subsystem.instance {
			let _ = s.tx.send(FromOverseer::Signal(OverseerSignal::Conclude)).await;
		}

		if let Some(ref mut s) = self.runtime_api_subsystem.instance {
			let _ = s.tx.send(FromOverseer::Signal(OverseerSignal::Conclude)).await;
		}

		if let Some(ref mut s) = self.availability_distribution_subsystem.instance {
			let _ = s.tx.send(FromOverseer::Signal(OverseerSignal::Conclude)).await;
		}

		if let Some(ref mut s) = self.network_bridge_subsystem.instance {
			let _ = s.tx.send(FromOverseer::Signal(OverseerSignal::Conclude)).await;
		}

		let mut stop_delay = Delay::new(Duration::from_secs(STOP_DELAY)).fuse();

		loop {
			select! {
				_ = self.running_subsystems.next() => {
					if self.running_subsystems.is_empty() {
						break;
					}
				},
				_ = stop_delay => break,
				complete => break,
			}
		}
	}

	/// Run the `Overseer`.
	pub async fn run(mut self) -> SubsystemResult<()> {
		let leaves = std::mem::take(&mut self.leaves);

		for leaf in leaves.into_iter() {
			self.broadcast_signal(OverseerSignal::StartWork(leaf.0)).await?;
			self.active_leaves.insert(leaf);
		}

		loop {
			while let Poll::Ready(Some(msg)) = poll!(&mut self.events_rx.next()) {
				match msg {
					Event::MsgToSubsystem(msg) => {
						self.route_message(msg).await;
					}
					Event::Stop => {
						self.stop().await;
						return Ok(());
					}
					Event::BlockImported(block) => {
						self.block_imported(block).await?;
					}
					Event::BlockFinalized(block) => {
						self.block_finalized(block).await?;
					}
				}
			}

			while let Poll::Ready(Some((StreamYield::Item(msg), _))) = poll!(
				&mut self.running_subsystems_rx.next()
			) {
				match msg {
					ToOverseer::SubsystemMessage(msg) => self.route_message(msg).await,
					ToOverseer::SpawnJob { s, res } => {
						let s = self.spawn_job(s);

						let _ = res.send(s);
					}
				}
			}

			// Some subsystem exited? It's time to panic.
			if let Poll::Ready(Some(finished)) = poll!(self.running_subsystems.next()) {
				log::error!("Subsystem finished unexpectedly {:?}", finished);
				self.stop().await;
				return Err(SubsystemError);
			}

			// Looks like nothing is left to be polled, let's take a break.
			pending!();
		}
	}

	async fn block_imported(&mut self, block: BlockInfo) -> SubsystemResult<()> {
		if let Some(parent) = self.active_leaves.take(&(block.parent_hash, block.number - 1)) {
			self.broadcast_signal(OverseerSignal::StopWork(parent.0)).await?;
		}

		if !self.active_leaves.contains(&(block.hash, block.number)) {
			self.broadcast_signal(OverseerSignal::StartWork(block.hash)).await?;
			self.active_leaves.insert((block.hash, block.number));
		}

		Ok(())
	}

	async fn block_finalized(&mut self, block: BlockInfo) -> SubsystemResult<()> {
		let mut stop_these = Vec::new();

		self.active_leaves.retain(|(h, n)| {
			if *n <= block.number {
				stop_these.push(*h);
				false
			} else {
				true
			}
		});

		for hash in stop_these.into_iter() {
			self.broadcast_signal(OverseerSignal::StopWork(hash)).await?
		}

		Ok(())
	}

	async fn broadcast_signal(&mut self, signal: OverseerSignal) -> SubsystemResult<()> {
		if let Some(ref mut s) = self.candidate_validation_subsystem.instance {
			s.tx.send(FromOverseer::Signal(signal.clone())).await?;
		}

		if let Some(ref mut s) = self.candidate_backing_subsystem.instance {
			s.tx.send(FromOverseer::Signal(signal.clone())).await?;
		}

		if let Some(ref mut s) = self.candidate_selection_subsystem.instance {
			s.tx.send(FromOverseer::Signal(signal.clone())).await?;
		}

		if let Some(ref mut s) = self.statement_distribution_subsystem.instance {
			s.tx.send(FromOverseer::Signal(signal.clone())).await?;
		}

		if let Some(ref mut s) = self.availability_distribution_subsystem.instance {
			s.tx.send(FromOverseer::Signal(signal.clone())).await?;
		}

		if let Some(ref mut s) = self.bitfield_distribution_subsystem.instance {
			s.tx.send(FromOverseer::Signal(signal.clone())).await?;
		}

		if let Some(ref mut s) = self.provisioner_subsystem.instance {
			s.tx.send(FromOverseer::Signal(signal.clone())).await?;
		}

		if let Some(ref mut s) = self.pov_distribution_subsystem.instance {
			s.tx.send(FromOverseer::Signal(signal.clone())).await?;
		}

		if let Some(ref mut s) = self.runtime_api_subsystem.instance {
			s.tx.send(FromOverseer::Signal(signal.clone())).await?;
		}

		if let Some(ref mut s) = self.availability_store_subsystem.instance {
			s.tx.send(FromOverseer::Signal(signal.clone())).await?;
		}

		if let Some(ref mut s) = self.network_bridge_subsystem.instance {
			s.tx.send(FromOverseer::Signal(signal)).await?;
		}

		Ok(())
	}

	async fn route_message(&mut self, msg: AllMessages) {
		match msg {
			AllMessages::CandidateValidation(msg) => {
				if let Some(ref mut s) = self.candidate_validation_subsystem.instance {
					let _= s.tx.send(FromOverseer::Communication { msg }).await;
				}
			}
			AllMessages::CandidateBacking(msg) => {
				if let Some(ref mut s) = self.candidate_backing_subsystem.instance {
					let _ = s.tx.send(FromOverseer::Communication { msg }).await;
				}
			}
			AllMessages::CandidateSelection(msg) => {
				if let Some(ref mut s) = self.candidate_selection_subsystem.instance {
					let _ = s.tx.send(FromOverseer::Communication { msg }).await;
				}
			}
			AllMessages::StatementDistribution(msg) => {
				if let Some(ref mut s) = self.statement_distribution_subsystem.instance {
					let _ = s.tx.send(FromOverseer::Communication { msg }).await;
				}
			}
			AllMessages::AvailabilityDistribution(msg) => {
				if let Some(ref mut s) = self.availability_distribution_subsystem.instance {
					let _ = s.tx.send(FromOverseer::Communication { msg }).await;
				}
			}
			AllMessages::BitfieldDistribution(msg) => {
				if let Some(ref mut s) = self.bitfield_distribution_subsystem.instance {
					let _ = s.tx.send(FromOverseer::Communication { msg }).await;
				}
			}
			AllMessages::Provisioner(msg) => {
				if let Some(ref mut s) = self.provisioner_subsystem.instance {
					let _ = s.tx.send(FromOverseer::Communication { msg }).await;
				}
			}
			AllMessages::PoVDistribution(msg) => {
				if let Some(ref mut s) = self.pov_distribution_subsystem.instance {
					let _ = s.tx.send(FromOverseer::Communication { msg }).await;
				}
			}
			AllMessages::RuntimeApi(msg) => {
				if let Some(ref mut s) = self.runtime_api_subsystem.instance {
					let _ = s.tx.send(FromOverseer::Communication { msg }).await;
				}
			}
			AllMessages::AvailabilityStore(msg) => {
				if let Some(ref mut s) = self.availability_store_subsystem.instance {
					let _ = s.tx.send(FromOverseer::Communication { msg }).await;
				}
			}
			AllMessages::NetworkBridge(msg) => {
				if let Some(ref mut s) = self.network_bridge_subsystem.instance {
					let _ = s.tx.send(FromOverseer::Communication { msg }).await;
				}
			}
		}
	}

	fn spawn_job(&mut self, j: BoxFuture<'static, ()>) -> SubsystemResult<()> {
		self.s.spawn(j).map_err(|_| SubsystemError)
	}
}

fn spawn<S: Spawn, M: Send + 'static>(
	spawner: &mut S,
	futures: &mut FuturesUnordered<RemoteHandle<()>>,
	streams: &mut StreamUnordered<mpsc::Receiver<ToOverseer>>,
	s: impl Subsystem<OverseerSubsystemContext<M>>,
) -> SubsystemResult<OverseenSubsystem<M>> {
	let (to_tx, to_rx) = mpsc::channel(CHANNEL_CAPACITY);
	let (from_tx, from_rx) = mpsc::channel(CHANNEL_CAPACITY);
	let ctx = OverseerSubsystemContext { rx: to_rx, tx: from_tx };
	let f = s.start(ctx);

	let handle = spawner.spawn_with_handle(f.0)?;

	streams.push(from_rx);
	futures.push(handle);

	let instance = Some(SubsystemInstance {
		tx: to_tx,
	});

	Ok(OverseenSubsystem {
		instance,
	})
}


#[cfg(test)]
mod tests {
	use futures::{executor, pin_mut, select, channel::mpsc, FutureExt};

<<<<<<< HEAD
	use polkadot_primitives::v1::{BlockData, PoV};
=======
	use polkadot_primitives::parachain::{BlockData, PoVBlock};
	use polkadot_subsystem::DummySubsystem;
>>>>>>> 8845df22
	use super::*;


	struct TestSubsystem1(mpsc::Sender<usize>);

	impl<C> Subsystem<C> for TestSubsystem1
		where C: SubsystemContext<Message=CandidateValidationMessage>
	{
		fn start(self, mut ctx: C) -> SpawnedSubsystem {
			let mut sender = self.0;
			SpawnedSubsystem(Box::pin(async move {
				let mut i = 0;
				loop {
					match ctx.recv().await {
						Ok(FromOverseer::Communication { .. }) => {
							let _ = sender.send(i).await;
							i += 1;
							continue;
						}
						Ok(FromOverseer::Signal(OverseerSignal::Conclude)) => return,
						Err(_) => return,
						_ => (),
					}
				}
			}))
		}
	}

	struct TestSubsystem2(mpsc::Sender<usize>);

	impl<C> Subsystem<C> for TestSubsystem2
		where C: SubsystemContext<Message=CandidateBackingMessage>
	{
		fn start(self, mut ctx: C) -> SpawnedSubsystem {
			let sender = self.0.clone();
			SpawnedSubsystem(Box::pin(async move {
				let _sender = sender;
				let mut c: usize = 0;
				loop {
					if c < 10 {
						let (tx, _) = oneshot::channel();
						ctx.send_message(
							AllMessages::CandidateValidation(
								CandidateValidationMessage::Validate(
									Default::default(),
									Default::default(),
<<<<<<< HEAD
									PoV {
=======
									Default::default(),
									PoVBlock {
>>>>>>> 8845df22
										block_data: BlockData(Vec::new()),
									},
									tx,
								)
							)
						).await.unwrap();
						c += 1;
						continue;
					}
					match ctx.try_recv().await {
						Ok(Some(FromOverseer::Signal(OverseerSignal::Conclude))) => {
							break;
						}
						Ok(Some(_)) => {
							continue;
						}
						Err(_) => return,
						_ => (),
					}
					pending!();
				}
			}))
		}
	}

	struct TestSubsystem4;

	impl<C> Subsystem<C> for TestSubsystem4
		where C: SubsystemContext<Message=CandidateBackingMessage>
	{
		fn start(self, mut _ctx: C) -> SpawnedSubsystem {
			SpawnedSubsystem(Box::pin(async move {
				// Do nothing and exit.
			}))
		}
	}

	// Checks that a minimal configuration of two jobs can run and exchange messages.
	#[test]
	fn overseer_works() {
		let spawner = executor::ThreadPool::new().unwrap();

		executor::block_on(async move {
			let (s1_tx, mut s1_rx) = mpsc::channel(64);
			let (s2_tx, mut s2_rx) = mpsc::channel(64);

			let all_subsystems = AllSubsystems {
				candidate_validation: TestSubsystem1(s1_tx),
				candidate_backing: TestSubsystem2(s2_tx),
				candidate_selection: DummySubsystem,
				statement_distribution: DummySubsystem,
				availability_distribution: DummySubsystem,
				bitfield_distribution: DummySubsystem,
				provisioner: DummySubsystem,
				pov_distribution: DummySubsystem,
				runtime_api: DummySubsystem,
				availability_store: DummySubsystem,
				network_bridge: DummySubsystem,
			};
			let (overseer, mut handler) = Overseer::new(
				vec![],
				all_subsystems,
				spawner,
			).unwrap();
			let overseer_fut = overseer.run().fuse();

			pin_mut!(overseer_fut);

			let mut s1_results = Vec::new();
			let mut s2_results = Vec::new();

			loop {
				select! {
					a = overseer_fut => break,
					s1_next = s1_rx.next() => {
						match s1_next {
							Some(msg) => {
								s1_results.push(msg);
								if s1_results.len() == 10 {
									handler.stop().await.unwrap();
								}
							}
							None => break,
						}
					},
					s2_next = s2_rx.next() => {
						match s2_next {
							Some(msg) => s2_results.push(s2_next),
							None => break,
						}
					},
					complete => break,
				}
			}

			assert_eq!(s1_results, (0..10).collect::<Vec<_>>());
		});
	}

	// Spawn a subsystem that immediately exits.
	//
	// Should immediately conclude the overseer itself with an error.
	#[test]
	fn overseer_panics_on_subsystem_exit() {
		let spawner = executor::ThreadPool::new().unwrap();

		executor::block_on(async move {
			let (s1_tx, _) = mpsc::channel(64);
			let all_subsystems = AllSubsystems {
				candidate_validation: TestSubsystem1(s1_tx),
				candidate_backing: TestSubsystem4,
				candidate_selection: DummySubsystem,
				statement_distribution: DummySubsystem,
				availability_distribution: DummySubsystem,
				bitfield_distribution: DummySubsystem,
				provisioner: DummySubsystem,
				pov_distribution: DummySubsystem,
				runtime_api: DummySubsystem,
				availability_store: DummySubsystem,
				network_bridge: DummySubsystem,
			};
			let (overseer, _handle) = Overseer::new(
				vec![],
				all_subsystems,
				spawner,
			).unwrap();
			let overseer_fut = overseer.run().fuse();
			pin_mut!(overseer_fut);

			select! {
				res = overseer_fut => assert!(res.is_err()),
				complete => (),
			}
		})
	}

	struct TestSubsystem5(mpsc::Sender<OverseerSignal>);

	impl<C> Subsystem<C> for TestSubsystem5
		where C: SubsystemContext<Message=CandidateValidationMessage>
	{
		fn start(self, mut ctx: C) -> SpawnedSubsystem {
			let mut sender = self.0.clone();

			SpawnedSubsystem(Box::pin(async move {
				loop {
					match ctx.try_recv().await {
						Ok(Some(FromOverseer::Signal(OverseerSignal::Conclude))) => break,
						Ok(Some(FromOverseer::Signal(s))) => {
							sender.send(s).await.unwrap();
							continue;
						},
						Ok(Some(_)) => continue,
						Err(_) => return,
						_ => (),
					}
					pending!();
				}
			}))
		}
	}

	struct TestSubsystem6(mpsc::Sender<OverseerSignal>);

	impl<C> Subsystem<C> for TestSubsystem6
		where C: SubsystemContext<Message=CandidateBackingMessage>
	{
		fn start(self, mut ctx: C) -> SpawnedSubsystem {
			let mut sender = self.0.clone();

			SpawnedSubsystem(Box::pin(async move {
				loop {
					match ctx.try_recv().await {
						Ok(Some(FromOverseer::Signal(OverseerSignal::Conclude))) => break,
						Ok(Some(FromOverseer::Signal(s))) => {
							sender.send(s).await.unwrap();
							continue;
						},
						Ok(Some(_)) => continue,
						Err(_) => return,
						_ => (),
					}
					pending!();
				}
			}))
		}
	}

	// Tests that starting with a defined set of leaves and receiving
	// notifications on imported blocks triggers expected `StartWork` and `StopWork` heartbeats.
	#[test]
	fn overseer_start_stop_works() {
		let spawner = executor::ThreadPool::new().unwrap();

		executor::block_on(async move {
			let first_block_hash = [1; 32].into();
			let second_block_hash = [2; 32].into();
			let third_block_hash = [3; 32].into();

			let first_block = BlockInfo {
				hash: first_block_hash,
				parent_hash: [0; 32].into(),
				number: 1,
			};
			let second_block = BlockInfo {
				hash: second_block_hash,
				parent_hash: first_block_hash,
				number: 2,
			};
			let third_block = BlockInfo {
				hash: third_block_hash,
				parent_hash: second_block_hash,
				number: 3,
			};

			let (tx_5, mut rx_5) = mpsc::channel(64);
			let (tx_6, mut rx_6) = mpsc::channel(64);
			let all_subsystems = AllSubsystems {
				candidate_validation: TestSubsystem5(tx_5),
				candidate_backing: TestSubsystem6(tx_6),
				candidate_selection: DummySubsystem,
				statement_distribution: DummySubsystem,
				availability_distribution: DummySubsystem,
				bitfield_distribution: DummySubsystem,
				provisioner: DummySubsystem,
				pov_distribution: DummySubsystem,
				runtime_api: DummySubsystem,
				availability_store: DummySubsystem,
				network_bridge: DummySubsystem,
			};
			let (overseer, mut handler) = Overseer::new(
				vec![first_block],
				all_subsystems,
				spawner,
			).unwrap();

			let overseer_fut = overseer.run().fuse();
			pin_mut!(overseer_fut);

			let mut ss5_results = Vec::new();
			let mut ss6_results = Vec::new();

			handler.block_imported(second_block).await.unwrap();
			handler.block_imported(third_block).await.unwrap();

			let expected_heartbeats = vec![
				OverseerSignal::StartWork(first_block_hash),
				OverseerSignal::StopWork(first_block_hash),
				OverseerSignal::StartWork(second_block_hash),
				OverseerSignal::StopWork(second_block_hash),
				OverseerSignal::StartWork(third_block_hash),
			];

			loop {
				select! {
					res = overseer_fut => {
						assert!(res.is_ok());
						break;
					},
					res = rx_5.next() => {
						if let Some(res) = res {
							ss5_results.push(res);
						}
					}
					res = rx_6.next() => {
						if let Some(res) = res {
							ss6_results.push(res);
						}
					}
					complete => break,
				}

				if ss5_results.len() == expected_heartbeats.len() &&
					ss6_results.len() == expected_heartbeats.len() {
						handler.stop().await.unwrap();
				}
			}

			assert_eq!(ss5_results, expected_heartbeats);
			assert_eq!(ss6_results, expected_heartbeats);
		});
	}

	// Tests that starting with a defined set of leaves and receiving
	// notifications on imported blocks triggers expected `StartWork` and `StopWork` heartbeats.
	#[test]
	fn overseer_finalize_works() {
		let spawner = executor::ThreadPool::new().unwrap();

		executor::block_on(async move {
			let first_block_hash = [1; 32].into();
			let second_block_hash = [2; 32].into();
			let third_block_hash = [3; 32].into();

			let first_block = BlockInfo {
				hash: first_block_hash,
				parent_hash: [0; 32].into(),
				number: 1,
			};
			let second_block = BlockInfo {
				hash: second_block_hash,
				parent_hash: [42; 32].into(),
				number: 2,
			};
			let third_block = BlockInfo {
				hash: third_block_hash,
				parent_hash: second_block_hash,
				number: 3,
			};

			let (tx_5, mut rx_5) = mpsc::channel(64);
			let (tx_6, mut rx_6) = mpsc::channel(64);

			let all_subsystems = AllSubsystems {
				candidate_validation: TestSubsystem5(tx_5),
				candidate_backing: TestSubsystem6(tx_6),
				candidate_selection: DummySubsystem,
				statement_distribution: DummySubsystem,
				availability_distribution: DummySubsystem,
				bitfield_distribution: DummySubsystem,
				provisioner: DummySubsystem,
				pov_distribution: DummySubsystem,
				runtime_api: DummySubsystem,
				availability_store: DummySubsystem,
				network_bridge: DummySubsystem,
			};
			// start with two forks of different height.
			let (overseer, mut handler) = Overseer::new(
				vec![first_block, second_block],
				all_subsystems,
				spawner,
			).unwrap();

			let overseer_fut = overseer.run().fuse();
			pin_mut!(overseer_fut);

			let mut ss5_results = Vec::new();
			let mut ss6_results = Vec::new();

			// this should stop work on both forks we started with earlier.
			handler.block_finalized(third_block).await.unwrap();

			let expected_heartbeats = vec![
				OverseerSignal::StartWork(first_block_hash),
				OverseerSignal::StartWork(second_block_hash),
				OverseerSignal::StopWork(first_block_hash),
				OverseerSignal::StopWork(second_block_hash),
			];

			loop {
				select! {
					res = overseer_fut => {
						assert!(res.is_ok());
						break;
					},
					res = rx_5.next() => {
						if let Some(res) = res {
							ss5_results.push(res);
						}
					}
					res = rx_6.next() => {
						if let Some(res) = res {
							ss6_results.push(res);
						}
					}
					complete => break,
				}

				if ss5_results.len() == expected_heartbeats.len() &&
					ss6_results.len() == expected_heartbeats.len() {
						handler.stop().await.unwrap();
				}
			}

			assert_eq!(ss5_results.len(), expected_heartbeats.len());
			assert_eq!(ss6_results.len(), expected_heartbeats.len());

			// Notifications on finality for multiple blocks at once
			// may be received in different orders.
			for expected in expected_heartbeats {
				assert!(ss5_results.contains(&expected));
				assert!(ss6_results.contains(&expected));
			}
		});
	}
}<|MERGE_RESOLUTION|>--- conflicted
+++ resolved
@@ -932,12 +932,8 @@
 mod tests {
 	use futures::{executor, pin_mut, select, channel::mpsc, FutureExt};
 
-<<<<<<< HEAD
 	use polkadot_primitives::v1::{BlockData, PoV};
-=======
-	use polkadot_primitives::parachain::{BlockData, PoVBlock};
 	use polkadot_subsystem::DummySubsystem;
->>>>>>> 8845df22
 	use super::*;
 
 
@@ -984,12 +980,8 @@
 								CandidateValidationMessage::Validate(
 									Default::default(),
 									Default::default(),
-<<<<<<< HEAD
+									Default::default(),
 									PoV {
-=======
-									Default::default(),
-									PoVBlock {
->>>>>>> 8845df22
 										block_data: BlockData(Vec::new()),
 									},
 									tx,
