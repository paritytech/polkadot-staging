// Copyright 2017-2020 Parity Technologies (UK) Ltd.
// This file is part of Polkadot.

// Polkadot is free software: you can redistribute it and/or modify
// it under the terms of the GNU General Public License as published by
// the Free Software Foundation, either version 3 of the License, or
// (at your option) any later version.

// Polkadot is distributed in the hope that it will be useful,
// but WITHOUT ANY WARRANTY; without even the implied warranty of
// MERCHANTABILITY or FITNESS FOR A PARTICULAR PURPOSE.  See the
// GNU General Public License for more details.

// You should have received a copy of the GNU General Public License
// along with Polkadot.  If not, see <http://www.gnu.org/licenses/>.

//! # Parachain Crowdloaning pallet
//!
//! The point of this pallet is to allow parachain projects to offer the ability to help fund a
//! deposit for the parachain. When the crowdloan has ended, the funds are returned.
//!
//! Each fund has a child-trie which stores all contributors account IDs together with the amount
//! they contributed; the root of this can then be used by the parachain to allow contributors to
//! prove that they made some particular contribution to the project (e.g. to be rewarded through
//! some token or badge). The trie is retained for later (efficient) redistribution back to the
//! contributors.
//!
//! Contributions must be of at least `MinContribution` (to account for the resources taken in
//! tracking contributions), and may never tally greater than the fund's `cap`, set and fixed at the
//! time of creation. The `create` call may be used to create a new fund. In order to do this, then
//! a deposit must be paid of the amount `SubmissionDeposit`. Substantial resources are taken on
//! the main trie in tracking a fund and this accounts for that.
//!
//! Funds may be set up during an auction period; their closing time is fixed at creation (as a
//! block number) and if the fund is not successful by the closing time, then it can be dissolved.
//! Funds may span multiple auctions, and even auctions that sell differing periods. However, for a
//! fund to be active in bidding for an auction, it *must* have had *at least one bid* since the end
//! of the last auction. Until a fund takes a further bid following the end of an auction, then it
//! will be inactive.
//!
//! Contributors will get a refund of their contributions from completed funds before the crowdloan
//! can be dissolved.
//!
//! Funds may accept contributions at any point before their success or end. When a parachain
//! slot auction enters its ending period, then parachains will each place a bid; the bid will be
//! raised once per block if the parachain had additional funds contributed since the last bid.
//!
//! Successful funds remain tracked (in the `Funds` storage item and the associated child trie) as long as
//! the parachain remains active. Users can withdraw their funds once the slot is completed and funds are
//! returned to the crowdloan account.

use frame_support::{
	ensure, Identity, PalletId,
	storage::{child, ChildTriePrefixIterator},
	traits::{
		Currency, ReservableCurrency, Get, ExistenceRequirement::AllowDeath
	},
	pallet_prelude::Weight,
};
use sp_runtime::{
	RuntimeDebug, MultiSignature, MultiSigner,
	traits::{
		AccountIdConversion, Hash, Saturating, Zero, One, CheckedAdd, Verify, IdentifyAccount,
	},
};
use crate::traits::{Registrar, Auctioneer};
use crate::slot_range::SlotRange;
use parity_scale_codec::{Encode, Decode};
use sp_std::vec::Vec;
use primitives::v1::Id as ParaId;
pub use pallet::*;

type CurrencyOf<T> = <<T as Config>::Auctioneer as Auctioneer>::Currency;
type LeasePeriodOf<T> = <<T as Config>::Auctioneer as Auctioneer>::LeasePeriod;
type BalanceOf<T> = <CurrencyOf<T> as Currency<<T as frame_system::Config>::AccountId>>::Balance;

#[allow(dead_code)]
type NegativeImbalanceOf<T> = <CurrencyOf<T> as Currency<<T as frame_system::Config>::AccountId>>::NegativeImbalance;

type TrieIndex = u32;

pub trait WeightInfo {
	fn create() -> Weight;
	fn contribute() -> Weight;
	fn withdraw() -> Weight;
	fn refund(k: u32, ) -> Weight;
	fn dissolve() -> Weight;
	fn edit() -> Weight;
	fn add_memo() -> Weight;
	fn on_initialize(n: u32, ) -> Weight;
	fn poke() -> Weight;
}

pub struct TestWeightInfo;
impl WeightInfo for TestWeightInfo {
	fn create() -> Weight { 0 }
	fn contribute() -> Weight { 0 }
	fn withdraw() -> Weight { 0 }
	fn refund(_k: u32, ) -> Weight { 0 }
	fn dissolve() -> Weight { 0 }
	fn edit() -> Weight { 0 }
	fn add_memo() -> Weight { 0 }
	fn on_initialize(_n: u32, ) -> Weight { 0 }
	fn poke() -> Weight { 0 }
}

<<<<<<< HEAD
pub trait Config: frame_system::Config {
	type Event: From<Event<Self>> + Into<<Self as frame_system::Config>::Event>;

	/// PalletId for the crowdloan module. An appropriate value could be ```PalletId(*b"py/cfund")```
	type PalletId: Get<PalletId>;

	/// The amount to be held on deposit by the depositor of a crowdloan.
	type SubmissionDeposit: Get<BalanceOf<Self>>;

	/// The minimum amount that may be contributed into a crowdloan. Should almost certainly be at
	/// least ExistentialDeposit.
	type MinContribution: Get<BalanceOf<Self>>;

	/// Max number of storage keys to remove per extrinsic call.
	type RemoveKeysLimit: Get<u32>;

	/// The parachain registrar type. We just use this to ensure that only the manager of a para is able to
	/// start a crowdloan for its slot.
	type Registrar: Registrar<AccountId=Self::AccountId>;

	/// The type representing the auctioning system.
	type Auctioneer: Auctioneer<
		AccountId=Self::AccountId,
		BlockNumber=Self::BlockNumber,
		LeasePeriod=Self::BlockNumber,
	>;

	/// The maximum length for the memo attached to a crowdloan contribution.
	type MaxMemoLength: Get<u8>;

	/// Weight Information for the Extrinsics in the Pallet
	type WeightInfo: WeightInfo;
}

=======
>>>>>>> a886a4be
#[derive(Encode, Decode, Copy, Clone, PartialEq, Eq, RuntimeDebug)]
pub enum LastContribution<BlockNumber> {
	Never,
	PreEnding(u32),
	Ending(BlockNumber),
}

/// Information on a funding effort for a pre-existing parachain. We assume that the parachain ID
/// is known as it's used for the key of the storage item for which this is the value (`Funds`).
#[derive(Encode, Decode, Clone, PartialEq, Eq, RuntimeDebug)]
#[codec(dumb_trait_bound)]
pub struct FundInfo<AccountId, Balance, BlockNumber, LeasePeriod> {
	/// The owning account who placed the deposit.
	depositor: AccountId,
	/// An optional verifier. If exists, contributions must be signed by verifier.
	verifier: Option<MultiSigner>,
	/// The amount of deposit placed.
	deposit: Balance,
	/// The total amount raised.
	raised: Balance,
	/// Block number after which the funding must have succeeded. If not successful at this number
	/// then everyone may withdraw their funds.
	end: BlockNumber,
	/// A hard-cap on the amount that may be contributed.
	cap: Balance,
	/// The most recent block that this had a contribution. Determines if we make a bid or not.
	/// If this is `Never`, this fund has never received a contribution.
	/// If this is `PreEnding(n)`, this fund received a contribution sometime in auction
	/// number `n` before the ending period.
	/// If this is `Ending(n)`, this fund received a contribution during the current ending period,
	/// where `n` is how far into the ending period the contribution was made.
	last_contribution: LastContribution<BlockNumber>,
	/// First lease period in range to bid on; it's actually a LeasePeriod, but that's the same type
	/// as BlockNumber.
	first_period: LeasePeriod,
	/// Last lease period in range to bid on; it's actually a LeasePeriod, but that's the same type
	/// as BlockNumber.
	last_period: LeasePeriod,
	/// Index used for the child trie of this fund
	trie_index: TrieIndex,
}

#[frame_support::pallet]
pub mod pallet {
	use frame_support::pallet_prelude::*;
	use frame_system::{pallet_prelude::*, ensure_signed, ensure_root};
	use super::*;

	#[pallet::pallet]
	#[pallet::generate_store(pub(super) trait Store)]
	pub struct Pallet<T>(_);

	#[pallet::config]
	pub trait Config: frame_system::Config {
		type Event: From<Event<Self>> + IsType<<Self as frame_system::Config>::Event>;

		/// PalletId for the crowdloan pallet. An appropriate value could be ```PalletId(*b"py/cfund")```
		#[pallet::constant]
		type PalletId: Get<PalletId>;

		/// The amount to be held on deposit by the depositor of a crowdloan.
		type SubmissionDeposit: Get<BalanceOf<Self>>;

		/// The minimum amount that may be contributed into a crowdloan. Should almost certainly be at
		/// least ExistentialDeposit.
		#[pallet::constant]
		type MinContribution: Get<BalanceOf<Self>>;

		/// Max number of storage keys to remove per extrinsic call.
		#[pallet::constant]
		type RemoveKeysLimit: Get<u32>;

		/// The parachain registrar type. We jus use this to ensure that only the manager of a para is able to
		/// start a crowdloan for its slot.
		type Registrar: Registrar<AccountId=Self::AccountId>;

		/// The type representing the auctioning system.
		type Auctioneer: Auctioneer<
			AccountId=Self::AccountId,
			BlockNumber=Self::BlockNumber,
			LeasePeriod=Self::BlockNumber,
		>;

		/// The maximum length for the memo attached to a crowdloan contribution.
		type MaxMemoLength: Get<u8>;

		/// Weight Information for the Extrinsics in the Pallet
		type WeightInfo: WeightInfo;
	}

	/// Info on all of the funds.
	#[pallet::storage]
	#[pallet::getter(fn funds)]
	pub(super) type Funds<T: Config> = StorageMap<
		_,
		Twox64Concat, ParaId,
		FundInfo<T::AccountId, BalanceOf<T>, T::BlockNumber, LeasePeriodOf<T>>,
	>;

	/// The funds that have had additional contributions during the last block. This is used
	/// in order to determine which funds should submit new or updated bids.
	#[pallet::storage]
	#[pallet::getter(fn new_raise)]
	pub(super) type NewRaise<T> = StorageValue<_, Vec<ParaId>, ValueQuery>;

	/// The number of auctions that have entered into their ending period so far.
	#[pallet::storage]
	#[pallet::getter(fn endings_count)]
	pub(super) type EndingsCount<T> = StorageValue<_, u32, ValueQuery>;

	/// Tracker for the next available trie index
	#[pallet::storage]
	#[pallet::getter(fn next_trie_index)]
	pub(super) type NextTrieIndex<T> = StorageValue<_, u32, ValueQuery>;

	#[pallet::event]
	#[pallet::generate_deposit(pub(super) fn deposit_event)]
	#[pallet::metadata(T::AccountId = "AccountId", BalanceOf<T> = "Balance")]
	pub enum Event<T: Config> {
		/// Create a new crowdloaning campaign. [fund_index]
		Created(ParaId),
		/// Contributed to a crowd sale. [who, fund_index, amount]
		Contributed(T::AccountId, ParaId, BalanceOf<T>),
		/// Withdrew full balance of a contributor. [who, fund_index, amount]
		Withdrew(T::AccountId, ParaId, BalanceOf<T>),
		/// The loans in a fund have been partially dissolved, i.e. there are some left
		/// over child keys that still need to be killed. [fund_index]
		PartiallyRefunded(ParaId),
		/// All loans in a fund have been refunded. [fund_index]
		AllRefunded(ParaId),
		/// Fund is dissolved. [fund_index]
		Dissolved(ParaId),
		/// The result of trying to submit a new bid to the Slots pallet.
		HandleBidResult(ParaId, DispatchResult),
		/// The configuration to a crowdloan has been edited. [fund_index]
		Edited(ParaId),
		/// A memo has been updated. [who, fund_index, memo]
		MemoUpdated(T::AccountId, ParaId, Vec<u8>),
		/// A parachain has been moved to NewRaise
		AddedToNewRaise(ParaId),
	}

	#[pallet::error]
	pub enum Error<T> {
		/// The current lease period is more than the first lease period.
		FirstPeriodInPast,
		/// The first lease period needs to at least be less than 3 `max_value`.
		FirstPeriodTooFarInFuture,
		/// Last lease period must be greater than first lease period.
		LastPeriodBeforeFirstPeriod,
		/// The last lease period cannot be more then 3 periods after the first period.
		LastPeriodTooFarInFuture,
		/// The campaign ends before the current block number. The end must be in the future.
		CannotEndInPast,
		/// The end date for this crowdloan is not sensible.
		EndTooFarInFuture,
		/// There was an overflow.
		Overflow,
		/// The contribution was below the minimum, `MinContribution`.
		ContributionTooSmall,
		/// Invalid fund index.
		InvalidParaId,
		/// Contributions exceed maximum amount.
		CapExceeded,
		/// The contribution period has already ended.
		ContributionPeriodOver,
		/// The origin of this call is invalid.
		InvalidOrigin,
		/// This crowdloan does not correspond to a parachain.
		NotParachain,
		/// This parachain lease is still active and retirement cannot yet begin.
		LeaseActive,
		/// This parachain's bid or lease is still active and withdraw cannot yet begin.
		BidOrLeaseActive,
		/// The crowdloan has not yet ended.
		FundNotEnded,
		/// There are no contributions stored in this crowdloan.
		NoContributions,
		/// The crowdloan is not ready to dissolve. Potentially still has a slot or in retirement period.
		NotReadyToDissolve,
		/// Invalid signature.
		InvalidSignature,
		/// The provided memo is too large.
		MemoTooLarge,
		/// The fund is already in NewRaise
		AlreadyInNewRaise
	}

	#[pallet::hooks]
	impl<T: Config> Hooks<BlockNumberFor<T>> for Pallet<T> {
		fn on_initialize(n: T::BlockNumber) -> frame_support::weights::Weight {
			if let Some(n) = T::Auctioneer::is_ending(n) {
				if n.is_zero() {
					// first block of ending period.
					EndingsCount::<T>::mutate(|c| *c += 1);
				}
				let new_raise = NewRaise::<T>::take();
				let new_raise_len = new_raise.len() as u32;
				for (fund, para_id) in new_raise.into_iter().filter_map(|i| Self::funds(i).map(|f| (f, i))) {
					// Care needs to be taken by the crowdloan creator that this function will succeed given
					// the crowdloaning configuration. We do some checks ahead of time in crowdloan `create`.
					let result = T::Auctioneer::place_bid(
						Self::fund_account_id(para_id),
						para_id,
						fund.first_period,
						fund.last_period,
						fund.raised,
					);

					Self::deposit_event(Event::<T>::HandleBidResult(para_id, result));
				}
				T::WeightInfo::on_initialize(new_raise_len)
			} else {
				T::DbWeight::get().reads(1)
			}
		}
	}

	#[pallet::call]
	impl<T: Config> Pallet<T> {
		/// Create a new crowdloaning campaign for a parachain slot with the given lease period range.
		///
		/// This applies a lock to your parachain configuration, ensuring that it cannot be changed
		/// by the parachain manager.
		#[pallet::weight(T::WeightInfo::create())]
		pub fn create(
			origin: OriginFor<T>,
			#[pallet::compact] index: ParaId,
			#[pallet::compact] cap: BalanceOf<T>,
			#[pallet::compact] first_period: LeasePeriodOf<T>,
			#[pallet::compact] last_period: LeasePeriodOf<T>,
			#[pallet::compact] end: T::BlockNumber,
			verifier: Option<MultiSigner>,
		) -> DispatchResult {
			let depositor = ensure_signed(origin)?;

			ensure!(first_period <= last_period, Error::<T>::LastPeriodBeforeFirstPeriod);
			let last_period_limit = first_period
				.checked_add(&((SlotRange::LEASE_PERIODS_PER_SLOT as u32) - 1).into())
				.ok_or(Error::<T>::FirstPeriodTooFarInFuture)?;
			ensure!(last_period <= last_period_limit, Error::<T>::LastPeriodTooFarInFuture);
			ensure!(end > <frame_system::Pallet<T>>::block_number(), Error::<T>::CannotEndInPast);
			let last_possible_win_date = (first_period.saturating_add(One::one())).saturating_mul(T::Auctioneer::lease_period());
			ensure!(end <= last_possible_win_date, Error::<T>::EndTooFarInFuture);
			ensure!(first_period >= T::Auctioneer::lease_period_index(), Error::<T>::FirstPeriodInPast);

			// There should not be an existing fund.
			ensure!(!Funds::<T>::contains_key(index), Error::<T>::FundNotEnded);

			let manager = T::Registrar::manager_of(index).ok_or(Error::<T>::InvalidParaId)?;
			ensure!(depositor == manager, Error::<T>::InvalidOrigin);
			ensure!(T::Registrar::is_registered(index), Error::<T>::InvalidParaId);

			let trie_index = Self::next_trie_index();
			let new_trie_index = trie_index.checked_add(1).ok_or(Error::<T>::Overflow)?;

			let deposit = T::SubmissionDeposit::get();

			CurrencyOf::<T>::reserve(&depositor, deposit)?;

			Funds::<T>::insert(index, FundInfo {
				depositor,
				verifier,
				deposit,
				raised: Zero::zero(),
				end,
				cap,
				last_contribution: LastContribution::Never,
				first_period,
				last_period,
				trie_index,
			});

			NextTrieIndex::<T>::put(new_trie_index);
			// Add a lock to the para so that the configuration cannot be changed.
			T::Registrar::apply_lock(index);

			Self::deposit_event(Event::<T>::Created(index));
			Ok(())
		}

		/// Contribute to a crowd sale. This will transfer some balance over to fund a parachain
		/// slot. It will be withdrawable when the crowdloan has ended and the funds are unused.
		#[pallet::weight(T::WeightInfo::contribute())]
		pub fn contribute(
			origin: OriginFor<T>,
			#[pallet::compact] index: ParaId,
			#[pallet::compact] value: BalanceOf<T>,
			signature: Option<MultiSignature>,
		) -> DispatchResult {
			let who = ensure_signed(origin)?;

			ensure!(value >= T::MinContribution::get(), Error::<T>::ContributionTooSmall);
			let mut fund = Self::funds(index).ok_or(Error::<T>::InvalidParaId)?;
			fund.raised  = fund.raised.checked_add(&value).ok_or(Error::<T>::Overflow)?;
			ensure!(fund.raised <= fund.cap, Error::<T>::CapExceeded);

			// Make sure crowdloan has not ended
			let now = <frame_system::Pallet<T>>::block_number();
			ensure!(now < fund.end, Error::<T>::ContributionPeriodOver);

			// Make sure crowdloan is in a valid lease period
			let current_lease_period = T::Auctioneer::lease_period_index();
			ensure!(current_lease_period <= fund.first_period, Error::<T>::ContributionPeriodOver);

			// Make sure crowdloan has not already won.
			let fund_account = Self::fund_account_id(index);
			ensure!(!T::Auctioneer::has_won_an_auction(index, &fund_account), Error::<T>::BidOrLeaseActive);

			let (old_balance, memo) = Self::contribution_get(fund.trie_index, &who);

			if let Some(ref verifier) = fund.verifier {
				let signature = signature.ok_or(Error::<T>::InvalidSignature)?;
				let payload = (index, &who, old_balance, value);
				let valid = payload.using_encoded(|encoded| signature.verify(encoded, &verifier.clone().into_account()));
				ensure!(valid, Error::<T>::InvalidSignature);
			}

			CurrencyOf::<T>::transfer(&who, &fund_account, value, AllowDeath)?;

			let balance = old_balance.saturating_add(value);
			Self::contribution_put(fund.trie_index, &who, &balance, &memo);

			if T::Auctioneer::is_ending(now).is_some() {
				match fund.last_contribution {
					// In ending period; must ensure that we are in NewRaise.
					LastContribution::Ending(n) if n == now => {
						// do nothing - already in NewRaise
					}
					_ => {
						NewRaise::<T>::append(index);
						fund.last_contribution = LastContribution::Ending(now);
					}
				}
			} else {
				let endings_count = Self::endings_count();
				match fund.last_contribution {
					LastContribution::PreEnding(a) if a == endings_count => {
						// Not in ending period and no auctions have ended ending since our
						// previous bid which was also not in an ending period.
						// `NewRaise` will contain our ID still: Do nothing.
					}
					_ => {
						// Not in ending period; but an auction has been ending since our previous
						// bid, or we never had one to begin with. Add bid.
						NewRaise::<T>::append(index);
						fund.last_contribution = LastContribution::PreEnding(endings_count);
					}
				}
			}

			Funds::<T>::insert(index, &fund);

			Self::deposit_event(Event::<T>::Contributed(who, index, value));
			Ok(())
		}

		/// Withdraw full balance of a specific contributor.
		///
		/// Origin must be signed, but can come from anyone.
		///
		/// The fund must be either in, or ready for, retirement. For a fund to be *in* retirement, then the retirement
		/// flag must be set. For a fund to be ready for retirement, then:
		/// - it must not already be in retirement;
		/// - the amount of raised funds must be bigger than the _free_ balance of the account;
		/// - and either:
		///   - the block number must be at least `end`; or
		///   - the current lease period must be greater than the fund's `last_period`.
		///
		/// In this case, the fund's retirement flag is set and its `end` is reset to the current block
		/// number.
		///
		/// - `who`: The account whose contribution should be withdrawn.
		/// - `index`: The parachain to whose crowdloan the contribution was made.
		#[pallet::weight(T::WeightInfo::withdraw())]
		pub fn withdraw(
			origin: OriginFor<T>,
			who: T::AccountId,
			#[pallet::compact] index: ParaId,
		) -> DispatchResult {
			ensure_signed(origin)?;

			let mut fund = Self::funds(index).ok_or(Error::<T>::InvalidParaId)?;
			let now = frame_system::Pallet::<T>::block_number();
			let fund_account = Self::fund_account_id(index);
			Self::ensure_crowdloan_ended(now, &fund_account, &fund)?;

			let (balance, _) = Self::contribution_get(fund.trie_index, &who);
			ensure!(balance > Zero::zero(), Error::<T>::NoContributions);

			CurrencyOf::<T>::transfer(&fund_account, &who, balance, AllowDeath)?;

			Self::contribution_kill(fund.trie_index, &who);
			fund.raised = fund.raised.saturating_sub(balance);

			Funds::<T>::insert(index, &fund);

			Self::deposit_event(Event::<T>::Withdrew(who, index, balance));
			Ok(())
		}

		/// Automatically refund contributors of an ended crowdloan.
		/// Due to weight restrictions, this function may need to be called multiple
		/// times to fully refund all users. We will refund `RemoveKeysLimit` users at a time.
		///
		/// Origin must be signed, but can come from anyone.
		#[pallet::weight(T::WeightInfo::refund(T::RemoveKeysLimit::get()))]
		pub fn refund(
			origin: OriginFor<T>,
			#[pallet::compact] index: ParaId,
		) -> DispatchResultWithPostInfo {
			ensure_signed(origin)?;

			let mut fund = Self::funds(index).ok_or(Error::<T>::InvalidParaId)?;
			let now = frame_system::Pallet::<T>::block_number();
			let fund_account = Self::fund_account_id(index);
			Self::ensure_crowdloan_ended(now, &fund_account, &fund)?;

			let mut refund_count = 0u32;
			// Try killing the crowdloan child trie
			let contributions = Self::contribution_iterator(fund.trie_index);
			// Assume everyone will be refunded.
			let mut all_refunded = true;
			for (who, (balance, _)) in contributions {
				if refund_count >= T::RemoveKeysLimit::get() {
					// Not everyone was able to be refunded this time around.
					all_refunded = false;
					break;
				}
				CurrencyOf::<T>::transfer(&fund_account, &who, balance, AllowDeath)?;
				Self::contribution_kill(fund.trie_index, &who);
				fund.raised = fund.raised.saturating_sub(balance);
				refund_count += 1;
			}

			// Save the changes.
			Funds::<T>::insert(index, &fund);

			if all_refunded {
				Self::deposit_event(Event::<T>::AllRefunded(index));
				// Refund for unused refund count.
				Ok(Some(T::WeightInfo::refund(refund_count)).into())
			} else {
				Self::deposit_event(Event::<T>::PartiallyRefunded(index));
				// No weight to refund since we did not finish the loop.
				Ok(().into())
			}
		}

		/// Remove a fund after the retirement period has ended and all funds have been returned.
		#[pallet::weight(T::WeightInfo::dissolve())]
		pub fn dissolve(origin: OriginFor<T>, #[pallet::compact] index: ParaId) -> DispatchResult {
			let who = ensure_signed(origin)?;

			let fund = Self::funds(index).ok_or(Error::<T>::InvalidParaId)?;
			let now = frame_system::Pallet::<T>::block_number();

			// Only allow dissolution when the raised funds goes to zero,
			// and the caller is the fund creator or we are past the end date.
			let permitted = who == fund.depositor || now >= fund.end;
			let can_dissolve = permitted && fund.raised.is_zero();
			ensure!(can_dissolve, Error::<T>::NotReadyToDissolve);

			// Assuming state is not corrupted, the child trie should already be cleaned up
			// and all funds in the crowdloan account have been returned. If not, governance
			// can take care of that.
			debug_assert!(Self::contribution_iterator(fund.trie_index).count().is_zero());

			CurrencyOf::<T>::unreserve(&fund.depositor, fund.deposit);
			Funds::<T>::remove(index);
			Self::deposit_event(Event::<T>::Dissolved(index));
			Ok(())
		}

		/// Edit the configuration for an in-progress crowdloan.
		///
		/// Can only be called by Root origin.
		#[pallet::weight(T::WeightInfo::edit())]
		pub fn edit(
			origin: OriginFor<T>,
			#[pallet::compact] index: ParaId,
			#[pallet::compact] cap: BalanceOf<T>,
			#[pallet::compact] first_period: LeasePeriodOf<T>,
			#[pallet::compact] last_period: LeasePeriodOf<T>,
			#[pallet::compact] end: T::BlockNumber,
			verifier: Option<MultiSigner>,
		) -> DispatchResult {
			ensure_root(origin)?;

			let fund = Self::funds(index).ok_or(Error::<T>::InvalidParaId)?;

			Funds::<T>::insert(index, FundInfo {
				depositor: fund.depositor,
				verifier,
				deposit: fund.deposit,
				raised: fund.raised,
				end,
				cap,
				last_contribution: fund.last_contribution,
				first_period,
				last_period,
				trie_index: fund.trie_index,
			});

			Self::deposit_event(Event::<T>::Edited(index));
			Ok(())
		}

		/// Add an optional memo to an existing crowdloan contribution.
		///
		/// Origin must be Signed, and the user must have contributed to the crowdloan.
		#[pallet::weight(T::WeightInfo::add_memo())]
		pub fn add_memo(origin: OriginFor<T>, index: ParaId, memo: Vec<u8>) -> DispatchResult {
			let who = ensure_signed(origin)?;

			ensure!(memo.len() <= T::MaxMemoLength::get().into(), Error::<T>::MemoTooLarge);
			let fund = Self::funds(index).ok_or(Error::<T>::InvalidParaId)?;

			let (balance, _) = Self::contribution_get(fund.trie_index, &who);
			ensure!(balance > Zero::zero(), Error::<T>::NoContributions);

			Self::contribution_put(fund.trie_index, &who, &balance, &memo);
			Self::deposit_event(Event::<T>::MemoUpdated(who, index, memo));
			Ok(())
		}

		/// Poke the fund into NewRaise
		///
		/// Origin must be Signed, and the fund has non-zero raise.
		#[pallet::weight(T::WeightInfo::poke())]
		pub fn poke(origin: OriginFor<T>, index: ParaId) -> DispatchResult {
			ensure_signed(origin)?;
			let fund = Self::funds(index).ok_or(Error::<T>::InvalidParaId)?;
			ensure!(!fund.raised.is_zero(), Error::<T>::NoContributions);
			ensure!(!NewRaise::<T>::get().contains(&index), Error::<T>::AlreadyInNewRaise);
			NewRaise::<T>::append(index);
			Self::deposit_event(Event::<T>::AddedToNewRaise(index));
			Ok(())
		}
	}
}

impl<T: Config> Pallet<T> {
	/// The account ID of the fund pot.
	///
	/// This actually does computation. If you need to keep using it, then make sure you cache the
	/// value and only call this once.
	pub fn fund_account_id(index: ParaId) -> T::AccountId {
		T::PalletId::get().into_sub_account(index)
	}

	pub fn id_from_index(index: TrieIndex) -> child::ChildInfo {
		let mut buf = Vec::new();
		buf.extend_from_slice(b"crowdloan");
		buf.extend_from_slice(&index.encode()[..]);
		child::ChildInfo::new_default(T::Hashing::hash(&buf[..]).as_ref())
	}

	pub fn contribution_put(index: TrieIndex, who: &T::AccountId, balance: &BalanceOf<T>, memo: &[u8]) {
		who.using_encoded(|b| child::put(&Self::id_from_index(index), b, &(balance, memo)));
	}

	pub fn contribution_get(index: TrieIndex, who: &T::AccountId) -> (BalanceOf<T>, Vec<u8>) {
		who.using_encoded(|b| child::get_or_default::<(BalanceOf<T>, Vec<u8>)>(
			&Self::id_from_index(index),
			b,
		))
	}

	pub fn contribution_kill(index: TrieIndex, who: &T::AccountId) {
		who.using_encoded(|b| child::kill(&Self::id_from_index(index), b));
	}

	pub fn crowdloan_kill(index: TrieIndex) -> child::KillChildStorageResult {
		child::kill_storage(&Self::id_from_index(index), Some(T::RemoveKeysLimit::get()))
	}

	pub fn contribution_iterator(
		index: TrieIndex
	) -> ChildTriePrefixIterator<(T::AccountId, (BalanceOf<T>, Vec<u8>))> {
		ChildTriePrefixIterator::<_>::with_prefix_over_key::<Identity>(&Self::id_from_index(index), &[])
	}

	/// This function checks all conditions which would qualify a crowdloan has ended.
	/// * If we have reached the `fund.end` block OR the first lease period the fund is
	///   trying to bid for has started already.
	/// * And, if the fund has enough free funds to refund full raised amount.
	fn ensure_crowdloan_ended(
		now: T::BlockNumber,
		fund_account: &T::AccountId,
		fund: &FundInfo<T::AccountId, BalanceOf<T>, T::BlockNumber, LeasePeriodOf<T>>
	) -> sp_runtime::DispatchResult {
			// `fund.end` can represent the end of a failed crowdloan or the beginning of retirement
			// If the current lease period is past the first period they are trying to bid for, then
			// it is already too late to win the bid.
			let current_lease_period = T::Auctioneer::lease_period_index();
			ensure!(now >= fund.end || current_lease_period > fund.first_period, Error::<T>::FundNotEnded);
			// free balance must greater than or equal amount raised, otherwise funds are being used
			// and a bid or lease must be active.
			ensure!(CurrencyOf::<T>::free_balance(&fund_account) >= fund.raised, Error::<T>::BidOrLeaseActive);

			Ok(())
	}
}

impl<T: Config> crate::traits::OnSwap for Pallet<T> {
	fn on_swap(one: ParaId, other: ParaId) {
		Funds::<T>::mutate(one, |x|
			Funds::<T>::mutate(other, |y|
				sp_std::mem::swap(x, y)
			)
		)
	}
}

#[cfg(any(feature = "runtime-benchmarks", test))]
mod crypto {
	use sp_core::ed25519;
	use sp_io::crypto::{ed25519_sign, ed25519_generate};
	use sp_std::{
		vec::Vec,
		convert::TryFrom,
	};
	use sp_runtime::{MultiSigner, MultiSignature};

	pub fn create_ed25519_pubkey(seed: Vec<u8>) -> MultiSigner {
		ed25519_generate(0.into(), Some(seed)).into()
	}

	pub fn create_ed25519_signature(payload: &[u8], pubkey: MultiSigner) -> MultiSignature {
		let edpubkey = ed25519::Public::try_from(pubkey).unwrap();
		let edsig = ed25519_sign(0.into(), &edpubkey, payload).unwrap();
		edsig.into()
	}
}

#[cfg(test)]
mod tests {
	use super::*;

	use std::{cell::RefCell, sync::Arc, collections::BTreeMap};
	use frame_support::{
		assert_ok, assert_noop, parameter_types,
		traits::{OnInitialize, OnFinalize},
	};
	use sp_core::H256;
	use primitives::v1::Id as ParaId;
	// The testing primitives are very useful for avoiding having to work with signatures
	// or public keys. `u64` is used as the `AccountId` and no `Signature`s are requried.
	use sp_runtime::{
		testing::Header, traits::{BlakeTwo256, IdentityLookup}, DispatchResult,
	};
	use crate::{
		mock::TestRegistrar,
		traits::OnSwap,
		crowdloan,
	};
	use sp_keystore::{KeystoreExt, testing::KeyStore};

	type UncheckedExtrinsic = frame_system::mocking::MockUncheckedExtrinsic<Test>;
	type Block = frame_system::mocking::MockBlock<Test>;

	frame_support::construct_runtime!(
		pub enum Test where
			Block = Block,
			NodeBlock = Block,
			UncheckedExtrinsic = UncheckedExtrinsic,
		{
			System: frame_system::{Pallet, Call, Config, Storage, Event<T>},
			Balances: pallet_balances::{Pallet, Call, Storage, Config<T>, Event<T>},
			Crowdloan: crowdloan::{Pallet, Call, Storage, Event<T>},
		}
	);

	parameter_types! {
		pub const BlockHashCount: u32 = 250;
	}

	type BlockNumber = u64;

	impl frame_system::Config for Test {
		type BaseCallFilter = ();
		type BlockWeights = ();
		type BlockLength = ();
		type DbWeight = ();
		type Origin = Origin;
		type Call = Call;
		type Index = u64;
		type BlockNumber = BlockNumber;
		type Hash = H256;
		type Hashing = BlakeTwo256;
		type AccountId = u64;
		type Lookup = IdentityLookup<Self::AccountId>;
		type Header = Header;
		type Event = Event;
		type BlockHashCount = BlockHashCount;
		type Version = ();
		type PalletInfo = PalletInfo;
		type AccountData = pallet_balances::AccountData<u64>;
		type OnNewAccount = ();
		type OnKilledAccount = ();
		type SystemWeightInfo = ();
		type SS58Prefix = ();
		type OnSetCode = ();
	}

	parameter_types! {
		pub const ExistentialDeposit: u64 = 1;
	}

	impl pallet_balances::Config for Test {
		type Balance = u64;
		type Event = Event;
		type DustRemoval = ();
		type ExistentialDeposit = ExistentialDeposit;
		type AccountStore = System;
		type MaxLocks = ();
		type MaxReserves = ();
		type ReserveIdentifier = [u8; 8];
		type WeightInfo = ();
	}

	#[derive(Copy, Clone, Eq, PartialEq, Debug)]
	struct BidPlaced {
		height: u64,
		bidder: u64,
		para: ParaId,
		first_period: u64,
		last_period: u64,
		amount: u64
	}
	thread_local! {
		static AUCTION: RefCell<Option<(u64, u64)>> = RefCell::new(None);
		static ENDING_PERIOD: RefCell<u64> = RefCell::new(5);
		static BIDS_PLACED: RefCell<Vec<BidPlaced>> = RefCell::new(Vec::new());
		static HAS_WON: RefCell<BTreeMap<(ParaId, u64), bool>> = RefCell::new(BTreeMap::new());
	}

	#[allow(unused)]
	fn set_ending_period(ending_period: u64) {
		ENDING_PERIOD.with(|p| *p.borrow_mut() = ending_period);
	}
	fn auction() -> Option<(u64, u64)> {
		AUCTION.with(|p| p.borrow().clone())
	}
	fn ending_period() -> u64 {
		ENDING_PERIOD.with(|p| p.borrow().clone())
	}
	fn bids() -> Vec<BidPlaced> {
		BIDS_PLACED.with(|p| p.borrow().clone())
	}
	// Emulate what would happen if we won an auction:
	// balance is reserved and a deposit_held is recorded
	fn set_winner(para: ParaId, who: u64, winner: bool) {
		let account_id = Crowdloan::fund_account_id(para);
		if winner {
			let free_balance = Balances::free_balance(&account_id);
			Balances::reserve(&account_id, free_balance).expect("should be able to reserve free balance");
		} else {
			let reserved_balance = Balances::reserved_balance(&account_id);
			Balances::unreserve(&account_id, reserved_balance);
		}
		HAS_WON.with(|p| p.borrow_mut().insert((para, who), winner));
	}

	pub struct TestAuctioneer;
	impl Auctioneer for TestAuctioneer {
		type AccountId = u64;
		type BlockNumber = BlockNumber;
		type LeasePeriod = u64;
		type Currency = Balances;

		fn new_auction(duration: u64, lease_period_index: u64) -> DispatchResult {
			assert!(lease_period_index >= Self::lease_period_index());

			let ending = System::block_number().saturating_add(duration);
			AUCTION.with(|p| *p.borrow_mut() = Some((lease_period_index, ending)));
			Ok(())
		}

		fn is_ending(now: u64) -> Option<u64> {
			if let Some((_, early_end)) = auction() {
				if let Some(after_early_end) = now.checked_sub(early_end) {
					if after_early_end < ending_period() {
						return Some(after_early_end)
					}
				}
			}
			None
		}

		fn place_bid(
			bidder: u64,
			para: ParaId,
			first_period: u64,
			last_period: u64,
			amount: u64
		) -> DispatchResult {
			let height = System::block_number();
			BIDS_PLACED.with(|p| p.borrow_mut().push(BidPlaced { height, bidder, para, first_period, last_period, amount }));
			Ok(())
		}

		fn lease_period_index() -> u64 {
			System::block_number() / Self::lease_period()
		}

		fn lease_period() -> u64 {
			20
		}

		fn has_won_an_auction(para: ParaId, bidder: &u64) -> bool {
			HAS_WON.with(|p| *p.borrow().get(&(para, *bidder)).unwrap_or(&false))
		}
	}

	parameter_types! {
		pub const SubmissionDeposit: u64 = 1;
		pub const MinContribution: u64 = 10;
		pub const CrowdloanPalletId: PalletId = PalletId(*b"py/cfund");
		pub const RemoveKeysLimit: u32 = 10;
		pub const MaxMemoLength: u8 = 32;
	}

	impl Config for Test {
		type Event = Event;
		type SubmissionDeposit = SubmissionDeposit;
		type MinContribution = MinContribution;
		type PalletId = CrowdloanPalletId;
		type RemoveKeysLimit = RemoveKeysLimit;
		type Registrar = TestRegistrar<Test>;
		type Auctioneer = TestAuctioneer;
		type MaxMemoLength = MaxMemoLength;
		type WeightInfo = crate::crowdloan::TestWeightInfo;
	}

	use pallet_balances::Error as BalancesError;

	// This function basically just builds a genesis storage key/value store according to
	// our desired mockup.
	pub fn new_test_ext() -> sp_io::TestExternalities {
		let mut t = frame_system::GenesisConfig::default().build_storage::<Test>().unwrap();
		pallet_balances::GenesisConfig::<Test>{
			balances: vec![(1, 1000), (2, 2000), (3, 3000), (4, 4000)],
		}.assimilate_storage(&mut t).unwrap();
		let keystore = KeyStore::new();
		let mut t: sp_io::TestExternalities = t.into();
		t.register_extension(KeystoreExt(Arc::new(keystore)));
		t
	}

	fn new_para() -> ParaId {
		for i in 0.. {
			let para: ParaId = i.into();
			if TestRegistrar::<Test>::is_registered(para) { continue }
			assert_ok!(TestRegistrar::<Test>::register(1, para, Default::default(), Default::default()));
			return para;
		}
		unreachable!()
	}

	fn run_to_block(n: u64) {
		while System::block_number() < n {
			Crowdloan::on_finalize(System::block_number());
			Balances::on_finalize(System::block_number());
			System::on_finalize(System::block_number());
			System::set_block_number(System::block_number() + 1);
			System::on_initialize(System::block_number());
			Balances::on_initialize(System::block_number());
			Crowdloan::on_initialize(System::block_number());
		}
	}

	fn last_event() -> Event {
		System::events().pop().expect("Event expected").event
	}

	#[test]
	fn basic_setup_works() {
		new_test_ext().execute_with(|| {
			assert_eq!(System::block_number(), 0);
			assert_eq!(Crowdloan::funds(ParaId::from(0)), None);
			let empty: Vec<ParaId> = Vec::new();
			assert_eq!(Crowdloan::new_raise(), empty);
			assert_eq!(Crowdloan::contribution_get(0u32, &1).0, 0);
			assert_eq!(Crowdloan::endings_count(), 0);

			assert_ok!(TestAuctioneer::new_auction(5, 0));

			assert_eq!(bids(), vec![]);
			assert_ok!(TestAuctioneer::place_bid(1, 2.into(), 0, 3, 6));
			let b = BidPlaced { height: 0, bidder: 1, para: 2.into(), first_period: 0, last_period: 3, amount: 6 };
			assert_eq!(bids(), vec![b]);
			assert_eq!(TestAuctioneer::is_ending(4), None);
			assert_eq!(TestAuctioneer::is_ending(5), Some(0));
			assert_eq!(TestAuctioneer::is_ending(9), Some(4));
			assert_eq!(TestAuctioneer::is_ending(11), None);
		});
	}

	#[test]
	fn create_works() {
		new_test_ext().execute_with(|| {
			let para = new_para();
			// Now try to create a crowdloan campaign
			assert_ok!(Crowdloan::create(Origin::signed(1), para, 1000, 1, 4, 9, None));
			// This is what the initial `fund_info` should look like
			let fund_info = FundInfo {
				depositor: 1,
				verifier: None,
				deposit: 1,
				raised: 0,
				// 5 blocks length + 3 block ending period + 1 starting block
				end: 9,
				cap: 1000,
				last_contribution: LastContribution::Never,
				first_period: 1,
				last_period: 4,
				trie_index: 0,
			};
			assert_eq!(Crowdloan::funds(para), Some(fund_info));
			// User has deposit removed from their free balance
			assert_eq!(Balances::free_balance(1), 999);
			// Deposit is placed in reserved
			assert_eq!(Balances::reserved_balance(1), 1);
			// No new raise until first contribution
			let empty: Vec<ParaId> = Vec::new();
			assert_eq!(Crowdloan::new_raise(), empty);
		});
	}

	#[test]
	fn create_with_verifier_works() {
		new_test_ext().execute_with(|| {
			let pubkey = crypto::create_ed25519_pubkey(b"//verifier".to_vec());
			let para = new_para();
			// Now try to create a crowdloan campaign
			assert_ok!(Crowdloan::create(Origin::signed(1), para, 1000, 1, 4, 9, Some(pubkey.clone())));
			// This is what the initial `fund_info` should look like
			let fund_info = FundInfo {
				depositor: 1,
				verifier: Some(pubkey),
				deposit: 1,
				raised: 0,
				// 5 blocks length + 3 block ending period + 1 starting block
				end: 9,
				cap: 1000,
				last_contribution: LastContribution::Never,
				first_period: 1,
				last_period: 4,
				trie_index: 0,
			};
			assert_eq!(Crowdloan::funds(ParaId::from(0)), Some(fund_info));
			// User has deposit removed from their free balance
			assert_eq!(Balances::free_balance(1), 999);
			// Deposit is placed in reserved
			assert_eq!(Balances::reserved_balance(1), 1);
			// No new raise until first contribution
			let empty: Vec<ParaId> = Vec::new();
			assert_eq!(Crowdloan::new_raise(), empty);
		});
	}

	#[test]
	fn create_handles_basic_errors() {
		new_test_ext().execute_with(|| {
			// Now try to create a crowdloan campaign
			let para = new_para();

			let e = Error::<Test>::InvalidParaId;
			assert_noop!(Crowdloan::create(Origin::signed(1), 1.into(), 1000, 1, 4, 9, None), e);
			// Cannot create a crowdloan with bad lease periods
			let e = Error::<Test>::LastPeriodBeforeFirstPeriod;
			assert_noop!(Crowdloan::create(Origin::signed(1), para, 1000, 4, 1, 9, None), e);
			let e = Error::<Test>::LastPeriodTooFarInFuture;
			assert_noop!(Crowdloan::create(Origin::signed(1), para, 1000, 1, 9, 9, None), e);

			// Cannot create a crowdloan without some deposit funds
			assert_ok!(TestRegistrar::<Test>::register(1337, ParaId::from(1234), Default::default(), Default::default()));
			let e = BalancesError::<Test, _>::InsufficientBalance;
			assert_noop!(Crowdloan::create(Origin::signed(1337), ParaId::from(1234), 1000, 1, 3, 9, None), e);

			// Cannot create a crowdloan with nonsense end date
			// This crowdloan would end in lease period 2, but is bidding for some slot that starts in lease period 1.
			assert_noop!(Crowdloan::create(Origin::signed(1), para, 1000, 1, 4, 41, None), Error::<Test>::EndTooFarInFuture);
		});
	}

	#[test]
	fn contribute_works() {
		new_test_ext().execute_with(|| {
			let para = new_para();

			// Set up a crowdloan
			assert_ok!(Crowdloan::create(Origin::signed(1), para, 1000, 1, 4, 9, None));

			// No contributions yet
			assert_eq!(Crowdloan::contribution_get(u32::from(para), &1).0, 0);

			// User 1 contributes to their own crowdloan
			assert_ok!(Crowdloan::contribute(Origin::signed(1), para, 49, None));
			// User 1 has spent some funds to do this, transfer fees **are** taken
			assert_eq!(Balances::free_balance(1), 950);
			// Contributions are stored in the trie
			assert_eq!(Crowdloan::contribution_get(u32::from(para), &1).0, 49);
			// Contributions appear in free balance of crowdloan
			assert_eq!(Balances::free_balance(Crowdloan::fund_account_id(para)), 49);
			// Crowdloan is added to NewRaise
			assert_eq!(Crowdloan::new_raise(), vec![para]);

			let fund = Crowdloan::funds(para).unwrap();

			// Last contribution time recorded
			assert_eq!(fund.last_contribution, LastContribution::PreEnding(0));
			assert_eq!(fund.raised, 49);
		});
	}

	#[test]
	fn contribute_with_verifier_works() {
		new_test_ext().execute_with(|| {
			let para = new_para();
			let pubkey = crypto::create_ed25519_pubkey(b"//verifier".to_vec());
			// Set up a crowdloan
			assert_ok!(Crowdloan::create(Origin::signed(1), para, 1000, 1, 4, 9, Some(pubkey.clone())));

			// No contributions yet
			assert_eq!(Crowdloan::contribution_get(u32::from(para), &1).0, 0);

			// Missing signature
			assert_noop!(Crowdloan::contribute(Origin::signed(1), para, 49, None), Error::<Test>::InvalidSignature);

			let payload = (0u32, 1u64, 0u64, 49u64);
			let valid_signature = crypto::create_ed25519_signature(&payload.encode(), pubkey.clone());
			let invalid_signature = MultiSignature::default();

			// Invalid signature
			assert_noop!(Crowdloan::contribute(Origin::signed(1), para, 49, Some(invalid_signature)), Error::<Test>::InvalidSignature);

			// Valid signature wrong parameter
			assert_noop!(Crowdloan::contribute(Origin::signed(1), para, 50, Some(valid_signature.clone())), Error::<Test>::InvalidSignature);
			assert_noop!(Crowdloan::contribute(Origin::signed(2), para, 49, Some(valid_signature.clone())), Error::<Test>::InvalidSignature);

			// Valid signature
			assert_ok!(Crowdloan::contribute(Origin::signed(1), para, 49, Some(valid_signature.clone())));

			// Reuse valid signature
			assert_noop!(Crowdloan::contribute(Origin::signed(1), para, 49, Some(valid_signature)), Error::<Test>::InvalidSignature);

			let payload_2 = (0u32, 1u64, 49u64, 10u64);
			let valid_signature_2 = crypto::create_ed25519_signature(&payload_2.encode(), pubkey);

			// New valid signature
			assert_ok!(Crowdloan::contribute(Origin::signed(1), para, 10, Some(valid_signature_2)));

			// Contributions appear in free balance of crowdloan
			assert_eq!(Balances::free_balance(Crowdloan::fund_account_id(para)), 59);

			// Contribution amount is correct
			let fund = Crowdloan::funds(para).unwrap();
			assert_eq!(fund.raised, 59);
		});
	}

	#[test]
	fn contribute_handles_basic_errors() {
		new_test_ext().execute_with(|| {
			let para = new_para();

			// Cannot contribute to non-existing fund
			assert_noop!(Crowdloan::contribute(Origin::signed(1), para, 49, None), Error::<Test>::InvalidParaId);
			// Cannot contribute below minimum contribution
			assert_noop!(Crowdloan::contribute(Origin::signed(1), para, 9, None), Error::<Test>::ContributionTooSmall);

			// Set up a crowdloan
			assert_ok!(Crowdloan::create(Origin::signed(1), para, 1000, 1, 4, 9, None));
			assert_ok!(Crowdloan::contribute(Origin::signed(1), para, 101, None));

			// Cannot contribute past the limit
			assert_noop!(Crowdloan::contribute(Origin::signed(2), para, 900, None), Error::<Test>::CapExceeded);

			// Move past end date
			run_to_block(10);

			// Cannot contribute to ended fund
			assert_noop!(Crowdloan::contribute(Origin::signed(1), para, 49, None), Error::<Test>::ContributionPeriodOver);

			// If a crowdloan has already won, it should not allow contributions.
			let para_2 = new_para();
			assert_ok!(Crowdloan::create(Origin::signed(1), para_2, 1000, 1, 4, 40, None));
			// Emulate a win by leasing out and putting a deposit. Slots pallet would normally do this.
			let crowdloan_account = Crowdloan::fund_account_id(para_2);
			set_winner(para_2, crowdloan_account, true);
			assert_noop!(Crowdloan::contribute(Origin::signed(1), para_2, 49, None), Error::<Test>::BidOrLeaseActive);

			// Move past lease period 1, should not be allowed to have further contributions with a crowdloan
			// that has starting period 1.
			let para_3 = new_para();
			assert_ok!(Crowdloan::create(Origin::signed(1), para_3, 1000, 1, 4, 40, None));
			run_to_block(40);
			assert_eq!(TestAuctioneer::lease_period_index(), 2);
			assert_noop!(Crowdloan::contribute(Origin::signed(1), para_3, 49, None), Error::<Test>::ContributionPeriodOver);
		});
	}

	#[test]
	fn bidding_works() {
		new_test_ext().execute_with(|| {
			let para = new_para();

			let first_period = 1;
			let last_period = 4;

			assert_ok!(TestAuctioneer::new_auction(5, 0));

			// Set up a crowdloan
			assert_ok!(Crowdloan::create(Origin::signed(1), para, 1000, first_period, last_period, 9, None));
			let bidder = Crowdloan::fund_account_id(para);

			// Fund crowdloan
			run_to_block(1);
			assert_ok!(Crowdloan::contribute(Origin::signed(2), para, 100, None));
			run_to_block(3);
			assert_ok!(Crowdloan::contribute(Origin::signed(3), para, 150, None));
			run_to_block(5);
			assert_ok!(Crowdloan::contribute(Origin::signed(4), para, 200, None));
			run_to_block(8);
			assert_ok!(Crowdloan::contribute(Origin::signed(2), para, 250, None));
			run_to_block(10);

			assert_eq!(bids(), vec![
				BidPlaced { height: 5, amount: 250, bidder, para, first_period, last_period },
				BidPlaced { height: 6, amount: 450, bidder, para, first_period, last_period },
				BidPlaced { height: 9, amount: 700, bidder, para, first_period, last_period },
			]);

			// Endings count incremented
			assert_eq!(Crowdloan::endings_count(), 1);
		});
	}

	#[test]
	fn withdraw_from_failed_works() {
		new_test_ext().execute_with(|| {
			let para = new_para();

			// Set up a crowdloan
			assert_ok!(Crowdloan::create(Origin::signed(1), para, 1000, 1, 1, 9, None));
			assert_ok!(Crowdloan::contribute(Origin::signed(2), para, 100, None));
			assert_ok!(Crowdloan::contribute(Origin::signed(3), para, 50, None));

			run_to_block(10);
			let account_id = Crowdloan::fund_account_id(para);
			// para has no reserved funds, indicating it did not win the auction.
			assert_eq!(Balances::reserved_balance(&account_id), 0);
			// but there's still the funds in its balance.
			assert_eq!(Balances::free_balance(&account_id), 150);
			assert_eq!(Balances::free_balance(2), 1900);
			assert_eq!(Balances::free_balance(3), 2950);

			assert_ok!(Crowdloan::withdraw(Origin::signed(2), 2, para));
			assert_eq!(Balances::free_balance(&account_id), 50);
			assert_eq!(Balances::free_balance(2), 2000);

			assert_ok!(Crowdloan::withdraw(Origin::signed(2), 3, para));
			assert_eq!(Balances::free_balance(&account_id), 0);
			assert_eq!(Balances::free_balance(3), 3000);
		});
	}

	#[test]
	fn withdraw_cannot_be_griefed() {
		new_test_ext().execute_with(|| {
			let para = new_para();

			// Set up a crowdloan
			assert_ok!(Crowdloan::create(Origin::signed(1), para, 1000, 1, 1, 9, None));
			assert_ok!(Crowdloan::contribute(Origin::signed(2), para, 100, None));

			run_to_block(10);
			let account_id = Crowdloan::fund_account_id(para);

			// user sends the crowdloan funds trying to make an accounting error
			assert_ok!(Balances::transfer(Origin::signed(1), account_id, 10));

			// overfunded now
			assert_eq!(Balances::free_balance(&account_id), 110);
			assert_eq!(Balances::free_balance(2), 1900);

			assert_ok!(Crowdloan::withdraw(Origin::signed(2), 2, para));
			assert_eq!(Balances::free_balance(2), 2000);

			// Some funds are left over
			assert_eq!(Balances::free_balance(&account_id), 10);
			// They wil be left in the account at the end
			assert_ok!(Crowdloan::dissolve(Origin::signed(1), para));
			assert_eq!(Balances::free_balance(&account_id), 10);
		});
	}

	#[test]
	fn refund_works() {
		new_test_ext().execute_with(|| {
			let para = new_para();
			let account_id = Crowdloan::fund_account_id(para);

			// Set up a crowdloan ending on 9
			assert_ok!(Crowdloan::create(Origin::signed(1), para, 1000, 1, 1, 9, None));
			// Make some contributions
			assert_ok!(Crowdloan::contribute(Origin::signed(1), para, 100, None));
			assert_ok!(Crowdloan::contribute(Origin::signed(2), para, 200, None));
			assert_ok!(Crowdloan::contribute(Origin::signed(3), para, 300, None));

			assert_eq!(Balances::free_balance(account_id), 600);

			// Can't refund before the crowdloan it has ended
			assert_noop!(
				Crowdloan::refund(Origin::signed(1337), para),
				Error::<Test>::FundNotEnded,
			);

			// Move to the end of the crowdloan
			run_to_block(10);
			assert_ok!(Crowdloan::refund(Origin::signed(1337), para));

			// Funds are returned
			assert_eq!(Balances::free_balance(account_id), 0);
			// 1 deposit for the crowdloan which hasn't dissolved yet.
			assert_eq!(Balances::free_balance(1), 1000 - 1);
			assert_eq!(Balances::free_balance(2), 2000);
			assert_eq!(Balances::free_balance(3), 3000);
		});
	}

	#[test]
	fn multiple_refund_works() {
		new_test_ext().execute_with(|| {
			let para = new_para();
			let account_id = Crowdloan::fund_account_id(para);

			// Set up a crowdloan ending on 9
			assert_ok!(Crowdloan::create(Origin::signed(1), para, 100000, 1, 1, 9, None));
			// Make more contributions than our limit
			for i in 1 ..= RemoveKeysLimit::get() * 2 {
				Balances::make_free_balance_be(&i.into(), (1000 * i).into());
				assert_ok!(Crowdloan::contribute(Origin::signed(i.into()), para, (i * 100).into(), None));
			}

			assert_eq!(Balances::free_balance(account_id), 21000);

			// Move to the end of the crowdloan
			run_to_block(10);
			assert_ok!(Crowdloan::refund(Origin::signed(1337), para));
			assert_eq!(last_event(), super::Event::<Test>::PartiallyRefunded(para).into());

			// Funds still left over
			assert!(!Balances::free_balance(account_id).is_zero());

			// Call again
			assert_ok!(Crowdloan::refund(Origin::signed(1337), para));
			assert_eq!(last_event(), super::Event::<Test>::AllRefunded(para).into());

			// Funds are returned
			assert_eq!(Balances::free_balance(account_id), 0);
			// 1 deposit for the crowdloan which hasn't dissolved yet.
			for i in 1 ..= RemoveKeysLimit::get() * 2 {
				assert_eq!(Balances::free_balance(&i.into()), i as u64 * 1000);
			}
		});
	}

	#[test]
	fn refund_and_dissolve_works() {
		new_test_ext().execute_with(|| {
			let para = new_para();
			let issuance = Balances::total_issuance();

			// Set up a crowdloan
			assert_ok!(Crowdloan::create(Origin::signed(1), para, 1000, 1, 1, 9, None));
			assert_ok!(Crowdloan::contribute(Origin::signed(2), para, 100, None));
			assert_ok!(Crowdloan::contribute(Origin::signed(3), para, 50, None));

			run_to_block(10);
			// All funds are refunded
			assert_ok!(Crowdloan::refund(Origin::signed(2), para));

			// Now that `fund.raised` is zero, it can be dissolved.
			assert_ok!(Crowdloan::dissolve(Origin::signed(1), para));
			assert_eq!(Balances::free_balance(1), 1000);
			assert_eq!(Balances::free_balance(2), 2000);
			assert_eq!(Balances::free_balance(3), 3000);
			assert_eq!(Balances::total_issuance(), issuance);
		});
	}

	#[test]
	fn dissolve_works() {
		new_test_ext().execute_with(|| {
			let para = new_para();
			let issuance = Balances::total_issuance();

			// Set up a crowdloan
			assert_ok!(Crowdloan::create(Origin::signed(1), para, 1000, 1, 1, 9, None));
			assert_ok!(Crowdloan::contribute(Origin::signed(2), para, 100, None));
			assert_ok!(Crowdloan::contribute(Origin::signed(3), para, 50, None));

			// Can't dissolve before it ends
			assert_noop!(Crowdloan::dissolve(Origin::signed(1), para), Error::<Test>::NotReadyToDissolve);

			run_to_block(10);
			set_winner(para, 1, true);
			// Can't dissolve when it won.
			assert_noop!(Crowdloan::dissolve(Origin::signed(1), para), Error::<Test>::NotReadyToDissolve);
			set_winner(para, 1, false);

			// Can't dissolve while it still has user funds
			assert_noop!(Crowdloan::dissolve(Origin::signed(1), para), Error::<Test>::NotReadyToDissolve);

			// All funds are refunded
			assert_ok!(Crowdloan::refund(Origin::signed(2), para));

			// Now that `fund.raised` is zero, it can be dissolved.
			assert_ok!(Crowdloan::dissolve(Origin::signed(1), para));
			assert_eq!(Balances::free_balance(1), 1000);
			assert_eq!(Balances::free_balance(2), 2000);
			assert_eq!(Balances::free_balance(3), 3000);
			assert_eq!(Balances::total_issuance(), issuance);
		});
	}

	#[test]
	fn withdraw_from_finished_works() {
		new_test_ext().execute_with(|| {
			let para = new_para();
			let account_id = Crowdloan::fund_account_id(para);

			// Set up a crowdloan
			assert_ok!(Crowdloan::create(Origin::signed(1), para, 1000, 1, 1, 9, None));

			// Fund crowdloans.
			assert_ok!(Crowdloan::contribute(Origin::signed(2), para, 100, None));
			assert_ok!(Crowdloan::contribute(Origin::signed(3), para, 50, None));
			// simulate the reserving of para's funds. this actually happens in the Slots pallet.
			assert_ok!(Balances::reserve(&account_id, 150));

			run_to_block(19);
			assert_noop!(Crowdloan::withdraw(Origin::signed(2), 2, para), Error::<Test>::BidOrLeaseActive);

			run_to_block(20);
			// simulate the unreserving of para's funds, now that the lease expired. this actually
			// happens in the Slots pallet.
			Balances::unreserve(&account_id, 150);

			// para has no reserved funds, indicating it did ot win the auction.
			assert_eq!(Balances::reserved_balance(&account_id), 0);
			// but there's still the funds in its balance.
			assert_eq!(Balances::free_balance(&account_id), 150);
			assert_eq!(Balances::free_balance(2), 1900);
			assert_eq!(Balances::free_balance(3), 2950);

			assert_ok!(Crowdloan::withdraw(Origin::signed(2), 2, para));
			assert_eq!(Balances::free_balance(&account_id), 50);
			assert_eq!(Balances::free_balance(2), 2000);

			assert_ok!(Crowdloan::withdraw(Origin::signed(2), 3, para));
			assert_eq!(Balances::free_balance(&account_id), 0);
			assert_eq!(Balances::free_balance(3), 3000);
		});
	}

	#[test]
	fn on_swap_works() {
		new_test_ext().execute_with(|| {
			let para_1 = new_para();
			let para_2 = new_para();

			// Set up crowdloans
			assert_ok!(Crowdloan::create(Origin::signed(1), para_1, 1000, 1, 1, 9, None));
			assert_ok!(Crowdloan::create(Origin::signed(1), para_2, 1000, 1, 1, 9, None));
			// Different contributions
			assert_ok!(Crowdloan::contribute(Origin::signed(2), para_1, 100, None));
			assert_ok!(Crowdloan::contribute(Origin::signed(3), para_2, 50, None));
			// Original state
			assert_eq!(Funds::<Test>::get(para_1).unwrap().raised, 100);
			assert_eq!(Funds::<Test>::get(para_2).unwrap().raised, 50);
			// Swap
			Crowdloan::on_swap(para_1, para_2);
			// Final state
			assert_eq!(Funds::<Test>::get(para_2).unwrap().raised, 100);
			assert_eq!(Funds::<Test>::get(para_1).unwrap().raised, 50);
		});
	}

	#[test]
	fn cannot_create_fund_when_already_active() {
		new_test_ext().execute_with(|| {
			let para_1 = new_para();

			assert_ok!(Crowdloan::create(Origin::signed(1), para_1, 1000, 1, 1, 9, None));
			// Cannot create a fund again
			assert_noop!(
				Crowdloan::create(Origin::signed(1), para_1, 1000, 1, 1, 9, None),
				Error::<Test>::FundNotEnded,
			);

		});
	}

	#[test]
	fn edit_works() {
		new_test_ext().execute_with(|| {
			let para_1 = new_para();

			assert_ok!(Crowdloan::create(Origin::signed(1), para_1, 1000, 1, 1, 9, None));
			assert_ok!(Crowdloan::contribute(Origin::signed(2), para_1, 100, None));
			let old_crowdloan = Crowdloan::funds(para_1).unwrap();

			assert_ok!(Crowdloan::edit(Origin::root(), para_1, 1234, 2, 3, 4, None));
			let new_crowdloan = Crowdloan::funds(para_1).unwrap();

			// Some things stay the same
			assert_eq!(old_crowdloan.depositor, new_crowdloan.depositor);
			assert_eq!(old_crowdloan.deposit, new_crowdloan.deposit);
			assert_eq!(old_crowdloan.raised, new_crowdloan.raised);

			// Some things change
			assert!(old_crowdloan.cap != new_crowdloan.cap);
			assert!(old_crowdloan.first_period != new_crowdloan.first_period);
			assert!(old_crowdloan.last_period != new_crowdloan.last_period);
		});
	}

	#[test]
	fn add_memo_works() {
		new_test_ext().execute_with(|| {
			let para_1 = new_para();

			assert_ok!(Crowdloan::create(Origin::signed(1), para_1, 1000, 1, 1, 9, None));
			// Cant add a memo before you have contributed.
			assert_noop!(
				Crowdloan::add_memo(Origin::signed(1), para_1, b"hello, world".to_vec()),
				Error::<Test>::NoContributions,
			);
			// Make a contribution. Initially no memo.
			assert_ok!(Crowdloan::contribute(Origin::signed(1), para_1, 100, None));
			assert_eq!(Crowdloan::contribution_get(0u32, &1), (100, vec![]));
			// Can't place a memo that is too large.
			assert_noop!(
				Crowdloan::add_memo(Origin::signed(1), para_1, vec![123; 123]),
				Error::<Test>::MemoTooLarge,
			);
			// Adding a memo to an existing contribution works
			assert_ok!(Crowdloan::add_memo(Origin::signed(1), para_1, b"hello, world".to_vec()));
			assert_eq!(Crowdloan::contribution_get(0u32, &1), (100, b"hello, world".to_vec()));
			// Can contribute again and data persists
			assert_ok!(Crowdloan::contribute(Origin::signed(1), para_1, 100, None));
			assert_eq!(Crowdloan::contribution_get(0u32, &1), (200, b"hello, world".to_vec()));
		});
	}

	#[test]
	fn poke_works() {
		new_test_ext().execute_with(|| {
			let para_1 = new_para();

			assert_ok!(TestAuctioneer::new_auction(5, 0));
			assert_ok!(Crowdloan::create(Origin::signed(1), para_1, 1000, 1, 1, 9, None));
			// Should fail when no contributions.
			assert_noop!(
				Crowdloan::poke(Origin::signed(1), para_1),
				Error::<Test>::NoContributions
			);
			assert_ok!(Crowdloan::contribute(Origin::signed(2), para_1, 100, None));
			run_to_block(6);
			assert_ok!(Crowdloan::poke(Origin::signed(1), para_1));
			assert_eq!(Crowdloan::new_raise(), vec![para_1]);
			assert_noop!(
				Crowdloan::poke(Origin::signed(1), para_1),
				Error::<Test>::AlreadyInNewRaise
			);
		});
	}
}

#[cfg(feature = "runtime-benchmarks")]
mod benchmarking {
	use super::{*, Pallet as Crowdloan};
	use frame_system::RawOrigin;
	use frame_support::{
		assert_ok,
		traits::OnInitialize,
	};
	use sp_runtime::traits::{Bounded, CheckedSub};
	use sp_std::prelude::*;

	use frame_benchmarking::{benchmarks, whitelisted_caller, account, impl_benchmark_test_suite};

	fn assert_last_event<T: Config>(generic_event: <T as Config>::Event) {
		let events = frame_system::Pallet::<T>::events();
		let system_event: <T as frame_system::Config>::Event = generic_event.into();
		// compare to the last event record
		let frame_system::EventRecord { event, .. } = &events[events.len() - 1];
		assert_eq!(event, &system_event);
	}

	fn create_fund<T: Config>(id: u32, end: T::BlockNumber) -> ParaId {
		let cap = BalanceOf::<T>::max_value();
		let lease_period_index = T::Auctioneer::lease_period_index();
		let first_period = lease_period_index;
		let last_period = lease_period_index + ((SlotRange::LEASE_PERIODS_PER_SLOT as u32) - 1).into();
		let para_id = id.into();

		let caller = account("fund_creator", id, 0);
		CurrencyOf::<T>::make_free_balance_be(&caller, BalanceOf::<T>::max_value());

		// Assume ed25519 is most complex signature format
		let pubkey = crypto::create_ed25519_pubkey(b"//verifier".to_vec());

		let head_data = T::Registrar::worst_head_data();
		let validation_code = T::Registrar::worst_validation_code();
		assert_ok!(T::Registrar::register(caller.clone(), para_id, head_data, validation_code));
		T::Registrar::execute_pending_transitions();

		assert_ok!(Crowdloan::<T>::create(
			RawOrigin::Signed(caller).into(),
			para_id,
			cap,
			first_period,
			last_period,
			end,
			Some(pubkey)
		));

		para_id
	}

	fn contribute_fund<T: Config>(who: &T::AccountId, index: ParaId) {
		CurrencyOf::<T>::make_free_balance_be(&who, BalanceOf::<T>::max_value());
		let value = T::MinContribution::get();

		let pubkey = crypto::create_ed25519_pubkey(b"//verifier".to_vec());
		let payload = (index, &who, BalanceOf::<T>::default(), value);
		let sig = crypto::create_ed25519_signature(&payload.encode(), pubkey);

		assert_ok!(Crowdloan::<T>::contribute(RawOrigin::Signed(who.clone()).into(), index, value, Some(sig)));
	}

	benchmarks! {
		create {
			let para_id = ParaId::from(1);
			let cap = BalanceOf::<T>::max_value();
			let first_period = 0u32.into();
			let last_period = 3u32.into();
			let end = T::Auctioneer::lease_period();

			let caller: T::AccountId = whitelisted_caller();
			let head_data = T::Registrar::worst_head_data();
			let validation_code = T::Registrar::worst_validation_code();

			let verifier = account("verifier", 0, 0);

			CurrencyOf::<T>::make_free_balance_be(&caller, BalanceOf::<T>::max_value());
			T::Registrar::register(caller.clone(), para_id, head_data, validation_code)?;
			T::Registrar::execute_pending_transitions();

		}: _(RawOrigin::Signed(caller), para_id, cap, first_period, last_period, end, Some(verifier))
		verify {
			assert_last_event::<T>(Event::<T>::Created(para_id).into())
		}

		// Contribute has two arms: PreEnding and Ending, but both are equal complexity.
		contribute {
			let fund_index = create_fund::<T>(1, 100u32.into());
			let caller: T::AccountId = whitelisted_caller();
			let contribution = T::MinContribution::get();
			CurrencyOf::<T>::make_free_balance_be(&caller, BalanceOf::<T>::max_value());
			assert!(NewRaise::<T>::get().is_empty());

			let pubkey = crypto::create_ed25519_pubkey(b"//verifier".to_vec());
			let payload = (fund_index, &caller, BalanceOf::<T>::default(), contribution);
			let sig = crypto::create_ed25519_signature(&payload.encode(), pubkey);

		}: _(RawOrigin::Signed(caller.clone()), fund_index, contribution, Some(sig))
		verify {
			// NewRaise is appended to, so we don't need to fill it up for worst case scenario.
			assert!(!NewRaise::<T>::get().is_empty());
			assert_last_event::<T>(Event::<T>::Contributed(caller, fund_index, contribution).into());
		}

		withdraw {
			let fund_index = create_fund::<T>(1337, 100u32.into());
			let caller: T::AccountId = whitelisted_caller();
			let contributor = account("contributor", 0, 0);
			contribute_fund::<T>(&contributor, fund_index);
			frame_system::Pallet::<T>::set_block_number(200u32.into());
		}: _(RawOrigin::Signed(caller), contributor.clone(), fund_index)
		verify {
			assert_last_event::<T>(Event::<T>::Withdrew(contributor, fund_index, T::MinContribution::get()).into());
		}

		// Worst case: Refund removes `RemoveKeysLimit` keys, and is fully refunded.
		refund {
			let k in 0 .. T::RemoveKeysLimit::get();
			let fund_index = create_fund::<T>(1337, 100u32.into());

			// Dissolve will remove at most `RemoveKeysLimit` at once.
			for i in 0 .. k {
				contribute_fund::<T>(&account("contributor", i, 0), fund_index);
			}

			let caller: T::AccountId = whitelisted_caller();
			frame_system::Pallet::<T>::set_block_number(200u32.into());
		}: _(RawOrigin::Signed(caller), fund_index)
		verify {
			assert_last_event::<T>(Event::<T>::AllRefunded(fund_index).into());
		}

		dissolve {
			let fund_index = create_fund::<T>(1337, 100u32.into());
			let caller: T::AccountId = whitelisted_caller();
			frame_system::Pallet::<T>::set_block_number(T::BlockNumber::max_value());
		}: _(RawOrigin::Signed(caller.clone()), fund_index)
		verify {
			assert_last_event::<T>(Event::<T>::Dissolved(fund_index).into());
		}

		edit {
			let para_id = ParaId::from(1);
			let cap = BalanceOf::<T>::max_value();
			let first_period = 0u32.into();
			let last_period = 3u32.into();
			let end = T::Auctioneer::lease_period();

			let caller: T::AccountId = whitelisted_caller();
			let head_data = T::Registrar::worst_head_data();
			let validation_code = T::Registrar::worst_validation_code();

			let verifier: MultiSigner = account("verifier", 0, 0);

			CurrencyOf::<T>::make_free_balance_be(&caller, BalanceOf::<T>::max_value());
			T::Registrar::register(caller.clone(), para_id, head_data, validation_code)?;
			T::Registrar::execute_pending_transitions();

			Crowdloan::<T>::create(
				RawOrigin::Signed(caller).into(),
				para_id, cap, first_period, last_period, end, Some(verifier.clone()),
			)?;

			// Doesn't matter what we edit to, so use the same values.
		}: _(RawOrigin::Root, para_id, cap, first_period, last_period, end, Some(verifier))
		verify {
			assert_last_event::<T>(Event::<T>::Edited(para_id).into())
		}

		add_memo {
			let fund_index = create_fund::<T>(1, 100u32.into());
			let caller: T::AccountId = whitelisted_caller();
			contribute_fund::<T>(&caller, fund_index);
			let worst_memo = vec![42; T::MaxMemoLength::get().into()];
		}: _(RawOrigin::Signed(caller.clone()), fund_index, worst_memo.clone())
		verify {
			let fund = Funds::<T>::get(fund_index).expect("fund was created...");
			assert_eq!(
				Crowdloan::<T>::contribution_get(fund.trie_index, &caller),
				(T::MinContribution::get(), worst_memo),
			);
		}

		poke {
			let fund_index = create_fund::<T>(1, 100u32.into());
			let caller: T::AccountId = whitelisted_caller();
			contribute_fund::<T>(&caller, fund_index);
			NewRaise::<T>::kill();
			assert!(NewRaise::<T>::get().is_empty());
		}: _(RawOrigin::Signed(caller), fund_index)
		verify {
			assert!(!NewRaise::<T>::get().is_empty());
			assert_last_event::<T>(Event::<T>::AddedToNewRaise(fund_index).into())
		}

		// Worst case scenario: N funds are all in the `NewRaise` list, we are
		// in the beginning of the ending period, and each fund outbids the next
		// over the same periods.
		on_initialize {
			// We test the complexity over different number of new raise
			let n in 2 .. 100;
			let end_block: T::BlockNumber = 100u32.into();

			let pubkey = crypto::create_ed25519_pubkey(b"//verifier".to_vec());

			for i in 0 .. n {
				let fund_index = create_fund::<T>(i, end_block);
				let contributor: T::AccountId = account("contributor", i, 0);
				let contribution = T::MinContribution::get() * (i + 1).into();
				let payload = (fund_index, &contributor, BalanceOf::<T>::default(), contribution);
				let sig = crypto::create_ed25519_signature(&payload.encode(), pubkey.clone());

				CurrencyOf::<T>::make_free_balance_be(&contributor, BalanceOf::<T>::max_value());
				Crowdloan::<T>::contribute(RawOrigin::Signed(contributor).into(), fund_index, contribution, Some(sig))?;
			}

			let lease_period_index = T::Auctioneer::lease_period_index();
			let duration = end_block
				.checked_sub(&frame_system::Pallet::<T>::block_number())
				.ok_or("duration of auction less than zero")?;
			T::Auctioneer::new_auction(duration, lease_period_index)?;

			assert_eq!(T::Auctioneer::is_ending(end_block), Some(0u32.into()));
			assert_eq!(NewRaise::<T>::get().len(), n as usize);
			let old_endings_count = EndingsCount::<T>::get();
		}: {
			Crowdloan::<T>::on_initialize(end_block);
		} verify {
			assert_eq!(EndingsCount::<T>::get(), old_endings_count + 1);
			assert_last_event::<T>(Event::<T>::HandleBidResult((n - 1).into(), Ok(())).into());
		}
	}

	impl_benchmark_test_suite!(
		Crowdloan,
		crate::integration_tests::new_test_ext(),
		crate::integration_tests::Test,
	);
}<|MERGE_RESOLUTION|>--- conflicted
+++ resolved
@@ -104,43 +104,6 @@
 	fn poke() -> Weight { 0 }
 }
 
-<<<<<<< HEAD
-pub trait Config: frame_system::Config {
-	type Event: From<Event<Self>> + Into<<Self as frame_system::Config>::Event>;
-
-	/// PalletId for the crowdloan module. An appropriate value could be ```PalletId(*b"py/cfund")```
-	type PalletId: Get<PalletId>;
-
-	/// The amount to be held on deposit by the depositor of a crowdloan.
-	type SubmissionDeposit: Get<BalanceOf<Self>>;
-
-	/// The minimum amount that may be contributed into a crowdloan. Should almost certainly be at
-	/// least ExistentialDeposit.
-	type MinContribution: Get<BalanceOf<Self>>;
-
-	/// Max number of storage keys to remove per extrinsic call.
-	type RemoveKeysLimit: Get<u32>;
-
-	/// The parachain registrar type. We just use this to ensure that only the manager of a para is able to
-	/// start a crowdloan for its slot.
-	type Registrar: Registrar<AccountId=Self::AccountId>;
-
-	/// The type representing the auctioning system.
-	type Auctioneer: Auctioneer<
-		AccountId=Self::AccountId,
-		BlockNumber=Self::BlockNumber,
-		LeasePeriod=Self::BlockNumber,
-	>;
-
-	/// The maximum length for the memo attached to a crowdloan contribution.
-	type MaxMemoLength: Get<u8>;
-
-	/// Weight Information for the Extrinsics in the Pallet
-	type WeightInfo: WeightInfo;
-}
-
-=======
->>>>>>> a886a4be
 #[derive(Encode, Decode, Copy, Clone, PartialEq, Eq, RuntimeDebug)]
 pub enum LastContribution<BlockNumber> {
 	Never,
