--- conflicted
+++ resolved
@@ -57,28 +57,16 @@
 	session_index: sp_staking::SessionIndex,
 }
 
-<<<<<<< HEAD
 pub trait Config:
 	frame_system::Config
 	+ configuration::Config
 	+ paras::Config
 	+ scheduler::Config
 	+ inclusion::Config
+	+ session_info::Config
 	+ dmp::Config
 	+ ump::Config
 	+ hrmp::Config
-=======
-pub trait Trait:
-	frame_system::Trait
-	+ configuration::Trait
-	+ paras::Trait
-	+ scheduler::Trait
-	+ inclusion::Trait
-	+ session_info::Trait
-	+ dmp::Trait
-	+ ump::Trait
-	+ hrmp::Trait
->>>>>>> d00c05ba
 {
 	/// A randomness beacon.
 	type Randomness: Randomness<Self::Hash>;
