--- conflicted
+++ resolved
@@ -341,13 +341,6 @@
 
 	// signed config
 	pub const SignedMaxSubmissions: u32 = 128;
-<<<<<<< HEAD
-	pub const SignedRewardBase: Balance = 100 * CENTS;
-	pub const SignedDepositBase: Balance = 100 * CENTS;
-	pub const SignedDepositByte: Balance = 1 * CENTS;
-
-	// fallback: run election on-chain.
-=======
 	pub const SignedDepositBase: Balance = deposit(1, 0);
 	// A typical solution occupies within an order of magnitude of 50kb.
 	// This formula is currently adjusted such that a typical solution will spend an amount equal
@@ -360,7 +353,6 @@
 	>(Perbill::from_perthousand(1500));
 
 	// fallback: emergency phase.
->>>>>>> 16f646dc
 	pub const Fallback: pallet_election_provider_multi_phase::FallbackStrategy =
 		pallet_election_provider_multi_phase::FallbackStrategy::Nothing;
 
