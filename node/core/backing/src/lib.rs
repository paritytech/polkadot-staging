--- conflicted
+++ resolved
@@ -455,15 +455,11 @@
 
 impl CandidateBackingJob {
 	/// Run asynchronously.
-<<<<<<< HEAD
-	async fn run_loop(mut self, span: &jaeger::Span) -> Result<(), Error> {
-		let span = span.child("run loop");
-=======
 	async fn run_loop(
 		mut self,
 		mut rx_to: mpsc::Receiver<CandidateBackingMessage>,
+		span: &jaeger::JaegerSpan
 	) -> Result<(), Error> {
->>>>>>> 305d9414
 		loop {
 			futures::select! {
 				validated_command = self.background_validation.next() => {
@@ -977,11 +973,7 @@
 			};
 			drop(_span);
 
-<<<<<<< HEAD
-			job.run_loop(&span).await
-=======
-			job.run_loop(rx_to).await
->>>>>>> 305d9414
+			job.run_loop(rx_to, &span).await
 		}
 		.boxed()
 	}
