--- conflicted
+++ resolved
@@ -41,11 +41,7 @@
 	curve::PiecewiseLinear,
 	traits::{
 		BlakeTwo256, Block as BlockT, StaticLookup, SignedExtension, OpaqueKeys, ConvertInto,
-<<<<<<< HEAD
-		Extrinsic as ExtrinsicT, SaturatedConversion,
-=======
-		DispatchInfoOf,
->>>>>>> be1e2b31
+		DispatchInfoOf, Extrinsic as ExtrinsicT, SaturatedConversion,
 	},
 };
 use version::RuntimeVersion;
