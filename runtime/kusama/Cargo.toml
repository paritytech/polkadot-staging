--- conflicted
+++ resolved
@@ -65,18 +65,11 @@
 utility = { package = "pallet-utility", git = "https://github.com/paritytech/substrate", branch = "ashley-service-multiple-return", default-features = false }
 vesting = { package = "pallet-vesting", git = "https://github.com/paritytech/substrate", branch = "ashley-service-multiple-return", default-features = false }
 
-<<<<<<< HEAD
 frame-benchmarking = { git = "https://github.com/paritytech/substrate", branch = "ashley-service-multiple-return", default-features = false, optional = true }
 frame-system-benchmarking = { git = "https://github.com/paritytech/substrate", branch = "ashley-service-multiple-return", default-features = false, optional = true }
 pallet-offences-benchmarking = { git = "https://github.com/paritytech/substrate", branch = "ashley-service-multiple-return", default-features = false, optional = true }
 pallet-session-benchmarking = { git = "https://github.com/paritytech/substrate", branch = "ashley-service-multiple-return", default-features = false, optional = true }
-=======
-frame-benchmarking = { git = "https://github.com/paritytech/substrate", branch = "master", default-features = false, optional = true }
-frame-system-benchmarking = { git = "https://github.com/paritytech/substrate", branch = "master", default-features = false, optional = true }
-pallet-offences-benchmarking = { git = "https://github.com/paritytech/substrate", branch = "master", default-features = false, optional = true }
-pallet-session-benchmarking = { git = "https://github.com/paritytech/substrate", branch = "master", default-features = false, optional = true }
 hex-literal = { version = "0.2.1", optional = true }
->>>>>>> 03067290
 
 runtime-common = { package = "polkadot-runtime-common", path = "../common", default-features = false }
 primitives = { package = "polkadot-primitives", path = "../../primitives", default-features = false }
