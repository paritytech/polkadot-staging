[package]
name = "polkadot-node-subsystem"
version = "0.1.0"
authors = ["Parity Technologies <admin@parity.io>"]
edition = "2018"
description = "Subsystem traits and message definitions"

[dependencies]
async-trait = "0.1.41"
derive_more = "0.99.11"
futures = "0.3.8"
futures-timer = "3.0.2"
<<<<<<< HEAD
tracing = "0.1.21"
tracing-futures = "0.2.4"
parity-scale-codec = "1.3.4"
parking_lot = { version = "0.10.0", optional = true }
pin-project = "0.4.22"
=======
log = "0.4.11"
parity-scale-codec = { version = "1.3.5", default-features = false, features = ["derive"] }
parking_lot = { version = "0.11.1", optional = true }
pin-project = "1.0.1"
>>>>>>> 60e82cbf
polkadot-node-primitives = { path = "../primitives" }
polkadot-node-network-protocol = { path = "../network/protocol" }
polkadot-primitives = { path = "../../primitives" }
polkadot-statement-table = { path = "../../statement-table" }
sc-network = { git = "https://github.com/paritytech/substrate", branch = "master" }
smallvec = "1.4.2"
sp-core = { git = "https://github.com/paritytech/substrate", branch = "master" }
substrate-prometheus-endpoint = { git = "https://github.com/paritytech/substrate", branch = "master" }
thiserror = "1.0.22"

[dev-dependencies]
assert_matches = "1.4.0"
async-trait = "0.1.41"
futures = { version = "0.3.8", features = ["thread-pool"] }
parking_lot = "0.11.1"
polkadot-node-subsystem-test-helpers = { path = "../subsystem-test-helpers" }<|MERGE_RESOLUTION|>--- conflicted
+++ resolved
@@ -10,18 +10,11 @@
 derive_more = "0.99.11"
 futures = "0.3.8"
 futures-timer = "3.0.2"
-<<<<<<< HEAD
 tracing = "0.1.21"
 tracing-futures = "0.2.4"
-parity-scale-codec = "1.3.4"
-parking_lot = { version = "0.10.0", optional = true }
-pin-project = "0.4.22"
-=======
-log = "0.4.11"
 parity-scale-codec = { version = "1.3.5", default-features = false, features = ["derive"] }
 parking_lot = { version = "0.11.1", optional = true }
 pin-project = "1.0.1"
->>>>>>> 60e82cbf
 polkadot-node-primitives = { path = "../primitives" }
 polkadot-node-network-protocol = { path = "../network/protocol" }
 polkadot-primitives = { path = "../../primitives" }
