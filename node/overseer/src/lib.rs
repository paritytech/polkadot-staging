--- conflicted
+++ resolved
@@ -72,11 +72,8 @@
 	future::BoxFuture,
 	Future, FutureExt, StreamExt,
 };
-<<<<<<< HEAD
-=======
 use futures_timer::Delay;
 use lru::LruCache;
->>>>>>> a886a4be
 
 use polkadot_primitives::v1::{Block, BlockId,BlockNumber, Hash, ParachainHost};
 use client::{BlockImportNotification, BlockchainEvents, FinalityNotification};
@@ -95,17 +92,10 @@
 	ApprovalVotingMessage, GossipSupportMessage,
 	NetworkBridgeEvent,
 };
-<<<<<<< HEAD
 pub use polkadot_node_subsystem::{
 	OverseerSignal,
 	errors::{SubsystemResult, SubsystemError,},
 	ActiveLeavesUpdate, ActivatedLeaf, jaeger,
-=======
-pub use polkadot_subsystem::{
-	Subsystem, SubsystemContext, SubsystemSender, OverseerSignal, FromOverseer, SubsystemError,
-	SubsystemResult, SpawnedSubsystem, ActiveLeavesUpdate, ActivatedLeaf, DummySubsystem, jaeger,
-	LeafStatus,
->>>>>>> a886a4be
 };
 
 /// TODO legacy, to be deleted, left for easier integration
@@ -329,59 +319,14 @@
 	#[subsystem(no_dispatch, AvailabilityRecoveryMessage)]
 	availability_recovery: AvailabilityRecovery,
 
-<<<<<<< HEAD
 	#[subsystem(blocking, no_dispatch, BitfieldSigningMessage)]
 	bitfield_signing: BitfieldSigning,
-=======
-					// wait for next signal.
-					let signal = self.signals.next().await
-						.ok_or(SubsystemError::Context(
-							"Signal channel is terminated and empty."
-							.to_owned()
-						))?;
->>>>>>> a886a4be
 
 	#[subsystem(BitfieldDistributionMessage)]
 	bitfield_distribution: BitfieldDistribution,
 
-<<<<<<< HEAD
 	#[subsystem(no_dispatch, ProvisionerMessage)]
 	provisioner: Provisioner,
-=======
-			let mut await_message = self.messages.next().fuse();
-			let mut await_signal = self.signals.next().fuse();
-			let signals_received = self.signals_received.load();
-			let pending_incoming = &mut self.pending_incoming;
-
-			// Otherwise, wait for the next signal or incoming message.
-			let from_overseer = futures::select_biased! {
-				signal = await_signal => {
-					let signal = signal
-						.ok_or(SubsystemError::Context(
-							"Signal channel is terminated and empty."
-							.to_owned()
-						))?;
-
-					FromOverseer::Signal(signal)
-				}
-				msg = await_message => {
-					let packet = msg
-						.ok_or(SubsystemError::Context(
-							"Message channel is terminated and empty."
-							.to_owned()
-						))?;
-
-					if packet.signals_received > signals_received {
-						// wait until we've received enough signals to return this message.
-						*pending_incoming = Some((packet.signals_received, packet.message));
-						continue;
-					} else {
-						// we know enough to return this message.
-						FromOverseer::Communication { msg: packet.message}
-					}
-				}
-			};
->>>>>>> a886a4be
 
 	#[subsystem(no_dispatch, blocking, RuntimeApiMessage)]
 	runtime_api: RuntimeApi,
@@ -407,74 +352,8 @@
 	#[subsystem(no_dispatch, ApprovalVotingMessage)]
 	approval_voting: ApprovalVoting,
 
-<<<<<<< HEAD
 	#[subsystem(no_dispatch, GossipSupportMessage)]
 	gossip_support: GossipSupport,
-=======
-#[derive(Clone)]
-struct SubsystemMeters {
-	bounded: metered::Meter,
-	unbounded: metered::Meter,
-	signals: metered::Meter,
-}
-
-impl SubsystemMeters {
-	fn read(&self) -> SubsystemMeterReadouts {
-		SubsystemMeterReadouts {
-			bounded: self.bounded.read(),
-			unbounded: self.unbounded.read(),
-			signals: self.signals.read(),
-		}
-	}
-}
-
-struct SubsystemMeterReadouts {
-	bounded: metered::Readout,
-	unbounded: metered::Readout,
-	signals: metered::Readout,
-}
-
-
-/// Store 2 days worth of blocks, not accounting for forks,
-/// in the LRU cache. Assumes a 6-second block time.
-const KNOWN_LEAVES_CACHE_SIZE: usize = 2 * 24 * 3600 / 6;
-
-/// The `Overseer` itself.
-pub struct Overseer<S, SupportsParachains> {
-	/// Handles to all subsystems.
-	subsystems: AllSubsystems<
-		OverseenSubsystem<CandidateValidationMessage>,
-		OverseenSubsystem<CandidateBackingMessage>,
-		OverseenSubsystem<CandidateSelectionMessage>,
-		OverseenSubsystem<StatementDistributionMessage>,
-		OverseenSubsystem<AvailabilityDistributionMessage>,
-		OverseenSubsystem<AvailabilityRecoveryMessage>,
-		OverseenSubsystem<BitfieldSigningMessage>,
-		OverseenSubsystem<BitfieldDistributionMessage>,
-		OverseenSubsystem<ProvisionerMessage>,
-		OverseenSubsystem<RuntimeApiMessage>,
-		OverseenSubsystem<AvailabilityStoreMessage>,
-		OverseenSubsystem<NetworkBridgeMessage>,
-		OverseenSubsystem<ChainApiMessage>,
-		OverseenSubsystem<CollationGenerationMessage>,
-		OverseenSubsystem<CollatorProtocolMessage>,
-		OverseenSubsystem<ApprovalDistributionMessage>,
-		OverseenSubsystem<ApprovalVotingMessage>,
-		OverseenSubsystem<GossipSupportMessage>,
-	>,
-
-	/// Spawner to spawn tasks to.
-	s: S,
-
-	/// Here we keep handles to spawned subsystems to be notified when they terminate.
-	running_subsystems: FuturesUnordered<BoxFuture<'static, SubsystemResult<()>>>,
-
-	/// Gather running subsystems' outbound streams into one.
-	to_overseer_rx: Fuse<metered::UnboundedMeteredReceiver<ToOverseer>>,
-
-	/// Events that are sent to the overseer from the outside world
-	events_rx: metered::MeteredReceiver<Event>,
->>>>>>> a886a4be
 
 	/// External listeners waiting for a hash to be in the active-leave set.
 	pub activation_external_listeners: HashMap<Hash, Vec<oneshot::Sender<SubsystemResult<()>>>>,
@@ -694,26 +573,7 @@
 			overseer.spawner().spawn("metrics_metronome", Box::pin(metronome));
 		}
 
-<<<<<<< HEAD
 		Ok((overseer, Handler(handler)))
-=======
-		let this = Self {
-			subsystems,
-			s,
-			running_subsystems,
-			to_overseer_rx: to_overseer_rx.fuse(),
-			events_rx,
-			activation_external_listeners,
-			leaves,
-			active_leaves,
-			metrics,
-			span_per_active_leaf: Default::default(),
-			known_leaves: LruCache::new(KNOWN_LEAVES_CACHE_SIZE),
-			supports_parachains,
-		};
-
-		Ok((this, handler))
->>>>>>> a886a4be
 	}
 
 	// Stop the overseer.
@@ -946,1156 +806,4 @@
 
 
 #[cfg(test)]
-<<<<<<< HEAD
-mod tests;
-=======
-mod tests {
-	use std::sync::atomic;
-	use std::collections::HashMap;
-	use futures::{executor, pin_mut, select, FutureExt, pending};
-
-	use polkadot_primitives::v1::{CollatorPair, CandidateHash};
-	use polkadot_subsystem::{messages::RuntimeApiRequest, messages::NetworkBridgeEvent, jaeger};
-	use polkadot_node_primitives::{CollationResult, CollationGenerationConfig, PoV, BlockData};
-	use polkadot_node_network_protocol::{PeerId, UnifiedReputationChange};
-	use polkadot_node_subsystem_util::metered;
-
-	use sp_core::crypto::Pair as _;
-	use assert_matches::assert_matches;
-
-	use super::*;
-
-	struct TestSubsystem1(metered::MeteredSender<usize>);
-
-	impl<C> Subsystem<C> for TestSubsystem1
-		where C: SubsystemContext<Message=CandidateValidationMessage>
-	{
-		fn start(self, mut ctx: C) -> SpawnedSubsystem {
-			let mut sender = self.0;
-			SpawnedSubsystem {
-				name: "test-subsystem-1",
-				future: Box::pin(async move {
-					let mut i = 0;
-					loop {
-						match ctx.recv().await {
-							Ok(FromOverseer::Communication { .. }) => {
-								let _ = sender.send(i).await;
-								i += 1;
-								continue;
-							}
-							Ok(FromOverseer::Signal(OverseerSignal::Conclude)) => return Ok(()),
-							Err(_) => return Ok(()),
-							_ => (),
-						}
-					}
-				}),
-			}
-		}
-	}
-
-	struct TestSubsystem2(metered::MeteredSender<usize>);
-
-	impl<C> Subsystem<C> for TestSubsystem2
-		where C: SubsystemContext<Message=CandidateBackingMessage>
-	{
-		fn start(self, mut ctx: C) -> SpawnedSubsystem {
-			let sender = self.0.clone();
-			SpawnedSubsystem {
-				name: "test-subsystem-2",
-				future: Box::pin(async move {
-					let _sender = sender;
-					let mut c: usize = 0;
-					loop {
-						if c < 10 {
-							let (tx, _) = oneshot::channel();
-							ctx.send_message(
-								AllMessages::CandidateValidation(
-									CandidateValidationMessage::ValidateFromChainState(
-										Default::default(),
-										PoV {
-											block_data: BlockData(Vec::new()),
-										}.into(),
-										tx,
-									)
-								)
-							).await;
-							c += 1;
-							continue;
-						}
-						match ctx.try_recv().await {
-							Ok(Some(FromOverseer::Signal(OverseerSignal::Conclude))) => {
-								break;
-							}
-							Ok(Some(_)) => {
-								continue;
-							}
-							Err(_) => return Ok(()),
-							_ => (),
-						}
-						pending!();
-					}
-
-					Ok(())
-				}),
-			}
-		}
-	}
-
-	struct ReturnOnStart;
-
-	impl<C> Subsystem<C> for ReturnOnStart
-		where C: SubsystemContext<Message=CandidateBackingMessage>
-	{
-		fn start(self, mut _ctx: C) -> SpawnedSubsystem {
-			SpawnedSubsystem {
-				name: "test-subsystem-4",
-				future: Box::pin(async move {
-					// Do nothing and exit.
-					Ok(())
-				}),
-			}
-		}
-	}
-
-	struct MockSupportsParachains;
-
-	impl HeadSupportsParachains for MockSupportsParachains {
-		fn head_supports_parachains(&self, _head: &Hash) -> bool {
-			true
-		}
-	}
-
-	// Checks that a minimal configuration of two jobs can run and exchange messages.
-	#[test]
-	fn overseer_works() {
-		let spawner = sp_core::testing::TaskExecutor::new();
-
-		executor::block_on(async move {
-			let (s1_tx, s1_rx) = metered::channel::<usize>(64);
-			let (s2_tx, s2_rx) = metered::channel::<usize>(64);
-
-			let mut s1_rx = s1_rx.fuse();
-			let mut s2_rx = s2_rx.fuse();
-
-			let all_subsystems = AllSubsystems::<()>::dummy()
-				.replace_candidate_validation(TestSubsystem1(s1_tx))
-				.replace_candidate_backing(TestSubsystem2(s2_tx));
-
-			let (overseer, mut handler) = Overseer::new(
-				vec![],
-				all_subsystems,
-				None,
-				MockSupportsParachains,
-				spawner,
-			).unwrap();
-			let overseer_fut = overseer.run().fuse();
-
-			pin_mut!(overseer_fut);
-
-			let mut s1_results = Vec::new();
-			let mut s2_results = Vec::new();
-
-			loop {
-				select! {
-					_ = overseer_fut => break,
-					s1_next = s1_rx.next() => {
-						match s1_next {
-							Some(msg) => {
-								s1_results.push(msg);
-								if s1_results.len() == 10 {
-									handler.stop().await;
-								}
-							}
-							None => break,
-						}
-					},
-					s2_next = s2_rx.next() => {
-						match s2_next {
-							Some(_) => s2_results.push(s2_next),
-							None => break,
-						}
-					},
-					complete => break,
-				}
-			}
-
-			assert_eq!(s1_results, (0..10).collect::<Vec<_>>());
-		});
-	}
-
-	// Checks activated/deactivated metrics are updated properly.
-	#[test]
-	fn overseer_metrics_work() {
-		let spawner = sp_core::testing::TaskExecutor::new();
-
-		executor::block_on(async move {
-			let first_block_hash = [1; 32].into();
-			let second_block_hash = [2; 32].into();
-			let third_block_hash = [3; 32].into();
-
-			let first_block = BlockInfo {
-				hash: first_block_hash,
-				parent_hash: [0; 32].into(),
-				number: 1,
-			};
-			let second_block = BlockInfo {
-				hash: second_block_hash,
-				parent_hash: first_block_hash,
-				number: 2,
-			};
-			let third_block = BlockInfo {
-				hash: third_block_hash,
-				parent_hash: second_block_hash,
-				number: 3,
-			};
-
-			let all_subsystems = AllSubsystems::<()>::dummy();
-			let registry = prometheus::Registry::new();
-			let (overseer, mut handler) = Overseer::new(
-				vec![first_block],
-				all_subsystems,
-				Some(&registry),
-				MockSupportsParachains,
-				spawner,
-			).unwrap();
-			let overseer_fut = overseer.run().fuse();
-
-			pin_mut!(overseer_fut);
-
-			handler.block_imported(second_block).await;
-			handler.block_imported(third_block).await;
-			handler.send_msg(AllMessages::CandidateValidation(test_candidate_validation_msg())).await;
-			handler.stop().await;
-
-			select! {
-				res = overseer_fut => {
-					assert!(res.is_ok());
-					let metrics = extract_metrics(&registry);
-					assert_eq!(metrics["activated"], 3);
-					assert_eq!(metrics["deactivated"], 2);
-					assert_eq!(metrics["relayed"], 1);
-				},
-				complete => (),
-			}
-		});
-	}
-
-	fn extract_metrics(registry: &prometheus::Registry) -> HashMap<&'static str, u64> {
-		let gather = registry.gather();
-		assert_eq!(gather[0].get_name(), "parachain_activated_heads_total");
-		assert_eq!(gather[1].get_name(), "parachain_deactivated_heads_total");
-		assert_eq!(gather[2].get_name(), "parachain_messages_relayed_total");
-		let activated = gather[0].get_metric()[0].get_counter().get_value() as u64;
-		let deactivated = gather[1].get_metric()[0].get_counter().get_value() as u64;
-		let relayed = gather[2].get_metric()[0].get_counter().get_value() as u64;
-		let mut result = HashMap::new();
-		result.insert("activated", activated);
-		result.insert("deactivated", deactivated);
-		result.insert("relayed", relayed);
-		result
-	}
-
-	// Spawn a subsystem that immediately exits.
-	//
-	// Should immediately conclude the overseer itself.
-	#[test]
-	fn overseer_ends_on_subsystem_exit() {
-		let spawner = sp_core::testing::TaskExecutor::new();
-
-		executor::block_on(async move {
-			let all_subsystems = AllSubsystems::<()>::dummy()
-				.replace_candidate_backing(ReturnOnStart);
-			let (overseer, _handle) = Overseer::new(
-				vec![],
-				all_subsystems,
-				None,
-				MockSupportsParachains,
-				spawner,
-			).unwrap();
-
-			overseer.run().await.unwrap();
-		})
-	}
-
-	struct TestSubsystem5(metered::MeteredSender<OverseerSignal>);
-
-	impl<C> Subsystem<C> for TestSubsystem5
-		where C: SubsystemContext<Message=CandidateValidationMessage>
-	{
-		fn start(self, mut ctx: C) -> SpawnedSubsystem {
-			let mut sender = self.0.clone();
-
-			SpawnedSubsystem {
-				name: "test-subsystem-5",
-				future: Box::pin(async move {
-					loop {
-						match ctx.try_recv().await {
-							Ok(Some(FromOverseer::Signal(OverseerSignal::Conclude))) => break,
-							Ok(Some(FromOverseer::Signal(s))) => {
-								sender.send(s).await.unwrap();
-								continue;
-							},
-							Ok(Some(_)) => continue,
-							Err(_) => break,
-							_ => (),
-						}
-						pending!();
-					}
-
-					Ok(())
-				}),
-			}
-		}
-	}
-
-	struct TestSubsystem6(metered::MeteredSender<OverseerSignal>);
-
-	impl<C> Subsystem<C> for TestSubsystem6
-		where C: SubsystemContext<Message=CandidateBackingMessage>
-	{
-		fn start(self, mut ctx: C) -> SpawnedSubsystem {
-			let mut sender = self.0.clone();
-
-			SpawnedSubsystem {
-				name: "test-subsystem-6",
-				future: Box::pin(async move {
-					loop {
-						match ctx.try_recv().await {
-							Ok(Some(FromOverseer::Signal(OverseerSignal::Conclude))) => break,
-							Ok(Some(FromOverseer::Signal(s))) => {
-								sender.send(s).await.unwrap();
-								continue;
-							},
-							Ok(Some(_)) => continue,
-							Err(_) => break,
-							_ => (),
-						}
-						pending!();
-					}
-
-					Ok(())
-				}),
-			}
-		}
-	}
-
-	// Tests that starting with a defined set of leaves and receiving
-	// notifications on imported blocks triggers expected `StartWork` and `StopWork` heartbeats.
-	#[test]
-	fn overseer_start_stop_works() {
-		let spawner = sp_core::testing::TaskExecutor::new();
-
-		executor::block_on(async move {
-			let first_block_hash = [1; 32].into();
-			let second_block_hash = [2; 32].into();
-			let third_block_hash = [3; 32].into();
-
-			let first_block = BlockInfo {
-				hash: first_block_hash,
-				parent_hash: [0; 32].into(),
-				number: 1,
-			};
-			let second_block = BlockInfo {
-				hash: second_block_hash,
-				parent_hash: first_block_hash,
-				number: 2,
-			};
-			let third_block = BlockInfo {
-				hash: third_block_hash,
-				parent_hash: second_block_hash,
-				number: 3,
-			};
-
-			let (tx_5, mut rx_5) = metered::channel(64);
-			let (tx_6, mut rx_6) = metered::channel(64);
-			let all_subsystems = AllSubsystems::<()>::dummy()
-				.replace_candidate_validation(TestSubsystem5(tx_5))
-				.replace_candidate_backing(TestSubsystem6(tx_6));
-			let (overseer, mut handler) = Overseer::new(
-				vec![first_block],
-				all_subsystems,
-				None,
-				MockSupportsParachains,
-				spawner,
-			).unwrap();
-
-			let overseer_fut = overseer.run().fuse();
-			pin_mut!(overseer_fut);
-
-			let mut ss5_results = Vec::new();
-			let mut ss6_results = Vec::new();
-
-			handler.block_imported(second_block).await;
-			handler.block_imported(third_block).await;
-
-			let expected_heartbeats = vec![
-				OverseerSignal::ActiveLeaves(ActiveLeavesUpdate::start_work(ActivatedLeaf {
-					hash: first_block_hash,
-					number: 1,
-					status: LeafStatus::Fresh,
-					span: Arc::new(jaeger::Span::Disabled),
-				})),
-				OverseerSignal::ActiveLeaves(ActiveLeavesUpdate {
-					activated: [ActivatedLeaf {
-						hash: second_block_hash,
-						number: 2,
-						status: LeafStatus::Fresh,
-						span: Arc::new(jaeger::Span::Disabled),
-					}].as_ref().into(),
-					deactivated: [first_block_hash].as_ref().into(),
-				}),
-				OverseerSignal::ActiveLeaves(ActiveLeavesUpdate {
-					activated: [ActivatedLeaf {
-						hash: third_block_hash,
-						number: 3,
-						status: LeafStatus::Fresh,
-						span: Arc::new(jaeger::Span::Disabled),
-					}].as_ref().into(),
-					deactivated: [second_block_hash].as_ref().into(),
-				}),
-			];
-
-			loop {
-				select! {
-					res = overseer_fut => {
-						assert!(res.is_ok());
-						break;
-					},
-					res = rx_5.next() => {
-						if let Some(res) = res {
-							ss5_results.push(res);
-						}
-					}
-					res = rx_6.next() => {
-						if let Some(res) = res {
-							ss6_results.push(res);
-						}
-					}
-					complete => break,
-				}
-
-				if ss5_results.len() == expected_heartbeats.len() &&
-					ss6_results.len() == expected_heartbeats.len() {
-						handler.stop().await;
-				}
-			}
-
-			assert_eq!(ss5_results, expected_heartbeats);
-			assert_eq!(ss6_results, expected_heartbeats);
-		});
-	}
-
-	// Tests that starting with a defined set of leaves and receiving
-	// notifications on imported blocks triggers expected `StartWork` and `StopWork` heartbeats.
-	#[test]
-	fn overseer_finalize_works() {
-		let spawner = sp_core::testing::TaskExecutor::new();
-
-		executor::block_on(async move {
-			let first_block_hash = [1; 32].into();
-			let second_block_hash = [2; 32].into();
-			let third_block_hash = [3; 32].into();
-
-			let first_block = BlockInfo {
-				hash: first_block_hash,
-				parent_hash: [0; 32].into(),
-				number: 1,
-			};
-			let second_block = BlockInfo {
-				hash: second_block_hash,
-				parent_hash: [42; 32].into(),
-				number: 2,
-			};
-			let third_block = BlockInfo {
-				hash: third_block_hash,
-				parent_hash: second_block_hash,
-				number: 3,
-			};
-
-			let (tx_5, mut rx_5) = metered::channel(64);
-			let (tx_6, mut rx_6) = metered::channel(64);
-
-			let all_subsystems = AllSubsystems::<()>::dummy()
-				.replace_candidate_validation(TestSubsystem5(tx_5))
-				.replace_candidate_backing(TestSubsystem6(tx_6));
-
-			// start with two forks of different height.
-			let (overseer, mut handler) = Overseer::new(
-				vec![first_block, second_block],
-				all_subsystems,
-				None,
-				MockSupportsParachains,
-				spawner,
-			).unwrap();
-
-			let overseer_fut = overseer.run().fuse();
-			pin_mut!(overseer_fut);
-
-			let mut ss5_results = Vec::new();
-			let mut ss6_results = Vec::new();
-
-			// this should stop work on both forks we started with earlier.
-			handler.block_finalized(third_block).await;
-
-			let expected_heartbeats = vec![
-				OverseerSignal::ActiveLeaves(ActiveLeavesUpdate {
-					activated: [
-						ActivatedLeaf {
-							hash: first_block_hash,
-							number: 1,
-							status: LeafStatus::Fresh,
-							span: Arc::new(jaeger::Span::Disabled),
-						},
-						ActivatedLeaf {
-							hash: second_block_hash,
-							number: 2,
-							status: LeafStatus::Fresh,
-							span: Arc::new(jaeger::Span::Disabled),
-						},
-					].as_ref().into(),
-					..Default::default()
-				}),
-				OverseerSignal::ActiveLeaves(ActiveLeavesUpdate {
-					deactivated: [first_block_hash, second_block_hash].as_ref().into(),
-					..Default::default()
-				}),
-				OverseerSignal::BlockFinalized(third_block_hash, 3),
-			];
-
-			loop {
-				select! {
-					res = overseer_fut => {
-						assert!(res.is_ok());
-						break;
-					},
-					res = rx_5.next() => {
-						if let Some(res) = res {
-							ss5_results.push(res);
-						}
-					}
-					res = rx_6.next() => {
-						if let Some(res) = res {
-							ss6_results.push(res);
-						}
-					}
-					complete => break,
-				}
-
-				if ss5_results.len() == expected_heartbeats.len() && ss6_results.len() == expected_heartbeats.len() {
-					handler.stop().await;
-				}
-			}
-
-			assert_eq!(ss5_results.len(), expected_heartbeats.len());
-			assert_eq!(ss6_results.len(), expected_heartbeats.len());
-
-			// Notifications on finality for multiple blocks at once
-			// may be received in different orders.
-			for expected in expected_heartbeats {
-				assert!(ss5_results.contains(&expected));
-				assert!(ss6_results.contains(&expected));
-			}
-		});
-	}
-
-	#[test]
-	fn do_not_send_empty_leaves_update_on_block_finalization() {
-		let spawner = sp_core::testing::TaskExecutor::new();
-
-		executor::block_on(async move {
-			let imported_block = BlockInfo {
-				hash: Hash::random(),
-				parent_hash: Hash::random(),
-				number: 1,
-			};
-
-			let finalized_block = BlockInfo {
-				hash: Hash::random(),
-				parent_hash: Hash::random(),
-				number: 1,
-			};
-
-			let (tx_5, mut rx_5) = metered::channel(64);
-
-			let all_subsystems = AllSubsystems::<()>::dummy()
-				.replace_candidate_backing(TestSubsystem6(tx_5));
-
-			let (overseer, mut handler) = Overseer::new(
-				Vec::new(),
-				all_subsystems,
-				None,
-				MockSupportsParachains,
-				spawner,
-			).unwrap();
-
-			let overseer_fut = overseer.run().fuse();
-			pin_mut!(overseer_fut);
-
-			let mut ss5_results = Vec::new();
-
-			handler.block_finalized(finalized_block.clone()).await;
-			handler.block_imported(imported_block.clone()).await;
-
-			let expected_heartbeats = vec![
-				OverseerSignal::ActiveLeaves(ActiveLeavesUpdate {
-					activated: [
-						ActivatedLeaf {
-							hash: imported_block.hash,
-							number: imported_block.number,
-							status: LeafStatus::Fresh,
-							span: Arc::new(jaeger::Span::Disabled)
-						}
-					].as_ref().into(),
-					..Default::default()
-				}),
-				OverseerSignal::BlockFinalized(finalized_block.hash, 1),
-			];
-
-			loop {
-				select! {
-					res = overseer_fut => {
-						assert!(res.is_ok());
-						break;
-					},
-					res = rx_5.next() => {
-						if let Some(res) = dbg!(res) {
-							ss5_results.push(res);
-						}
-					}
-				}
-
-				if ss5_results.len() == expected_heartbeats.len() {
-					handler.stop().await;
-				}
-			}
-
-			assert_eq!(ss5_results.len(), expected_heartbeats.len());
-
-			for expected in expected_heartbeats {
-				assert!(ss5_results.contains(&expected));
-			}
-		});
-	}
-
-	// Tests that duplicate leaves have an attached 'Stale' status.
-	#[test]
-	fn overseer_stale_detection() {
-		let spawner = sp_core::testing::TaskExecutor::new();
-
-		executor::block_on(async move {
-			let a1_hash = [1; 32].into();
-			let b1_hash = [2; 32].into();
-
-			let a2_hash = [3; 32].into();
-			let b2_hash = [4; 32].into();
-
-			let first_block = BlockInfo {
-				hash: a1_hash,
-				parent_hash: [0; 32].into(),
-				number: 1,
-			};
-			let second_block = BlockInfo {
-				hash: b1_hash,
-				parent_hash: [0; 32].into(),
-				number: 1,
-			};
-
-			let third_block = BlockInfo {
-				hash: a2_hash,
-				parent_hash: a1_hash,
-				number: 2,
-			};
-
-			let fourth_block = BlockInfo {
-				hash: b2_hash,
-				parent_hash: b1_hash,
-				number: 2,
-			};
-
-			let (tx_5, mut rx_5) = metered::channel(64);
-			let (tx_6, mut rx_6) = metered::channel(64);
-			let all_subsystems = AllSubsystems::<()>::dummy()
-				.replace_candidate_validation(TestSubsystem5(tx_5))
-				.replace_candidate_backing(TestSubsystem6(tx_6));
-
-			let (overseer, mut handler) = Overseer::new(
-				vec![first_block.clone()],
-				all_subsystems,
-				None,
-				MockSupportsParachains,
-				spawner,
-			).unwrap();
-
-			let overseer_fut = overseer.run().fuse();
-			pin_mut!(overseer_fut);
-
-			let mut ss5_results = Vec::new();
-			let mut ss6_results = Vec::new();
-
-			handler.block_imported(second_block.clone()).await;
-
-			// import the second block of each chain to deactivate the heads.
-			handler.block_imported(third_block).await;
-			handler.block_imported(fourth_block).await;
-
-			// import the first blocks again (emulating a revert)
-			handler.block_imported(first_block).await;
-			handler.block_imported(second_block).await;
-
-			let expected_heartbeats = vec![
-				OverseerSignal::ActiveLeaves(ActiveLeavesUpdate::start_work(ActivatedLeaf {
-					hash: a1_hash,
-					number: 1,
-					status: LeafStatus::Fresh,
-					span: Arc::new(jaeger::Span::Disabled),
-				})),
-				OverseerSignal::ActiveLeaves(ActiveLeavesUpdate::start_work(ActivatedLeaf {
-					hash: b1_hash,
-					number: 1,
-					status: LeafStatus::Fresh,
-					span: Arc::new(jaeger::Span::Disabled),
-				})),
-				OverseerSignal::ActiveLeaves(ActiveLeavesUpdate {
-					activated: [ActivatedLeaf {
-						hash: a2_hash,
-						number: 2,
-						status: LeafStatus::Fresh,
-						span: Arc::new(jaeger::Span::Disabled),
-					}].as_ref().into(),
-					deactivated: [a1_hash].as_ref().into(),
-				}),
-				OverseerSignal::ActiveLeaves(ActiveLeavesUpdate {
-					activated: [ActivatedLeaf {
-						hash: b2_hash,
-						number: 2,
-						status: LeafStatus::Fresh,
-						span: Arc::new(jaeger::Span::Disabled),
-					}].as_ref().into(),
-					deactivated: [b1_hash].as_ref().into(),
-				}),
-				OverseerSignal::ActiveLeaves(ActiveLeavesUpdate::start_work(ActivatedLeaf {
-					hash: a1_hash,
-					number: 1,
-					status: LeafStatus::Stale,
-					span: Arc::new(jaeger::Span::Disabled),
-				})),
-				OverseerSignal::ActiveLeaves(ActiveLeavesUpdate::start_work(ActivatedLeaf {
-					hash: b1_hash,
-					number: 1,
-					status: LeafStatus::Stale,
-					span: Arc::new(jaeger::Span::Disabled),
-				})),
-			];
-
-			loop {
-				select! {
-					res = overseer_fut => {
-						assert!(res.is_ok());
-						break;
-					},
-					res = rx_5.next() => {
-						if let Some(res) = res {
-							ss5_results.push(res);
-						}
-					}
-					res = rx_6.next() => {
-						if let Some(res) = res {
-							ss6_results.push(res);
-						}
-					}
-					complete => break,
-				}
-
-				if ss5_results.len() == expected_heartbeats.len() &&
-					ss6_results.len() == expected_heartbeats.len() {
-						handler.stop().await;
-				}
-			}
-
-			assert_eq!(ss5_results, expected_heartbeats);
-			assert_eq!(ss6_results, expected_heartbeats);
-		});
-	}
-
-	#[derive(Clone)]
-	struct CounterSubsystem {
-		stop_signals_received: Arc<atomic::AtomicUsize>,
-		signals_received: Arc<atomic::AtomicUsize>,
-		msgs_received: Arc<atomic::AtomicUsize>,
-	}
-
-	impl CounterSubsystem {
-		fn new(
-			stop_signals_received: Arc<atomic::AtomicUsize>,
-			signals_received: Arc<atomic::AtomicUsize>,
-			msgs_received: Arc<atomic::AtomicUsize>,
-		) -> Self {
-			Self {
-				stop_signals_received,
-				signals_received,
-				msgs_received,
-			}
-		}
-	}
-
-	impl<C, M> Subsystem<C> for CounterSubsystem
-		where
-			C: SubsystemContext<Message=M>,
-			M: Send,
-	{
-		fn start(self, mut ctx: C) -> SpawnedSubsystem {
-			SpawnedSubsystem {
-				name: "counter-subsystem",
-				future: Box::pin(async move {
-					loop {
-						match ctx.try_recv().await {
-							Ok(Some(FromOverseer::Signal(OverseerSignal::Conclude))) => {
-								self.stop_signals_received.fetch_add(1, atomic::Ordering::SeqCst);
-								break;
-							},
-							Ok(Some(FromOverseer::Signal(_))) => {
-								self.signals_received.fetch_add(1, atomic::Ordering::SeqCst);
-								continue;
-							},
-							Ok(Some(FromOverseer::Communication { .. })) => {
-								self.msgs_received.fetch_add(1, atomic::Ordering::SeqCst);
-								continue;
-							},
-							Err(_) => (),
-							_ => (),
-						}
-						pending!();
-					}
-
-					Ok(())
-				}),
-			}
-		}
-	}
-
-	fn test_candidate_validation_msg() -> CandidateValidationMessage {
-		let (sender, _) = oneshot::channel();
-		let pov = Arc::new(PoV { block_data: BlockData(Vec::new()) });
-		CandidateValidationMessage::ValidateFromChainState(Default::default(), pov, sender)
-	}
-
-	fn test_candidate_backing_msg() -> CandidateBackingMessage {
-		let (sender, _) = oneshot::channel();
-		CandidateBackingMessage::GetBackedCandidates(Default::default(), Vec::new(), sender)
-	}
-
-	fn test_candidate_selection_msg() -> CandidateSelectionMessage {
-		CandidateSelectionMessage::default()
-	}
-
-	fn test_chain_api_msg() -> ChainApiMessage {
-		let (sender, _) = oneshot::channel();
-		ChainApiMessage::FinalizedBlockNumber(sender)
-	}
-
-	fn test_collator_generation_msg() -> CollationGenerationMessage {
-		CollationGenerationMessage::Initialize(CollationGenerationConfig {
-			key: CollatorPair::generate().0,
-			collator: Box::new(|_, _| TestCollator.boxed()),
-			para_id: Default::default(),
-		})
-	}
-	struct TestCollator;
-
-	impl Future for TestCollator {
-		type Output = Option<CollationResult>;
-
-		fn poll(self: Pin<&mut Self>, _cx: &mut futures::task::Context) -> Poll<Self::Output> {
-			panic!("at the Disco")
-		}
-	}
-
-	impl Unpin for TestCollator {}
-
-	fn test_collator_protocol_msg() -> CollatorProtocolMessage {
-		CollatorProtocolMessage::CollateOn(Default::default())
-	}
-
-	fn test_network_bridge_event<M>() -> NetworkBridgeEvent<M> {
-		NetworkBridgeEvent::PeerDisconnected(PeerId::random())
-	}
-
-	fn test_statement_distribution_msg() -> StatementDistributionMessage {
-		StatementDistributionMessage::NetworkBridgeUpdateV1(test_network_bridge_event())
-	}
-
-	fn test_availability_recovery_msg() -> AvailabilityRecoveryMessage {
-		let (sender, _) = oneshot::channel();
-		AvailabilityRecoveryMessage::RecoverAvailableData(
-			Default::default(),
-			Default::default(),
-			None,
-			sender,
-		)
-	}
-
-	fn test_bitfield_distribution_msg() -> BitfieldDistributionMessage {
-		BitfieldDistributionMessage::NetworkBridgeUpdateV1(test_network_bridge_event())
-	}
-
-	fn test_provisioner_msg() -> ProvisionerMessage {
-		let (sender, _) = oneshot::channel();
-		ProvisionerMessage::RequestInherentData(Default::default(), sender)
-	}
-
-	fn test_runtime_api_msg() -> RuntimeApiMessage {
-		let (sender, _) = oneshot::channel();
-		RuntimeApiMessage::Request(Default::default(), RuntimeApiRequest::Validators(sender))
-	}
-
-	fn test_availability_store_msg() -> AvailabilityStoreMessage {
-		let (sender, _) = oneshot::channel();
-		AvailabilityStoreMessage::QueryAvailableData(CandidateHash(Default::default()), sender)
-	}
-
-	fn test_network_bridge_msg() -> NetworkBridgeMessage {
-		NetworkBridgeMessage::ReportPeer(PeerId::random(), UnifiedReputationChange::BenefitMinor(""))
-	}
-
-	fn test_approval_distribution_msg() -> ApprovalDistributionMessage {
-		ApprovalDistributionMessage::NewBlocks(Default::default())
-	}
-
-	fn test_approval_voting_msg() -> ApprovalVotingMessage {
-		let (sender, _) = oneshot::channel();
-		ApprovalVotingMessage::ApprovedAncestor(Default::default(), 0, sender)
-	}
-
-	// Checks that `stop`, `broadcast_signal` and `broadcast_message` are implemented correctly.
-	#[test]
-	fn overseer_all_subsystems_receive_signals_and_messages() {
-		const NUM_SUBSYSTEMS: usize = 18;
-		// -3 for BitfieldSigning, GossipSupport and AvailabilityDistribution
-		const NUM_SUBSYSTEMS_MESSAGED: usize = NUM_SUBSYSTEMS - 3;
-
-		let spawner = sp_core::testing::TaskExecutor::new();
-		executor::block_on(async move {
-			let stop_signals_received = Arc::new(atomic::AtomicUsize::new(0));
-			let signals_received = Arc::new(atomic::AtomicUsize::new(0));
-			let msgs_received = Arc::new(atomic::AtomicUsize::new(0));
-
-			let subsystem = CounterSubsystem::new(
-				stop_signals_received.clone(),
-				signals_received.clone(),
-				msgs_received.clone(),
-			);
-
-			let all_subsystems = AllSubsystems {
-				candidate_validation: subsystem.clone(),
-				candidate_backing: subsystem.clone(),
-				candidate_selection: subsystem.clone(),
-				collation_generation: subsystem.clone(),
-				collator_protocol: subsystem.clone(),
-				statement_distribution: subsystem.clone(),
-				availability_distribution: subsystem.clone(),
-				availability_recovery: subsystem.clone(),
-				bitfield_signing: subsystem.clone(),
-				bitfield_distribution: subsystem.clone(),
-				provisioner: subsystem.clone(),
-				runtime_api: subsystem.clone(),
-				availability_store: subsystem.clone(),
-				network_bridge: subsystem.clone(),
-				chain_api: subsystem.clone(),
-				approval_distribution: subsystem.clone(),
-				approval_voting: subsystem.clone(),
-				gossip_support: subsystem.clone(),
-			};
-			let (overseer, mut handler) = Overseer::new(
-				vec![],
-				all_subsystems,
-				None,
-				MockSupportsParachains,
-				spawner,
-			).unwrap();
-			let overseer_fut = overseer.run().fuse();
-
-			pin_mut!(overseer_fut);
-
-			// send a signal to each subsystem
-			handler.block_imported(BlockInfo {
-				hash: Default::default(),
-				parent_hash: Default::default(),
-				number: Default::default(),
-			}).await;
-
-			// send a msg to each subsystem
-			// except for BitfieldSigning and GossipSupport as the messages are not instantiable
-			handler.send_msg(AllMessages::CandidateValidation(test_candidate_validation_msg())).await;
-			handler.send_msg(AllMessages::CandidateBacking(test_candidate_backing_msg())).await;
-			handler.send_msg(AllMessages::CandidateSelection(test_candidate_selection_msg())).await;
-			handler.send_msg(AllMessages::CollationGeneration(test_collator_generation_msg())).await;
-			handler.send_msg(AllMessages::CollatorProtocol(test_collator_protocol_msg())).await;
-			handler.send_msg(AllMessages::StatementDistribution(test_statement_distribution_msg())).await;
-			handler.send_msg(AllMessages::AvailabilityRecovery(test_availability_recovery_msg())).await;
-			// handler.send_msg(AllMessages::BitfieldSigning(test_bitfield_signing_msg())).await;
-			// handler.send_msg(AllMessages::GossipSupport(test_bitfield_signing_msg())).await;
-			handler.send_msg(AllMessages::BitfieldDistribution(test_bitfield_distribution_msg())).await;
-			handler.send_msg(AllMessages::Provisioner(test_provisioner_msg())).await;
-			handler.send_msg(AllMessages::RuntimeApi(test_runtime_api_msg())).await;
-			handler.send_msg(AllMessages::AvailabilityStore(test_availability_store_msg())).await;
-			handler.send_msg(AllMessages::NetworkBridge(test_network_bridge_msg())).await;
-			handler.send_msg(AllMessages::ChainApi(test_chain_api_msg())).await;
-			handler.send_msg(AllMessages::ApprovalDistribution(test_approval_distribution_msg())).await;
-			handler.send_msg(AllMessages::ApprovalVoting(test_approval_voting_msg())).await;
-
-			// Wait until all subsystems have received. Otherwise the messages might race against
-			// the conclude signal.
-			loop {
-				match (&mut overseer_fut).timeout(Duration::from_millis(100)).await {
-					None => {
-						let r = msgs_received.load(atomic::Ordering::SeqCst);
-						if r < NUM_SUBSYSTEMS_MESSAGED {
-							Delay::new(Duration::from_millis(100)).await;
-						} else if r > NUM_SUBSYSTEMS_MESSAGED {
-							panic!("too many messages received??");
-						} else {
-							break
-						}
-					}
-					Some(_) => panic!("exited too early"),
-				}
-			}
-
-			// send a stop signal to each subsystems
-			handler.stop().await;
-
-			let res = overseer_fut.await;
-			assert_eq!(stop_signals_received.load(atomic::Ordering::SeqCst), NUM_SUBSYSTEMS);
-			assert_eq!(signals_received.load(atomic::Ordering::SeqCst), NUM_SUBSYSTEMS);
-			assert_eq!(msgs_received.load(atomic::Ordering::SeqCst), NUM_SUBSYSTEMS_MESSAGED);
-
-			assert!(res.is_ok());
-		});
-	}
-
-	#[test]
-	fn context_holds_onto_message_until_enough_signals_received() {
-		let (candidate_validation_bounded_tx, _) = metered::channel(CHANNEL_CAPACITY);
-		let (candidate_backing_bounded_tx, _) = metered::channel(CHANNEL_CAPACITY);
-		let (candidate_selection_bounded_tx, _) = metered::channel(CHANNEL_CAPACITY);
-		let (statement_distribution_bounded_tx, _) = metered::channel(CHANNEL_CAPACITY);
-		let (availability_distribution_bounded_tx, _) = metered::channel(CHANNEL_CAPACITY);
-		let (availability_recovery_bounded_tx, _) = metered::channel(CHANNEL_CAPACITY);
-		let (bitfield_signing_bounded_tx, _) = metered::channel(CHANNEL_CAPACITY);
-		let (bitfield_distribution_bounded_tx, _) = metered::channel(CHANNEL_CAPACITY);
-		let (provisioner_bounded_tx, _) = metered::channel(CHANNEL_CAPACITY);
-		let (runtime_api_bounded_tx, _) = metered::channel(CHANNEL_CAPACITY);
-		let (availability_store_bounded_tx, _) = metered::channel(CHANNEL_CAPACITY);
-		let (network_bridge_bounded_tx, _) = metered::channel(CHANNEL_CAPACITY);
-		let (chain_api_bounded_tx, _) = metered::channel(CHANNEL_CAPACITY);
-		let (collator_protocol_bounded_tx, _) = metered::channel(CHANNEL_CAPACITY);
-		let (collation_generation_bounded_tx, _) = metered::channel(CHANNEL_CAPACITY);
-		let (approval_distribution_bounded_tx, _) = metered::channel(CHANNEL_CAPACITY);
-		let (approval_voting_bounded_tx, _) = metered::channel(CHANNEL_CAPACITY);
-		let (gossip_support_bounded_tx, _) = metered::channel(CHANNEL_CAPACITY);
-
-		let (candidate_validation_unbounded_tx, _) = metered::unbounded();
-		let (candidate_backing_unbounded_tx, _) = metered::unbounded();
-		let (candidate_selection_unbounded_tx, _) = metered::unbounded();
-		let (statement_distribution_unbounded_tx, _) = metered::unbounded();
-		let (availability_distribution_unbounded_tx, _) = metered::unbounded();
-		let (availability_recovery_unbounded_tx, _) = metered::unbounded();
-		let (bitfield_signing_unbounded_tx, _) = metered::unbounded();
-		let (bitfield_distribution_unbounded_tx, _) = metered::unbounded();
-		let (provisioner_unbounded_tx, _) = metered::unbounded();
-		let (runtime_api_unbounded_tx, _) = metered::unbounded();
-		let (availability_store_unbounded_tx, _) = metered::unbounded();
-		let (network_bridge_unbounded_tx, _) = metered::unbounded();
-		let (chain_api_unbounded_tx, _) = metered::unbounded();
-		let (collator_protocol_unbounded_tx, _) = metered::unbounded();
-		let (collation_generation_unbounded_tx, _) = metered::unbounded();
-		let (approval_distribution_unbounded_tx, _) = metered::unbounded();
-		let (approval_voting_unbounded_tx, _) = metered::unbounded();
-		let (gossip_support_unbounded_tx, _) = metered::unbounded();
-
-		let channels_out = ChannelsOut {
-			candidate_validation: candidate_validation_bounded_tx.clone(),
-			candidate_backing: candidate_backing_bounded_tx.clone(),
-			candidate_selection: candidate_selection_bounded_tx.clone(),
-			statement_distribution: statement_distribution_bounded_tx.clone(),
-			availability_distribution: availability_distribution_bounded_tx.clone(),
-			availability_recovery: availability_recovery_bounded_tx.clone(),
-			bitfield_signing: bitfield_signing_bounded_tx.clone(),
-			bitfield_distribution: bitfield_distribution_bounded_tx.clone(),
-			provisioner: provisioner_bounded_tx.clone(),
-			runtime_api: runtime_api_bounded_tx.clone(),
-			availability_store: availability_store_bounded_tx.clone(),
-			network_bridge: network_bridge_bounded_tx.clone(),
-			chain_api: chain_api_bounded_tx.clone(),
-			collator_protocol: collator_protocol_bounded_tx.clone(),
-			collation_generation: collation_generation_bounded_tx.clone(),
-			approval_distribution: approval_distribution_bounded_tx.clone(),
-			approval_voting: approval_voting_bounded_tx.clone(),
-			gossip_support: gossip_support_bounded_tx.clone(),
-
-			candidate_validation_unbounded: candidate_validation_unbounded_tx.clone(),
-			candidate_backing_unbounded: candidate_backing_unbounded_tx.clone(),
-			candidate_selection_unbounded: candidate_selection_unbounded_tx.clone(),
-			statement_distribution_unbounded: statement_distribution_unbounded_tx.clone(),
-			availability_distribution_unbounded: availability_distribution_unbounded_tx.clone(),
-			availability_recovery_unbounded: availability_recovery_unbounded_tx.clone(),
-			bitfield_signing_unbounded: bitfield_signing_unbounded_tx.clone(),
-			bitfield_distribution_unbounded: bitfield_distribution_unbounded_tx.clone(),
-			provisioner_unbounded: provisioner_unbounded_tx.clone(),
-			runtime_api_unbounded: runtime_api_unbounded_tx.clone(),
-			availability_store_unbounded: availability_store_unbounded_tx.clone(),
-			network_bridge_unbounded: network_bridge_unbounded_tx.clone(),
-			chain_api_unbounded: chain_api_unbounded_tx.clone(),
-			collator_protocol_unbounded: collator_protocol_unbounded_tx.clone(),
-			collation_generation_unbounded: collation_generation_unbounded_tx.clone(),
-			approval_distribution_unbounded: approval_distribution_unbounded_tx.clone(),
-			approval_voting_unbounded: approval_voting_unbounded_tx.clone(),
-			gossip_support_unbounded: gossip_support_unbounded_tx.clone(),
-		};
-
-		let (mut signal_tx, signal_rx) = metered::channel(CHANNEL_CAPACITY);
-		let (mut bounded_tx, bounded_rx) = metered::channel(CHANNEL_CAPACITY);
-		let (unbounded_tx, unbounded_rx) = metered::unbounded();
-		let (to_overseer_tx, _to_overseer_rx) = metered::unbounded();
-
-		let mut ctx = OverseerSubsystemContext::<()>::new_unmetered(
-			signal_rx,
-			stream::select(bounded_rx, unbounded_rx),
-			channels_out,
-			to_overseer_tx,
-		);
-
-		assert_eq!(ctx.signals_received.load(), 0);
-
-		let test_fut = async move {
-			signal_tx.send(OverseerSignal::Conclude).await.unwrap();
-			assert_matches!(ctx.recv().await.unwrap(), FromOverseer::Signal(OverseerSignal::Conclude));
-
-			assert_eq!(ctx.signals_received.load(), 1);
-			bounded_tx.send(MessagePacket {
-				signals_received: 2,
-				message: (),
-			}).await.unwrap();
-			unbounded_tx.unbounded_send(MessagePacket {
-				signals_received: 2,
-				message: (),
-			}).unwrap();
-
-			match poll!(ctx.recv()) {
-				Poll::Pending => {}
-				Poll::Ready(_) => panic!("ready too early"),
-			};
-
-			assert!(ctx.pending_incoming.is_some());
-
-			signal_tx.send(OverseerSignal::Conclude).await.unwrap();
-			assert_matches!(ctx.recv().await.unwrap(), FromOverseer::Signal(OverseerSignal::Conclude));
-			assert_matches!(ctx.recv().await.unwrap(), FromOverseer::Communication { msg: () });
-			assert_matches!(ctx.recv().await.unwrap(), FromOverseer::Communication { msg: () });
-			assert!(ctx.pending_incoming.is_none());
-		};
-
-		futures::executor::block_on(test_fut);
-	}
-}
->>>>>>> a886a4be
+mod tests;