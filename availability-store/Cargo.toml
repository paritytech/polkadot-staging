[package]
name = "polkadot-availability-store"
description = "Persistent database for parachain data"
<<<<<<< HEAD
version = "0.7.21"
=======
version = "0.7.28"
>>>>>>> 710f4cae
authors = ["Parity Technologies <admin@parity.io>"]
edition = "2018"

[dependencies]
polkadot-primitives = { path = "../primitives" }
polkadot-erasure-coding = { path = "../erasure-coding" }
parking_lot = "0.9.0"
derive_more = "0.99"
log = "0.4.8"
futures = "0.3.4"
tokio = { version = "0.2.13", features = ["rt-core"] }
exit-future = "0.2.0"
codec = { package = "parity-scale-codec", version = "1.1.0", features = ["derive"] }
sc-network = { git = "https://github.com/paritytech/substrate", branch = "master" }
consensus_common = { package = "sp-consensus", git = "https://github.com/paritytech/substrate", branch = "master" }
client = { package = "sc-client-api", git = "https://github.com/paritytech/substrate", branch = "master" }
sc-client = { git = "https://github.com/paritytech/substrate", branch = "master" }
sp-runtime = { git = "https://github.com/paritytech/substrate", branch = "master" }
sp-blockchain = { git = "https://github.com/paritytech/substrate", branch = "master" }
sp-api = { git = "https://github.com/paritytech/substrate", branch = "master" }
keystore = { package = "sc-keystore", git = "https://github.com/paritytech/substrate", branch = "master" }
sp-core = { git = "https://github.com/paritytech/substrate", branch = "master" }
kvdb = "0.5.0"
kvdb-memorydb = "0.5.0"

[target.'cfg(not(target_os = "unknown"))'.dependencies]
kvdb-rocksdb = "0.7.0"<|MERGE_RESOLUTION|>--- conflicted
+++ resolved
@@ -1,11 +1,7 @@
 [package]
 name = "polkadot-availability-store"
 description = "Persistent database for parachain data"
-<<<<<<< HEAD
-version = "0.7.21"
-=======
 version = "0.7.28"
->>>>>>> 710f4cae
 authors = ["Parity Technologies <admin@parity.io>"]
 edition = "2018"
 
