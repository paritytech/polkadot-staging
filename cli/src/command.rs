// Copyright 2017-2020 Parity Technologies (UK) Ltd.
// This file is part of Polkadot.

// Polkadot is free software: you can redistribute it and/or modify
// it under the terms of the GNU General Public License as published by
// the Free Software Foundation, either version 3 of the License, or
// (at your option) any later version.

// Polkadot is distributed in the hope that it will be useful,
// but WITHOUT ANY WARRANTY; without even the implied warranty of
// MERCHANTABILITY or FITNESS FOR A PARTICULAR PURPOSE.  See the
// GNU General Public License for more details.

// You should have received a copy of the GNU General Public License
// along with Polkadot.  If not, see <http://www.gnu.org/licenses/>.

use log::info;
use service::{IdentifyVariant, self};
use sc_cli::{SubstrateCli, RuntimeVersion, Role};
use crate::cli::{Cli, Subcommand};
use futures::future::TryFutureExt;

#[derive(thiserror::Error, Debug)]
pub enum Error {
	#[error(transparent)]
	PolkadotService(#[from] service::Error),

	#[error(transparent)]
	SubstrateCli(#[from] sc_cli::Error),

	#[error(transparent)]
	SubstrateService(#[from] sc_service::Error),

	#[error("Other: {0}")]
	Other(String),
}

impl std::convert::From<String> for Error {
	fn from(s: String) -> Self {
		Self::Other(s)
	}
}

type Result<T> = std::result::Result<T, Error>;

fn get_exec_name() -> Option<String> {
	std::env::current_exe()
		.ok()
		.and_then(|pb| pb.file_name().map(|s| s.to_os_string()))
		.and_then(|s| s.into_string().ok())
}

impl SubstrateCli for Cli {
	fn impl_name() -> String { "Parity Polkadot".into() }

	fn impl_version() -> String { env!("SUBSTRATE_CLI_IMPL_VERSION").into() }

	fn description() -> String { env!("CARGO_PKG_DESCRIPTION").into() }

	fn author() -> String { env!("CARGO_PKG_AUTHORS").into() }

	fn support_url() -> String { "https://github.com/paritytech/polkadot/issues/new".into() }

	fn copyright_start_year() -> i32 { 2017 }

	fn executable_name() -> String { "polkadot".into() }

	fn load_spec(&self, id: &str) -> std::result::Result<Box<dyn sc_service::ChainSpec>, String> {
		let id = if id == "" {
			let n = get_exec_name().unwrap_or_default();
			["polkadot", "kusama", "westend", "rococo"].iter()
				.cloned()
				.find(|&chain| n.starts_with(chain))
				.unwrap_or("polkadot")
		} else { id };
		Ok(match id {
			"polkadot-dev" | "dev" => Box::new(service::chain_spec::polkadot_development_config()?),
			"polkadot-local" => Box::new(service::chain_spec::polkadot_local_testnet_config()?),
			"polkadot-staging" => Box::new(service::chain_spec::polkadot_staging_testnet_config()?),
			"kusama-dev" => Box::new(service::chain_spec::kusama_development_config()?),
			"kusama-local" => Box::new(service::chain_spec::kusama_local_testnet_config()?),
			"kusama-staging" => Box::new(service::chain_spec::kusama_staging_testnet_config()?),
			"polkadot" => Box::new(service::chain_spec::polkadot_config()?),
			"westend" => Box::new(service::chain_spec::westend_config()?),
			"kusama" => Box::new(service::chain_spec::kusama_config()?),
			"westend-dev" => Box::new(service::chain_spec::westend_development_config()?),
			"westend-local" => Box::new(service::chain_spec::westend_local_testnet_config()?),
			"westend-staging" => Box::new(service::chain_spec::westend_staging_testnet_config()?),
			"rococo-staging" => Box::new(service::chain_spec::rococo_staging_testnet_config()?),
			"rococo-local" => Box::new(service::chain_spec::rococo_local_testnet_config()?),
			"rococo" => Box::new(service::chain_spec::rococo_config()?),
			path => {
				let path = std::path::PathBuf::from(path);

				let starts_with = |prefix: &str| {
					path.file_name().map(|f| f.to_str().map(|s| s.starts_with(&prefix))).flatten().unwrap_or(false)
				};

				// When `force_*` is given or the file name starts with the name of one of the known chains,
				// we use the chain spec for the specific chain.
				if self.run.force_rococo || starts_with("rococo") {
					Box::new(service::RococoChainSpec::from_json_file(path)?)
				} else if self.run.force_kusama || starts_with("kusama") {
					Box::new(service::KusamaChainSpec::from_json_file(path)?)
				} else if self.run.force_westend || starts_with("westend") {
					Box::new(service::WestendChainSpec::from_json_file(path)?)
				} else {
					Box::new(service::PolkadotChainSpec::from_json_file(path)?)
				}
			},
		})
	}

	fn native_runtime_version(spec: &Box<dyn service::ChainSpec>) -> &'static RuntimeVersion {
		if spec.is_kusama() {
			&service::kusama_runtime::VERSION
		} else if spec.is_westend() {
			&service::westend_runtime::VERSION
		} else if spec.is_rococo() {
			&service::rococo_runtime::VERSION
		} else {
			&service::polkadot_runtime::VERSION
		}
	}
}

fn set_default_ss58_version(spec: &Box<dyn service::ChainSpec>) {
	use sp_core::crypto::Ss58AddressFormat;

	let ss58_version = if spec.is_kusama() {
		Ss58AddressFormat::KusamaAccount
	} else if spec.is_westend() {
		Ss58AddressFormat::SubstrateAccount
	} else {
		Ss58AddressFormat::PolkadotAccount
	};

	sp_core::crypto::set_default_ss58_version(ss58_version);
}

/// Parses polkadot specific CLI arguments and run the service.
pub fn run() -> Result<()> {
	let cli = Cli::from_args();

	match &cli.subcommand {
		None => {
			let runner = cli.create_runner(&cli.run.base)
				.map_err(Error::from)?;
			let chain_spec = &runner.config().chain_spec;

			set_default_ss58_version(chain_spec);

			let grandpa_pause = if cli.run.grandpa_pause.is_empty() {
				None
			} else {
				Some((cli.run.grandpa_pause[0], cli.run.grandpa_pause[1]))
			};

			if chain_spec.is_kusama() {
				info!("----------------------------");
				info!("This chain is not in any way");
				info!("      endorsed by the       ");
				info!("     KUSAMA FOUNDATION      ");
				info!("----------------------------");
			}

			let jaeger_agent = cli.run.jaeger_agent;

			runner.run_node_until_exit(move |config| async move {
				let role = config.role.clone();

				let task_manager = match role {
<<<<<<< HEAD
					Role::Light => service::build_light(config).map(|(task_manager, _, _)| task_manager)
					.map_err(|e| sc_service::Error::Other(e.to_string())),
=======
					Role::Light => service::build_light(config).map(|(task_manager, _)| task_manager),
>>>>>>> 2fd345b8
					_ => service::build_full(
						config,
						service::IsCollator::No,
						grandpa_pause,
						jaeger_agent,
					).map(|full| full.task_manager)
				}?;
				Ok::<_, Error>(task_manager)
			})
		},
		Some(Subcommand::BuildSpec(cmd)) => {
			let runner = cli.create_runner(cmd)?;
			Ok(runner.sync_run(|config| {
				cmd.run(config.chain_spec, config.network)
			})?)
		},
		Some(Subcommand::CheckBlock(cmd)) => {
			let runner = cli.create_runner(cmd)
				.map_err(Error::SubstrateCli)?;
			let chain_spec = &runner.config().chain_spec;

			set_default_ss58_version(chain_spec);

			runner.async_run(|mut config| {
				let (client, _, import_queue, task_manager) = service::new_chain_ops(&mut config, None)?;
				Ok((cmd.run(client, import_queue).map_err(Error::SubstrateCli), task_manager))
			})
		},
		Some(Subcommand::ExportBlocks(cmd)) => {
			let runner = cli.create_runner(cmd)?;
			let chain_spec = &runner.config().chain_spec;

			set_default_ss58_version(chain_spec);

			Ok(runner.async_run(|mut config| {
				let (client, _, _, task_manager) = service::new_chain_ops(&mut config, None)
					.map_err(Error::PolkadotService)?;
				Ok((cmd.run(client, config.database).map_err(Error::SubstrateCli), task_manager))
			})?)
		},
		Some(Subcommand::ExportState(cmd)) => {
			let runner = cli.create_runner(cmd)?;
			let chain_spec = &runner.config().chain_spec;

			set_default_ss58_version(chain_spec);

			Ok(runner.async_run(|mut config| {
				let (client, _, _, task_manager) = service::new_chain_ops(&mut config, None)?;
				Ok((cmd.run(client, config.chain_spec).map_err(Error::SubstrateCli), task_manager))
			})?)
		},
		Some(Subcommand::ImportBlocks(cmd)) => {
			let runner = cli.create_runner(cmd)?;
			let chain_spec = &runner.config().chain_spec;

			set_default_ss58_version(chain_spec);

			Ok(runner.async_run(|mut config| {
				let (client, _, import_queue, task_manager) = service::new_chain_ops(&mut config, None)?;
				Ok((cmd.run(client, import_queue).map_err(Error::SubstrateCli), task_manager))
			})?)
		},
		Some(Subcommand::PurgeChain(cmd)) => {
			let runner = cli.create_runner(cmd)?;
			Ok(runner.sync_run(|config| cmd.run(config.database))?)
		},
		Some(Subcommand::Revert(cmd)) => {
			let runner = cli.create_runner(cmd)?;
			let chain_spec = &runner.config().chain_spec;

			set_default_ss58_version(chain_spec);

			Ok(runner.async_run(|mut config| {
				let (client, backend, _, task_manager) = service::new_chain_ops(&mut config, None)?;
				Ok((cmd.run(client, backend).map_err(Error::SubstrateCli),task_manager))
			})?)
		},
		Some(Subcommand::ValidationWorker(cmd)) => {
			let mut builder = sc_cli::GlobalLoggerBuilder::new("");
			builder.with_colors(false);
			let _ = builder.init();

			if cfg!(feature = "browser") || cfg!(target_os = "android") {
				Err(sc_cli::Error::Input("Cannot run validation worker in browser".into()).into())
			} else {
				#[cfg(not(any(target_os = "android", feature = "browser")))]
				polkadot_parachain::wasm_executor::run_worker(&cmd.mem_id)?;
				Ok(())
			}
		},
		Some(Subcommand::Benchmark(cmd)) => {
			let runner = cli.create_runner(cmd)?;
			let chain_spec = &runner.config().chain_spec;

			set_default_ss58_version(chain_spec);

			Ok(runner.sync_run(|config| {
				cmd.run::<service::kusama_runtime::Block, service::KusamaExecutor>(config)
				.map_err(|e| Error::SubstrateCli(e))
			})?)
		},
		Some(Subcommand::Key(cmd)) => Ok(cmd.run(&cli)?),
	}?;
	Ok(())
}<|MERGE_RESOLUTION|>--- conflicted
+++ resolved
@@ -170,12 +170,7 @@
 				let role = config.role.clone();
 
 				let task_manager = match role {
-<<<<<<< HEAD
-					Role::Light => service::build_light(config).map(|(task_manager, _, _)| task_manager)
-					.map_err(|e| sc_service::Error::Other(e.to_string())),
-=======
-					Role::Light => service::build_light(config).map(|(task_manager, _)| task_manager),
->>>>>>> 2fd345b8
+					Role::Light => service::build_light(config).map(|(task_manager, _, _)| task_manager),
 					_ => service::build_full(
 						config,
 						service::IsCollator::No,
