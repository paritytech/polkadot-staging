--- conflicted
+++ resolved
@@ -1077,13 +1077,8 @@
 		ParasInclusion: parachains_inclusion::{Pallet, Call, Storage, Event<T>} = 44,
 		ParasInherent: parachains_paras_inherent::{Pallet, Call, Storage, Inherent} = 45,
 		ParasScheduler: parachains_scheduler::{Pallet, Call, Storage} = 46,
-<<<<<<< HEAD
-		Paras: parachains_paras::{Pallet, Call, Storage, Event, Config<T>} = 47,
+		Paras: parachains_paras::{Pallet, Call, Storage, Event, Config} = 47,
 		Initializer: parachains_initializer::{Pallet, Call, Storage} = 48,
-=======
-		Paras: parachains_paras::{Pallet, Call, Storage, Event, Config} = 47,
-		ParasInitializer: parachains_initializer::{Pallet, Call, Storage} = 48,
->>>>>>> b583753a
 		ParasDmp: parachains_dmp::{Pallet, Call, Storage} = 49,
 		ParasUmp: parachains_ump::{Pallet, Call, Storage, Event} = 50,
 		ParasHrmp: parachains_hrmp::{Pallet, Call, Storage, Event} = 51,
