--- conflicted
+++ resolved
@@ -70,11 +70,7 @@
 
 /// Implementations of some helper traits passed into runtime modules as associated types.
 pub mod impls;
-<<<<<<< HEAD
-use impls::{CurrencyToVoteHandler, FeeMultiplierUpdateHandler, ToAuthor, WeightToFee};
-=======
 use impls::{CurrencyToVoteHandler, TargetedFeeAdjustment, ToAuthor, WeightToFee};
->>>>>>> ed4e97c0
 
 /// Constant values used within the runtime.
 pub mod constants;
@@ -219,11 +215,8 @@
 parameter_types! {
 	pub const TransactionBaseFee: Balance = 1 * CENTS;
 	pub const TransactionByteFee: Balance = 10 * MILLICENTS;
-<<<<<<< HEAD
-=======
 	// for a sane configuration, this should always be less than `AvailableBlockRatio`.
 	pub const TargetBlockFullness: Perbill = Perbill::from_percent(25);
->>>>>>> ed4e97c0
 }
 
 impl transaction_payment::Trait for Runtime {
@@ -232,11 +225,7 @@
 	type TransactionBaseFee = TransactionBaseFee;
 	type TransactionByteFee = TransactionByteFee;
 	type WeightToFee = WeightToFee;
-<<<<<<< HEAD
-	type FeeMultiplierUpdate = FeeMultiplierUpdateHandler;
-=======
 	type FeeMultiplierUpdate = TargetedFeeAdjustment<TargetBlockFullness>;
->>>>>>> ed4e97c0
 }
 
 parameter_types! {
@@ -484,8 +473,6 @@
 	type Call = Call;
 	type ParachainCurrency = Balances;
 	type Randomness = RandomnessCollectiveFlip;
-<<<<<<< HEAD
-=======
 	type ActiveParachains = Registrar;
 	type Registrar = Registrar;
 }
@@ -504,7 +491,6 @@
 	type SwapAux = Slots;
 	type QueueSize = QueueSize;
 	type MaxRetries = MaxRetries;
->>>>>>> ed4e97c0
 }
 
 parameter_types!{
@@ -610,10 +596,7 @@
 	system::CheckNonce<Runtime>,
 	system::CheckWeight<Runtime>,
 	transaction_payment::ChargeTransactionPayment::<Runtime>,
-<<<<<<< HEAD
-=======
 	registrar::LimitParathreadCommits<Runtime>
->>>>>>> ed4e97c0
 );
 /// Unchecked extrinsic type as expected by this runtime.
 pub type UncheckedExtrinsic = generic::UncheckedExtrinsic<Address, Call, Signature, SignedExtra>;
