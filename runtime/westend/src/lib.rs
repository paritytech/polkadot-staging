--- conflicted
+++ resolved
@@ -31,11 +31,8 @@
 	InboundDownwardMessage, InboundHrmpMessage, SessionInfo,
 };
 use runtime_common::{
-<<<<<<< HEAD
 	mmr as mmr_common,
 	paras_sudo_wrapper, paras_registrar, auctions, crowdloan, slots,
-=======
->>>>>>> b1af78f0
 	SlowAdjustingFeeUpdate, CurrencyToVote,
 	impls::ToAuthor,
 	BlockHashCount, BlockWeights, BlockLength, RocksDbWeight, OffchainSolutionWeightLimit,
@@ -801,34 +798,11 @@
 
 		// Election pallet. Only works with staking, but placed here to maintain indices.
 		ElectionProviderMultiPhase: pallet_election_provider_multi_phase::{Pallet, Call, Storage, Event<T>, ValidateUnsigned} = 24,
-<<<<<<< HEAD
-
-		// Parachains Runtime
-		ParachainsOrigin: parachains_origin::{Pallet, Origin} = 28,
-		ParachainsConfiguration: parachains_configuration::{Pallet, Call, Storage, Config<T>} = 29,
-		Shared: parachains_shared::{Pallet, Call, Storage} = 30,
-		Inclusion: parachains_inclusion::{Pallet, Call, Storage, Event<T>} = 31,
-		InclusionInherent: parachains_inclusion_inherent::{Pallet, Call, Storage, Inherent} = 32,
-		ParachainsScheduler: parachains_scheduler::{Pallet, Call, Storage} = 33,
-		Paras: parachains_paras::{Pallet, Call, Storage} = 34,
-		Initializer: parachains_initializer::{Pallet, Call, Storage} = 35,
-		Dmp: parachains_dmp::{Pallet, Call, Storage} = 36,
-		Ump: parachains_ump::{Pallet, Call, Storage} = 37,
-		Hrmp: parachains_hrmp::{Pallet, Call, Storage, Event} = 38,
-		ParachainsSessionInfo: parachains_session_info::{Pallet, Call, Storage} = 39,
-
-		// Parachain Onboarding Pallets
-		Registrar: paras_registrar::{Pallet, Call, Storage, Event<T>} = 40,
-		Auctions: auctions::{Pallet, Call, Storage, Event<T>} = 41,
-		Crowdloan: crowdloan::{Pallet, Call, Storage, Event<T>} = 42,
-		Slots: slots::{Pallet, Call, Storage, Event<T>} = 43,
 
 		// Bridges support.
-		Mmr: pallet_mmr::{Pallet, Call, Storage} = 50,
-		Beefy: pallet_beefy::{Pallet, Config<T>, Storage} = 51,
-		MmrLeaf: mmr_common::{Pallet, Storage} = 52,
-=======
->>>>>>> b1af78f0
+		Mmr: pallet_mmr::{Pallet, Call, Storage} = 27,
+		Beefy: pallet_beefy::{Pallet, Config<T>, Storage} = 28,
+		MmrLeaf: mmr_common::{Pallet, Storage} = 29,
 	}
 }
 
