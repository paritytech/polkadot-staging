// Copyright 2019-2020 Parity Technologies (UK) Ltd.
// This file is part of Polkadot.

// Polkadot is free software: you can redistribute it and/or modify
// it under the terms of the GNU General Public License as published by
// the Free Software Foundation, either version 3 of the License, or
// (at your option) any later version.

// Polkadot is distributed in the hope that it will be useful,
// but WITHOUT ANY WARRANTY; without even the implied warranty of
// MERCHANTABILITY or FITNESS FOR A PARTICULAR PURPOSE.  See the
// GNU General Public License for more details.

// You should have received a copy of the GNU General Public License
// along with Polkadot.  If not, see <http://www.gnu.org/licenses/>.

//! Utilities for writing parachain WASM.

use crate::{TargetedMessage, UpwardMessage};
use sp_runtime_interface::runtime_interface;
#[cfg(feature = "std")]
use sp_externalities::ExternalitiesExt;

/// The parachain api for posting messages.
<<<<<<< HEAD
#[runtime_interface]
// Either activate on `std` to get access to the `HostFunctions` or when `wasm-api` is given and on
// `no_std`.
#[cfg(any(feature = "std", all(not(feature = "std"), feature = "wasm-api")))]
=======
// Either activate on `std` to get access to the `HostFunctions` or when `wasm-api` is given and on
// `no_std`.
#[cfg(any(feature = "std", all(not(feature = "std"), feature = "wasm-api")))]
#[runtime_interface]
>>>>>>> e6ad6652
pub trait Parachain {
	/// Post a message to another parachain.
	fn post_message(&mut self, msg: TargetedMessage) {
		self.extension::<crate::wasm_executor::ParachainExt>()
			.expect("No `ParachainExt` associated with the current context.")
			.post_message(msg)
			.expect("Failed to post message")
	}

	/// Post a message to this parachain's relay chain.
	fn post_upward_message(&mut self, msg: UpwardMessage) {
		self.extension::<crate::wasm_executor::ParachainExt>()
			.expect("No `ParachainExt` associated with the current context.")
			.post_upward_message(msg)
			.expect("Failed to post upward message")
	}
}

/// Load the validation params from memory when implementing a Rust parachain.
///
/// Offset and length must have been provided by the validation
/// function's entry point.
#[cfg(not(feature = "std"))]
pub unsafe fn load_params(params: *const u8, len: usize) -> crate::ValidationParams {
	let mut slice = rstd::slice::from_raw_parts(params, len);

	codec::Decode::decode(&mut slice).expect("Invalid input data")
}

/// Allocate the validation result in memory, getting the return-pointer back.
///
/// As described in the crate docs, this is a pointer to the appended length
/// of the vector.
#[cfg(not(feature = "std"))]
pub fn write_result(result: &crate::ValidationResult) -> u64 {
	sp_core::to_substrate_wasm_fn_return_value(&result)
}<|MERGE_RESOLUTION|>--- conflicted
+++ resolved
@@ -22,17 +22,10 @@
 use sp_externalities::ExternalitiesExt;
 
 /// The parachain api for posting messages.
-<<<<<<< HEAD
-#[runtime_interface]
-// Either activate on `std` to get access to the `HostFunctions` or when `wasm-api` is given and on
-// `no_std`.
-#[cfg(any(feature = "std", all(not(feature = "std"), feature = "wasm-api")))]
-=======
 // Either activate on `std` to get access to the `HostFunctions` or when `wasm-api` is given and on
 // `no_std`.
 #[cfg(any(feature = "std", all(not(feature = "std"), feature = "wasm-api")))]
 #[runtime_interface]
->>>>>>> e6ad6652
 pub trait Parachain {
 	/// Post a message to another parachain.
 	fn post_message(&mut self, msg: TargetedMessage) {
