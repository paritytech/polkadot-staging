// Copyright 2020 Parity Technologies (UK) Ltd.
// This file is part of Polkadot.

// Polkadot is free software: you can redistribute it and/or modify
// it under the terms of the GNU General Public License as published by
// the Free Software Foundation, either version 3 of the License, or
// (at your option) any later version.

// Polkadot is distributed in the hope that it will be useful,
// but WITHOUT ANY WARRANTY; without even the implied warranty of
// MERCHANTABILITY or FITNESS FOR A PARTICULAR PURPOSE.  See the
// GNU General Public License for more details.

// You should have received a copy of the GNU General Public License
// along with Polkadot.  If not, see <http://www.gnu.org/licenses/>.

//! Integration test that ensures that we can build and include parachain
//! blocks of the adder parachain.

// If this test is failing, make sure to run all tests with the `real-overseer` feature being enabled.
#[substrate_test_utils::test]
#[cfg(feature = "real-overseer")]
async fn collating_using_adder_collator(task_executor: sc_service::TaskExecutor) {
	use sp_keyring::AccountKeyring::*;
	use futures::join;
	use polkadot_primitives::v1::Id as ParaId;

<<<<<<< HEAD
	sc_cli::GlobalLoggerBuilder::new("").init().expect("Sets up logger");
=======
	sc_cli::init_logger(
		sc_cli::InitLoggerParams {
			pattern: "".into(),
			tracing_receiver: Default::default(),
			tracing_targets: None,
			disable_log_reloading: false,
			disable_log_color: true,
		},
	).expect("Sets up logger");
>>>>>>> 58b7eb56

	let para_id = ParaId::from(100);

	// start alice
	let alice = polkadot_test_service::run_validator_node(task_executor.clone(), Alice, || {}, vec![]);

	// start bob
	let bob = polkadot_test_service::run_validator_node(
		task_executor.clone(),
		Bob,
		|| {},
		vec![alice.addr.clone()],
	);

	let collator = test_parachain_adder_collator::Collator::new();

	// register parachain
	alice
		.register_parachain(
			para_id,
			collator.validation_code().to_vec(),
			collator.genesis_head(),
		)
		.await
		.unwrap();

	// run the collator node
	let mut charlie = polkadot_test_service::run_collator_node(
		task_executor.clone(),
		Charlie,
		|| {},
		vec![alice.addr.clone(), bob.addr.clone()],
		collator.collator_id(),
	);

	charlie.register_collator(collator.collator_key(), para_id, collator.create_collation_function()).await;

	// Wait until the parachain has 4 blocks produced.
	collator.wait_for_blocks(4).await;

	join!(
		alice.task_manager.clean_shutdown(),
		bob.task_manager.clean_shutdown(),
		charlie.task_manager.clean_shutdown(),
	);
}<|MERGE_RESOLUTION|>--- conflicted
+++ resolved
@@ -25,19 +25,7 @@
 	use futures::join;
 	use polkadot_primitives::v1::Id as ParaId;
 
-<<<<<<< HEAD
-	sc_cli::GlobalLoggerBuilder::new("").init().expect("Sets up logger");
-=======
-	sc_cli::init_logger(
-		sc_cli::InitLoggerParams {
-			pattern: "".into(),
-			tracing_receiver: Default::default(),
-			tracing_targets: None,
-			disable_log_reloading: false,
-			disable_log_color: true,
-		},
-	).expect("Sets up logger");
->>>>>>> 58b7eb56
+	sc_cli::GlobalLoggerBuilder::new("").with_colors(false).init().expect("Sets up logger");
 
 	let para_id = ParaId::from(100);
 
