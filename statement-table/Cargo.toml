[package]
name = "polkadot-statement-table"
version = "0.7.28"
authors = ["Parity Technologies <admin@parity.io>"]
edition = "2018"

[dependencies]
<<<<<<< HEAD
codec = { package = "parity-scale-codec", version = "1.1.0", default-features = false, features = ["derive"] }
sp-core = { git = "https://github.com/paritytech/substrate", branch = "cecton-the-revenge-of-the-cli" }
=======
codec = { package = "parity-scale-codec", version = "1.3.0", default-features = false, features = ["derive"] }
sp-core = { git = "https://github.com/paritytech/substrate", branch = "master" }
>>>>>>> 0a1c99f2
primitives = { package = "polkadot-primitives", path = "../primitives" }<|MERGE_RESOLUTION|>--- conflicted
+++ resolved
@@ -5,11 +5,6 @@
 edition = "2018"
 
 [dependencies]
-<<<<<<< HEAD
-codec = { package = "parity-scale-codec", version = "1.1.0", default-features = false, features = ["derive"] }
+codec = { package = "parity-scale-codec", version = "1.3.0", default-features = false, features = ["derive"] }
 sp-core = { git = "https://github.com/paritytech/substrate", branch = "cecton-the-revenge-of-the-cli" }
-=======
-codec = { package = "parity-scale-codec", version = "1.3.0", default-features = false, features = ["derive"] }
-sp-core = { git = "https://github.com/paritytech/substrate", branch = "master" }
->>>>>>> 0a1c99f2
 primitives = { package = "polkadot-primitives", path = "../primitives" }