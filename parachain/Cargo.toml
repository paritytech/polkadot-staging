--- conflicted
+++ resolved
@@ -46,12 +46,8 @@
 	"sp-core/std",
 	"parking_lot",
 	"log",
-<<<<<<< HEAD
+	"parity-util-mem",
 	"sp-externalities/std",
-=======
-	"parity-util-mem",
-	"sp-externalities",
->>>>>>> aba42e4a
 	"sc-executor",
 	"sp-io",
 	"polkadot-core-primitives/std",
