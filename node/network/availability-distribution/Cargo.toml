--- conflicted
+++ resolved
@@ -24,20 +24,12 @@
 
 [dev-dependencies]
 polkadot-subsystem-testhelpers = { package = "polkadot-node-subsystem-test-helpers", path = "../../subsystem-test-helpers" }
-<<<<<<< HEAD
 sp-core = { git = "https://github.com/paritytech/substrate", features = ["std"] , branch = "bkchr-inherent-something-future" }
 sp-keyring = { git = "https://github.com/paritytech/substrate", branch = "bkchr-inherent-something-future" }
 sp-tracing = { git = "https://github.com/paritytech/substrate", branch = "bkchr-inherent-something-future" }
 sc-keystore = { git = "https://github.com/paritytech/substrate", branch = "bkchr-inherent-something-future" }
 sc-network = { git = "https://github.com/paritytech/substrate", branch = "bkchr-inherent-something-future" }
-=======
-sp-core = { git = "https://github.com/paritytech/substrate", branch = "master", features = ["std"] }
-sp-keyring = { git = "https://github.com/paritytech/substrate", branch = "master" }
-sp-tracing = { git = "https://github.com/paritytech/substrate", branch = "master" }
-sc-keystore = { git = "https://github.com/paritytech/substrate", branch = "master" }
-sc-network = { git = "https://github.com/paritytech/substrate", branch = "master" }
 futures-timer = "3.0.2"
->>>>>>> 08c858ee
 assert_matches = "1.4.0"
 maplit = "1.0"
 smallvec = "1.6.1"