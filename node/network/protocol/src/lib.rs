// Copyright 2020 Parity Technologies (UK) Ltd.
// This file is part of Polkadot.

// Polkadot is free software: you can redistribute it and/or modify
// it under the terms of the GNU General Public License as published by
// the Free Software Foundation, either version 3 of the License, or
// (at your option) any later version.

// Polkadot is distributed in the hope that it will be useful,
// but WITHOUT ANY WARRANTY; without even the implied warranty of
// MERCHANTABILITY or FITNESS FOR A PARTICULAR PURPOSE.  See the
// GNU General Public License for more details.

// You should have received a copy of the GNU General Public License
// along with Polkadot.  If not, see <http://www.gnu.org/licenses/>.

//! Network protocol types for parachains.

#![deny(unused_crate_dependencies)]
#![warn(missing_docs)]

use polkadot_primitives::v1::{Hash, BlockNumber};
use parity_scale_codec::{Encode, Decode};
use std::{fmt, collections::HashMap};

pub use sc_network::{PeerId, IfDisconnected};
#[doc(hidden)]
pub use polkadot_node_jaeger as jaeger;
#[doc(hidden)]
pub use std::sync::Arc;

mod reputation;
pub use self::reputation::{ReputationChange, UnifiedReputationChange};

/// Peer-sets and protocols used for parachains.
pub mod peer_set;

/// Request/response protocols used in Polkadot.
pub mod request_response;

/// A version of the protocol.
pub type ProtocolVersion = u32;

/// An error indicating that this the over-arching message type had the wrong variant
#[derive(Debug, Clone, Copy, PartialEq)]
pub struct WrongVariant;

impl fmt::Display for WrongVariant {
	fn fmt(&self, formatter: &mut fmt::Formatter<'_>) -> fmt::Result {
		write!(formatter, "Wrong message variant")
	}
}

impl std::error::Error for WrongVariant {}

/// The advertised role of a node.
#[derive(Debug, Clone, Copy, PartialEq)]
pub enum ObservedRole {
	/// A light node.
	Light,
	/// A full node.
	Full,
	/// A node claiming to be an authority (unauthenticated)
	Authority,
}

impl From<sc_network::ObservedRole> for ObservedRole {
	fn from(role: sc_network::ObservedRole) -> ObservedRole {
		match role {
			sc_network::ObservedRole::Light => ObservedRole::Light,
			sc_network::ObservedRole::Authority => ObservedRole::Authority,
			sc_network::ObservedRole::Full => ObservedRole::Full,
		}
	}
}

impl Into<sc_network::ObservedRole> for ObservedRole {
	fn into(self) -> sc_network::ObservedRole {
		match self {
			ObservedRole::Light => sc_network::ObservedRole::Light,
			ObservedRole::Full => sc_network::ObservedRole::Full,
			ObservedRole::Authority => sc_network::ObservedRole::Authority,
		}
	}
}

macro_rules! impl_try_from {
	($m_ty:ident, $variant:ident, $out:ty) => {
		impl TryFrom<$m_ty> for $out {
			type Error = crate::WrongVariant;

			#[allow(unreachable_patterns)] // when there is only one variant
			fn try_from(x: $m_ty) -> Result<$out, Self::Error> {
				match x {
					$m_ty::$variant(y) => Ok(y),
					_ => Err(crate::WrongVariant),
				}
			}
		}

		impl<'a> TryFrom<&'a $m_ty> for &'a $out {
			type Error = crate::WrongVariant;

			fn try_from(x: &'a $m_ty) -> Result<&'a $out, Self::Error> {
				#[allow(unreachable_patterns)] // when there is only one variant
				match *x {
					$m_ty::$variant(ref y) => Ok(y),
					_ => Err(crate::WrongVariant),
				}
			}
		}
	}
}


/// Specialized wrapper around [`View`].
///
/// Besides the access to the view itself, it also gives access to the [`jaeger::Span`] per leave/head.
#[derive(Debug, Clone, Default)]
pub struct OurView {
	view: View,
	span_per_head: HashMap<Hash, Arc<jaeger::Span>>,
}

impl OurView {
	/// Creates a new instance.
	pub fn new(heads: impl IntoIterator<Item = (Hash, Arc<jaeger::Span>)>, finalized_number: BlockNumber) -> Self {
		let state_per_head = heads.into_iter().collect::<HashMap<_, _>>();
		let view = View::new(
			state_per_head.keys().cloned(),
			finalized_number,
		);
		Self {
			view,
			span_per_head: state_per_head,
		}
	}

	/// Returns the span per head map.
	///
	/// For each head there exists one span in this map.
	pub fn span_per_head(&self) -> &HashMap<Hash, Arc<jaeger::Span>> {
		&self.span_per_head
	}
}

impl PartialEq for OurView {
	fn eq(&self, other: &Self) -> bool {
		self.view == other.view
	}
}

impl std::ops::Deref for OurView {
	type Target = View;

	fn deref(&self) -> &View {
		&self.view
	}
}

/// Construct a new [`OurView`] with the given chain heads, finalized number 0 and disabled [`jaeger::Span`]'s.
///
/// NOTE: Use for tests only.
///
/// # Example
///
/// ```
/// # use polkadot_node_network_protocol::our_view;
/// # use polkadot_primitives::v1::Hash;
/// let our_view = our_view![Hash::repeat_byte(1), Hash::repeat_byte(2)];
/// ```
#[macro_export]
macro_rules! our_view {
	( $( $hash:expr ),* $(,)? ) => {
		$crate::OurView::new(
			vec![ $( $hash.clone() ),* ].into_iter().map(|h| (h, $crate::Arc::new($crate::jaeger::Span::Disabled))),
			0,
		)
	};
}

/// A succinct representation of a peer's view. This consists of a bounded amount of chain heads
/// and the highest known finalized block number.
///
/// Up to `N` (5?) chain heads.
#[derive(Default, Debug, Clone, PartialEq, Eq, Encode, Decode)]
pub struct View {
	/// A bounded amount of chain heads.
	/// Invariant: Sorted.
	heads: Vec<Hash>,
	/// The highest known finalized block number.
	pub finalized_number: BlockNumber,
}

/// Construct a new view with the given chain heads and finalized number 0.
///
/// NOTE: Use for tests only.
///
/// # Example
///
/// ```
/// # use polkadot_node_network_protocol::view;
/// # use polkadot_primitives::v1::Hash;
/// let view = view![Hash::repeat_byte(1), Hash::repeat_byte(2)];
/// ```
#[macro_export]
macro_rules! view {
	( $( $hash:expr ),* $(,)? ) => {
		$crate::View::new(vec![ $( $hash.clone() ),* ], 0)
	};
}

impl View {
	/// Construct a new view based on heads and a finalized block number.
	pub fn new(heads: impl IntoIterator<Item=Hash>, finalized_number: BlockNumber) -> Self
	{
		let mut heads = heads.into_iter().collect::<Vec<Hash>>();
		heads.sort();
		Self {
			heads,
			finalized_number,
		}
	}

	/// Start with no heads, but only a finalized block number.
	pub fn with_finalized(finalized_number: BlockNumber) -> Self {
		Self {
			heads: Vec::new(),
			finalized_number,
		}
	}

	/// Obtain the number of heads that are in view.
	pub fn len(&self) -> usize {
		self.heads.len()
	}

	/// Check if the number of heads contained, is null.
	pub fn is_empty(&self) -> bool {
		self.heads.is_empty()
	}

	/// Obtain an iterator over all heads.
	pub fn iter<'a>(&'a self) -> impl Iterator<Item=&'a Hash> {
		self.heads.iter()
	}

	/// Obtain an iterator over all heads.
	pub fn into_iter(self) -> impl Iterator<Item=Hash> {
		self.heads.into_iter()
	}

	/// Replace `self` with `new`.
	///
	/// Returns an iterator that will yield all elements of `new` that were not part of `self`.
	pub fn replace_difference(&mut self, new: View) -> impl Iterator<Item = &Hash> {
		let old = std::mem::replace(self, new);

		self.heads.iter().filter(move |h| !old.contains(h))
	}

	/// Returns an iterator of the hashes present in `Self` but not in `other`.
	pub fn difference<'a>(&'a self, other: &'a View) -> impl Iterator<Item = &'a Hash> + 'a {
		self.heads.iter().filter(move |h| !other.contains(h))
	}

	/// An iterator containing hashes present in both `Self` and in `other`.
	pub fn intersection<'a>(&'a self, other: &'a View) -> impl Iterator<Item = &'a Hash> + 'a {
		self.heads.iter().filter(move |h| other.contains(h))
	}

	/// Whether the view contains a given hash.
	pub fn contains(&self, hash: &Hash) -> bool {
		self.heads.contains(hash)
	}

	/// Check if two views have the same heads.
	///
	/// Equivalent to the `PartialEq` fn,
	/// but ignores the `finalized_number` field.
	pub fn check_heads_eq(&self, other: &Self) -> bool {
		self.heads == other.heads
	}
}

/// v1 protocol types.
pub mod v1 {
<<<<<<< HEAD
	use polkadot_primitives::v1::{
		CandidateIndex, CollatorId, CompressedPoV, Hash, Id as ParaId, SignedAvailabilityBitfield,
	};
=======
	use std::convert::TryFrom;

	use parity_scale_codec::{Decode, Encode};

	use super::RequestId;
>>>>>>> c836fb85
	use polkadot_node_primitives::{
		approval::{IndirectAssignmentCert, IndirectSignedApprovalVote},
		SignedFullStatement,
	};
	use polkadot_primitives::v1::{
		AvailableData, CandidateHash, CandidateIndex, CollatorId, CompressedPoV,
		CollatorSignature, ErasureChunk, Hash, Id as ParaId, SignedAvailabilityBitfield,
		ValidatorIndex,
	};
<<<<<<< HEAD
	use parity_scale_codec::{Encode, Decode};
	use std::convert::TryFrom;
=======
>>>>>>> c836fb85

	/// Network messages used by the bitfield distribution subsystem.
	#[derive(Debug, Clone, Encode, Decode, PartialEq, Eq)]
	pub enum BitfieldDistributionMessage {
		/// A signed availability bitfield for a given relay-parent hash.
		#[codec(index = 0)]
		Bitfield(Hash, SignedAvailabilityBitfield),
	}

	/// Network messages used by the PoV distribution subsystem.
	#[derive(Debug, Clone, Encode, Decode, PartialEq, Eq)]
	pub enum PoVDistributionMessage {
		/// Notification that we are awaiting the given PoVs (by hash) against a
		/// specific relay-parent hash.
		#[codec(index = 0)]
		Awaiting(Hash, Vec<Hash>),
		/// Notification of an awaited PoV, in a given relay-parent context.
		/// (relay_parent, pov_hash, compressed_pov)
		#[codec(index = 1)]
		SendPoV(Hash, Hash, CompressedPoV),
	}

	/// Network messages used by the statement distribution subsystem.
	#[derive(Debug, Clone, Encode, Decode, PartialEq, Eq)]
	pub enum StatementDistributionMessage {
		/// A signed full statement under a given relay-parent.
		#[codec(index = 0)]
		Statement(Hash, SignedFullStatement)
	}

	/// Network messages used by the approval distribution subsystem.
	#[derive(Debug, Clone, Encode, Decode, PartialEq, Eq)]
	pub enum ApprovalDistributionMessage {
		/// Assignments for candidates in recent, unfinalized blocks.
		///
		/// Actually checking the assignment may yield a different result.
		#[codec(index = 0)]
		Assignments(Vec<(IndirectAssignmentCert, CandidateIndex)>),
		/// Approvals for candidates in some recent, unfinalized block.
		#[codec(index = 1)]
		Approvals(Vec<IndirectSignedApprovalVote>),
	}

	/// Network messages used by the collator protocol subsystem
	#[derive(Debug, Clone, Encode, Decode, PartialEq, Eq)]
	pub enum CollatorProtocolMessage {
		/// Declare the intent to advertise collations under a collator ID, attaching a
		/// signature of the `PeerId` of the node using the given collator ID key.
		#[codec(index = 0)]
		Declare(CollatorId, CollatorSignature),
		/// Advertise a collation to a validator. Can only be sent once the peer has
		/// declared that they are a collator with given ID.
		#[codec(index = 1)]
		AdvertiseCollation(Hash, ParaId),
		/// A collation sent to a validator was seconded.
		#[codec(index = 4)]
		CollationSeconded(SignedFullStatement),
	}

	/// All network messages on the validation peer-set.
	#[derive(Debug, Clone, Encode, Decode, PartialEq, Eq)]
	pub enum ValidationProtocol {
		/// Bitfield distribution messages
		#[codec(index = 1)]
		BitfieldDistribution(BitfieldDistributionMessage),
		/// PoV Distribution messages
		#[codec(index = 2)]
		PoVDistribution(PoVDistributionMessage),
		/// Statement distribution messages
		#[codec(index = 3)]
		StatementDistribution(StatementDistributionMessage),
		/// Approval distribution messages
		#[codec(index = 4)]
		ApprovalDistribution(ApprovalDistributionMessage),
	}

	impl_try_from!(ValidationProtocol, BitfieldDistribution, BitfieldDistributionMessage);
	impl_try_from!(ValidationProtocol, PoVDistribution, PoVDistributionMessage);
	impl_try_from!(ValidationProtocol, StatementDistribution, StatementDistributionMessage);
	impl_try_from!(ValidationProtocol, ApprovalDistribution, ApprovalDistributionMessage);

	/// All network messages on the collation peer-set.
	#[derive(Debug, Clone, Encode, Decode, PartialEq, Eq)]
	pub enum CollationProtocol {
		/// Collator protocol messages
		#[codec(index = 0)]
		CollatorProtocol(CollatorProtocolMessage),
	}

	impl_try_from!(CollationProtocol, CollatorProtocol, CollatorProtocolMessage);

	/// Get the payload that should be signed and included in a `Declare` message.
	///
	/// The payload is the local peer id of the node, which serves to prove that it
	/// controls the collator key it is declaring an intention to collate under.
	pub fn declare_signature_payload(peer_id: &sc_network::PeerId) -> Vec<u8> {
		let mut payload = peer_id.to_bytes();
		payload.extend_from_slice(b"COLL");
		payload
	}
}<|MERGE_RESOLUTION|>--- conflicted
+++ resolved
@@ -285,31 +285,17 @@
 
 /// v1 protocol types.
 pub mod v1 {
-<<<<<<< HEAD
+	use parity_scale_codec::{Encode, Decode};
+	use std::convert::TryFrom;
+
 	use polkadot_primitives::v1::{
 		CandidateIndex, CollatorId, CompressedPoV, Hash, Id as ParaId, SignedAvailabilityBitfield,
+		CollatorSignature,
 	};
-=======
-	use std::convert::TryFrom;
-
-	use parity_scale_codec::{Decode, Encode};
-
-	use super::RequestId;
->>>>>>> c836fb85
 	use polkadot_node_primitives::{
 		approval::{IndirectAssignmentCert, IndirectSignedApprovalVote},
 		SignedFullStatement,
 	};
-	use polkadot_primitives::v1::{
-		AvailableData, CandidateHash, CandidateIndex, CollatorId, CompressedPoV,
-		CollatorSignature, ErasureChunk, Hash, Id as ParaId, SignedAvailabilityBitfield,
-		ValidatorIndex,
-	};
-<<<<<<< HEAD
-	use parity_scale_codec::{Encode, Decode};
-	use std::convert::TryFrom;
-=======
->>>>>>> c836fb85
 
 	/// Network messages used by the bitfield distribution subsystem.
 	#[derive(Debug, Clone, Encode, Decode, PartialEq, Eq)]
