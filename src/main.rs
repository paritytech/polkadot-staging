--- conflicted
+++ resolved
@@ -63,11 +63,7 @@
 fn run() -> cli::error::Result<()> {
 	let version = VersionInfo {
 		name: "Parity Polkadot",
-<<<<<<< HEAD
-		commit: env!("VERGEN_SHA_SHORT"),
-=======
 		commit: vergen::short_sha(),
->>>>>>> d8542507
 		version: env!("CARGO_PKG_VERSION"),
 		executable_name: "polkadot",
 		author: "Parity Team <admin@parity.io>",
