[package]
name = "polkadot-service-new"
version = "0.8.3"
authors = ["Parity Technologies <admin@parity.io>"]
edition = "2018"

[dependencies]
# Substrate Client
authority-discovery = { package = "sc-authority-discovery", git = "https://github.com/paritytech/substrate", branch = "master" }
babe = { package = "sc-consensus-babe", git = "https://github.com/paritytech/substrate", branch = "master" }
grandpa = { package = "sc-finality-grandpa", git = "https://github.com/paritytech/substrate", branch = "master" }
sc-block-builder = { git = "https://github.com/paritytech/substrate", branch = "master" }
sc-chain-spec = { git = "https://github.com/paritytech/substrate", branch = "master" }
sc-client-api = { git = "https://github.com/paritytech/substrate", branch = "master" }
sc-client-db = { git = "https://github.com/paritytech/substrate", branch = "master" }
sc-consensus = { git = "https://github.com/paritytech/substrate", branch = "master" }
sc-executor = { git = "https://github.com/paritytech/substrate", branch = "master" }
sc-keystore = { git = "https://github.com/paritytech/substrate", branch = "master" }
sc-network = { git = "https://github.com/paritytech/substrate", branch = "master" }
<<<<<<< HEAD
sc-transaction-pool = { git = "https://github.com/paritytech/substrate", branch = "master" }
service = { package = "sc-service", git = "https://github.com/paritytech/substrate", branch = "master", default-features = false }
telemetry = { package = "sc-telemetry", git = "https://github.com/paritytech/substrate", branch = "master" }

# Substrate Primitives
authority-discovery-primitives = { package = "sp-authority-discovery", git = "https://github.com/paritytech/substrate", branch = "master" }
babe-primitives = { package = "sp-consensus-babe", git = "https://github.com/paritytech/substrate", branch = "master" }
=======
sp-storage = { git = "https://github.com/paritytech/substrate", branch = "master" }
sp-trie = { git = "https://github.com/paritytech/substrate", branch = "master" }
>>>>>>> fe36c559
consensus_common = { package = "sp-consensus", git = "https://github.com/paritytech/substrate", branch = "master" }
grandpa_primitives = { package = "sp-finality-grandpa", git = "https://github.com/paritytech/substrate", branch = "master" }
inherents = { package = "sp-inherents", git = "https://github.com/paritytech/substrate", branch = "master" }
sp-api = { git = "https://github.com/paritytech/substrate", branch = "master" }
sp-block-builder = { git = "https://github.com/paritytech/substrate", branch = "master" }
sp-blockchain = { git = "https://github.com/paritytech/substrate", branch = "master" }
sp-core = { git = "https://github.com/paritytech/substrate", branch = "master" }
sp-io = { git = "https://github.com/paritytech/substrate", branch = "master" }
sp-offchain = { package = "sp-offchain", git = "https://github.com/paritytech/substrate", branch = "master" }
sp-runtime = { git = "https://github.com/paritytech/substrate", branch = "master" }
sp-session = { git = "https://github.com/paritytech/substrate", branch = "master" }
sp-transaction-pool = { git = "https://github.com/paritytech/substrate", branch = "master" }
sp-trie = { git = "https://github.com/paritytech/substrate", branch = "master" }

# Substrate Pallets
pallet-babe = { git = "https://github.com/paritytech/substrate", branch = "master" }
pallet-im-online = { git = "https://github.com/paritytech/substrate", branch = "master" }
pallet-staking = { git = "https://github.com/paritytech/substrate", branch = "master" }
pallet-transaction-payment-rpc-runtime-api = { git = "https://github.com/paritytech/substrate", branch = "master" }

# Substrate Other
frame-benchmarking = { git = "https://github.com/paritytech/substrate", branch = "master" }
frame-system-rpc-runtime-api = { git = "https://github.com/paritytech/substrate", branch = "master" }
prometheus-endpoint = { package = "substrate-prometheus-endpoint", git = "https://github.com/paritytech/substrate", branch = "master" }

# External Crates
codec = { package = "parity-scale-codec", version = "1.3.4" }
futures = "0.3.4"
hex-literal = "0.2.1"
lazy_static = "1.4.0"
log = "0.4.8"
parking_lot = "0.9.0"
serde = { version = "1.0.102", features = ["derive"] }
slog = "2.5.2"

# Polkadot
kusama-runtime = { path = "../../runtime/kusama" }
polkadot-node-core-proposer = { path = "../core/proposer" }
polkadot-overseer = { path = "../overseer" }
polkadot-parachain = { path = "../../parachain" }
polkadot-primitives = { path = "../../primitives" }
polkadot-rpc = { path = "../../rpc" }
polkadot-runtime = { path = "../../runtime/polkadot" }
polkadot-subsystem = { package = "polkadot-node-subsystem", path = "../subsystem" }
rococo-runtime = { package = "rococo-v1-runtime", path = "../../runtime/rococo-v1" }
westend-runtime = { path = "../../runtime/westend" }

[dev-dependencies]
polkadot-test-runtime-client = { path = "../../runtime/test-runtime/client" }
sc-block-builder = { git = "https://github.com/paritytech/substrate", branch = "master" }
env_logger = "0.7.0"

[features]
default = ["db", "full-node"]
db = ["service/db"]
runtime-benchmarks = ["polkadot-runtime/runtime-benchmarks", "kusama-runtime/runtime-benchmarks", "westend-runtime/runtime-benchmarks"]
full-node = []<|MERGE_RESOLUTION|>--- conflicted
+++ resolved
@@ -17,7 +17,6 @@
 sc-executor = { git = "https://github.com/paritytech/substrate", branch = "master" }
 sc-keystore = { git = "https://github.com/paritytech/substrate", branch = "master" }
 sc-network = { git = "https://github.com/paritytech/substrate", branch = "master" }
-<<<<<<< HEAD
 sc-transaction-pool = { git = "https://github.com/paritytech/substrate", branch = "master" }
 service = { package = "sc-service", git = "https://github.com/paritytech/substrate", branch = "master", default-features = false }
 telemetry = { package = "sc-telemetry", git = "https://github.com/paritytech/substrate", branch = "master" }
@@ -25,10 +24,6 @@
 # Substrate Primitives
 authority-discovery-primitives = { package = "sp-authority-discovery", git = "https://github.com/paritytech/substrate", branch = "master" }
 babe-primitives = { package = "sp-consensus-babe", git = "https://github.com/paritytech/substrate", branch = "master" }
-=======
-sp-storage = { git = "https://github.com/paritytech/substrate", branch = "master" }
-sp-trie = { git = "https://github.com/paritytech/substrate", branch = "master" }
->>>>>>> fe36c559
 consensus_common = { package = "sp-consensus", git = "https://github.com/paritytech/substrate", branch = "master" }
 grandpa_primitives = { package = "sp-finality-grandpa", git = "https://github.com/paritytech/substrate", branch = "master" }
 inherents = { package = "sp-inherents", git = "https://github.com/paritytech/substrate", branch = "master" }
@@ -40,6 +35,7 @@
 sp-offchain = { package = "sp-offchain", git = "https://github.com/paritytech/substrate", branch = "master" }
 sp-runtime = { git = "https://github.com/paritytech/substrate", branch = "master" }
 sp-session = { git = "https://github.com/paritytech/substrate", branch = "master" }
+sp-storage = { git = "https://github.com/paritytech/substrate", branch = "master" }
 sp-transaction-pool = { git = "https://github.com/paritytech/substrate", branch = "master" }
 sp-trie = { git = "https://github.com/paritytech/substrate", branch = "master" }
 
