--- conflicted
+++ resolved
@@ -14,23 +14,6 @@
 polkadot-node-subsystem = { path = "../../subsystem" }
 
 # Substrate dependencies
-<<<<<<< HEAD
-substrate-test-client = { git = "https://github.com/paritytech/substrate", branch = "polkadot-v0.8.28" }
-sc-service = { git = "https://github.com/paritytech/substrate", branch = "polkadot-v0.8.28" }
-sc-block-builder = { git = "https://github.com/paritytech/substrate", branch = "polkadot-v0.8.28" }
-sc-consensus = { git = "https://github.com/paritytech/substrate", branch = "polkadot-v0.8.28" }
-sp-blockchain = { git = "https://github.com/paritytech/substrate", branch = "polkadot-v0.8.28" }
-sp-runtime = { git = "https://github.com/paritytech/substrate", branch = "polkadot-v0.8.28" }
-sp-inherents = { git = "https://github.com/paritytech/substrate", branch = "polkadot-v0.8.28" }
-sp-core = { git = "https://github.com/paritytech/substrate", branch = "polkadot-v0.8.28" }
-sp-api = { git = "https://github.com/paritytech/substrate", branch = "polkadot-v0.8.28" }
-sp-timestamp = { git = "https://github.com/paritytech/substrate", branch = "polkadot-v0.8.28" }
-sp-consensus = { git = "https://github.com/paritytech/substrate", branch = "polkadot-v0.8.28" }
-sp-state-machine = { git = "https://github.com/paritytech/substrate", branch = "polkadot-v0.8.28" }
-
-[dev-dependencies]
-sp-keyring = { git = "https://github.com/paritytech/substrate", branch = "polkadot-v0.8.28" }
-=======
 substrate-test-client = { git = "https://github.com/paritytech/substrate", branch = "polkadot-v0.8.29" }
 sc-service = { git = "https://github.com/paritytech/substrate", branch = "polkadot-v0.8.29" }
 sc-block-builder = { git = "https://github.com/paritytech/substrate", branch = "polkadot-v0.8.29" }
@@ -46,5 +29,4 @@
 sp-state-machine = { git = "https://github.com/paritytech/substrate", branch = "polkadot-v0.8.29" }
 
 [dev-dependencies]
-sp-keyring = { git = "https://github.com/paritytech/substrate", branch = "polkadot-v0.8.29" }
->>>>>>> 2494dec2
+sp-keyring = { git = "https://github.com/paritytech/substrate", branch = "polkadot-v0.8.29" }