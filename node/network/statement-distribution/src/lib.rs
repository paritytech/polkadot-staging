--- conflicted
+++ resolved
@@ -598,19 +598,11 @@
 		let from_requester = from_requester.next();
 		let from_responder = from_responder.next();
 		futures::pin_mut!(from_overseer, from_requester, from_responder);
-<<<<<<< HEAD
-		futures::select!(
+		futures::select! {
 			msg = from_overseer => MuxedMessage::Subsystem(msg.map_err(Fatal::SubsystemReceive)),
 			msg = from_requester => MuxedMessage::Requester(msg),
 			msg = from_responder => MuxedMessage::Responder(msg),
-		)
-=======
-		futures::select! {
-			msg = from_overseer => Message::Subsystem(msg.map_err(Fatal::SubsystemReceive)),
-			msg = from_requester => Message::Requester(msg),
-			msg = from_responder => Message::Responder(msg),
-		}
->>>>>>> 91912fd2
+		}
 	}
 }
 
