// Copyright 2017-2020 Parity Technologies (UK) Ltd.
// This file is part of Polkadot.

// Polkadot is free software: you can redistribute it and/or modify
// it under the terms of the GNU General Public License as published by
// the Free Software Foundation, either version 3 of the License, or
// (at your option) any later version.

// Polkadot is distributed in the hope that it will be useful,
// but WITHOUT ANY WARRANTY; without even the implied warranty of
// MERCHANTABILITY or FITNESS FOR A PARTICULAR PURPOSE.  See the
// GNU General Public License for more details.

// You should have received a copy of the GNU General Public License
// along with Polkadot.  If not, see <http://www.gnu.org/licenses/>.

//! Polkadot service. Specialized wrapper over substrate service.

#![deny(unused_results)]

pub mod chain_spec;
mod grandpa_support;
mod client;

#[cfg(feature = "full-node")]
use {
	std::convert::TryInto,
	std::time::Duration,
	tracing::info,
	polkadot_node_core_av_store::Config as AvailabilityConfig,
	polkadot_node_core_av_store::Error as AvailabilityError,
	polkadot_node_core_approval_voting::Config as ApprovalVotingConfig,
	polkadot_node_core_proposer::ProposerFactory,
	polkadot_overseer::{AllSubsystems, BlockInfo, Overseer, OverseerHandler},
	polkadot_primitives::v1::ParachainHost,
	sc_authority_discovery::Service as AuthorityDiscoveryService,
	sp_blockchain::HeaderBackend,
	sp_trie::PrefixedMemoryDB,
	sc_client_api::{AuxStore, ExecutorProvider},
	sc_keystore::LocalKeystore,
	babe_primitives::BabeApi,
	grandpa::{self, FinalityProofProvider as GrandpaFinalityProofProvider},
};
#[cfg(feature = "real-overseer")]
use polkadot_network_bridge::RequestMultiplexer;

use sp_core::traits::SpawnNamed;


use polkadot_subsystem::jaeger;

use std::sync::Arc;

use prometheus_endpoint::Registry;
use sc_executor::native_executor_instance;
use service::RpcHandlers;
use telemetry::{Telemetry, TelemetryWorker};

pub use self::client::{AbstractClient, Client, ClientHandle, ExecuteWithClient, RuntimeApiCollection};
pub use chain_spec::{PolkadotChainSpec, KusamaChainSpec, WestendChainSpec, RococoChainSpec};
pub use consensus_common::{Proposal, SelectChain, BlockImport, block_validation::Chain};
pub use polkadot_parachain::wasm_executor::IsolationStrategy;
pub use polkadot_primitives::v1::{Block, BlockId, CollatorId, Hash, Id as ParaId};
pub use sc_client_api::{Backend, ExecutionStrategy, CallExecutor};
pub use sc_consensus::LongestChain;
pub use sc_executor::NativeExecutionDispatch;
pub use service::{
	Role, PruningMode, TransactionPoolOptions, Error as SubstrateServiceError, RuntimeGenesis,
	TFullClient, TLightClient, TFullBackend, TLightBackend, TFullCallExecutor, TLightCallExecutor,
	Configuration, ChainSpec, TaskManager,
};
pub use service::config::{DatabaseConfig, PrometheusConfig};
pub use sp_api::{ApiRef, Core as CoreApi, ConstructRuntimeApi, ProvideRuntimeApi, StateBackend};
pub use sp_runtime::traits::{DigestFor, HashFor, NumberFor, Block as BlockT, self as runtime_traits, BlakeTwo256};

pub use kusama_runtime;
pub use polkadot_runtime;
pub use rococo_runtime;
pub use westend_runtime;

native_executor_instance!(
	pub PolkadotExecutor,
	polkadot_runtime::api::dispatch,
	polkadot_runtime::native_version,
	frame_benchmarking::benchmarking::HostFunctions,
);

native_executor_instance!(
	pub KusamaExecutor,
	kusama_runtime::api::dispatch,
	kusama_runtime::native_version,
	frame_benchmarking::benchmarking::HostFunctions,
);

native_executor_instance!(
	pub WestendExecutor,
	westend_runtime::api::dispatch,
	westend_runtime::native_version,
	frame_benchmarking::benchmarking::HostFunctions,
);

native_executor_instance!(
	pub RococoExecutor,
	rococo_runtime::api::dispatch,
	rococo_runtime::native_version,
	frame_benchmarking::benchmarking::HostFunctions,
);

#[derive(thiserror::Error, Debug)]
pub enum Error {
	#[error(transparent)]
	Io(#[from] std::io::Error),

	#[error(transparent)]
	AddrFormatInvalid(#[from] std::net::AddrParseError),

	#[error(transparent)]
	Sub(#[from] SubstrateServiceError),

	#[error(transparent)]
	Blockchain(#[from] sp_blockchain::Error),

	#[error(transparent)]
	Consensus(#[from] consensus_common::Error),

	#[error("Failed to create an overseer")]
	Overseer(#[from] polkadot_overseer::SubsystemError),

	#[error(transparent)]
	Prometheus(#[from] prometheus_endpoint::PrometheusError),

	#[error(transparent)]
	Telemetry(#[from] telemetry::Error),

	#[error(transparent)]
	Jaeger(#[from] polkadot_subsystem::jaeger::JaegerError),

	#[cfg(feature = "full-node")]
	#[error(transparent)]
	Availability(#[from] AvailabilityError),

	#[error("Authorities require the real overseer implementation")]
	AuthoritiesRequireRealOverseer,

	#[cfg(feature = "full-node")]
	#[error("Creating a custom database is required for validators")]
	DatabasePathRequired,
}

/// Can be called for a `Configuration` to check if it is a configuration for the `Kusama` network.
pub trait IdentifyVariant {
	/// Returns if this is a configuration for the `Kusama` network.
	fn is_kusama(&self) -> bool;

	/// Returns if this is a configuration for the `Westend` network.
	fn is_westend(&self) -> bool;

	/// Returns if this is a configuration for the `Rococo` network.
	fn is_rococo(&self) -> bool;
}

impl IdentifyVariant for Box<dyn ChainSpec> {
	fn is_kusama(&self) -> bool {
		self.id().starts_with("kusama") || self.id().starts_with("ksm")
	}
	fn is_westend(&self) -> bool {
		self.id().starts_with("westend") || self.id().starts_with("wnd")
	}
	fn is_rococo(&self) -> bool {
		self.id().starts_with("rococo") || self.id().starts_with("rco")
	}
}

// If we're using prometheus, use a registry with a prefix of `polkadot`.
fn set_prometheus_registry(config: &mut Configuration) -> Result<(), Error> {
	if let Some(PrometheusConfig { registry, .. }) = config.prometheus_config.as_mut() {
		*registry = Registry::new_custom(Some("polkadot".into()), None)?;
	}

	Ok(())
}

/// Initialize the `Jeager` collector. The destination must listen
/// on the given address and port for `UDP` packets.
fn jaeger_launch_collector_with_agent(spawner: impl SpawnNamed, config: &Configuration, agent: Option<std::net::SocketAddr>) -> Result<(), Error> {
	if let Some(agent) = agent {
		let cfg = jaeger::JaegerConfig::builder()
			.agent(agent)
			.named(&config.network.node_name)
			.build();

		jaeger::Jaeger::new(cfg).launch(spawner)?;
	}
	Ok(())
}

pub type FullBackend = service::TFullBackend<Block>;
#[cfg(feature = "full-node")]
type FullSelectChain = sc_consensus::LongestChain<FullBackend, Block>;
pub type FullClient<RuntimeApi, Executor> = service::TFullClient<Block, RuntimeApi, Executor>;
#[cfg(feature = "full-node")]
type FullGrandpaBlockImport<RuntimeApi, Executor> = grandpa::GrandpaBlockImport<
	FullBackend, Block, FullClient<RuntimeApi, Executor>, FullSelectChain
>;

type LightBackend = service::TLightBackendWithHash<Block, sp_runtime::traits::BlakeTwo256>;

type LightClient<RuntimeApi, Executor> =
	service::TLightClientWithBackend<Block, RuntimeApi, Executor, LightBackend>;

#[cfg(feature = "full-node")]
fn new_partial<RuntimeApi, Executor>(config: &mut Configuration, jaeger_agent: Option<std::net::SocketAddr>) -> Result<
	service::PartialComponents<
		FullClient<RuntimeApi, Executor>, FullBackend, FullSelectChain,
		consensus_common::DefaultImportQueue<Block, FullClient<RuntimeApi, Executor>>,
		sc_transaction_pool::FullPool<Block, FullClient<RuntimeApi, Executor>>,
		(
			impl Fn(
				polkadot_rpc::DenyUnsafe,
				polkadot_rpc::SubscriptionTaskExecutor,
			) -> polkadot_rpc::RpcExtension,
			(
				babe::BabeBlockImport<
					Block, FullClient<RuntimeApi, Executor>, FullGrandpaBlockImport<RuntimeApi, Executor>
				>,
				grandpa::LinkHalf<Block, FullClient<RuntimeApi, Executor>, FullSelectChain>,
				babe::BabeLink<Block>
			),
			grandpa::SharedVoterState,
			u64, // slot-duration
			Option<Telemetry>,
		)
	>,
	Error
>
	where
		RuntimeApi: ConstructRuntimeApi<Block, FullClient<RuntimeApi, Executor>> + Send + Sync + 'static,
		RuntimeApi::RuntimeApi:
		RuntimeApiCollection<StateBackend = sc_client_api::StateBackendFor<FullBackend, Block>>,
		Executor: NativeExecutionDispatch + 'static,
{
	set_prometheus_registry(config)?;


	let inherent_data_providers = inherents::InherentDataProviders::new();

	let telemetry_worker = TelemetryWorker::new(16, None)?;
	let telemetry = config.telemetry_endpoints.clone()
		.filter(|x| !x.is_empty())
		.map(|endpoints| telemetry_worker.handle().new_telemetry(endpoints));

	let (client, backend, keystore_container, task_manager) =
		service::new_full_parts::<Block, RuntimeApi, Executor>(
			&config,
			telemetry.as_ref().map(|x| x.handle()),
		)?;
	let client = Arc::new(client);

	task_manager.spawn_handle().spawn("telemetry", telemetry_worker.run());

	jaeger_launch_collector_with_agent(task_manager.spawn_handle(), &*config, jaeger_agent)?;

	let select_chain = sc_consensus::LongestChain::new(backend.clone());

	let transaction_pool = sc_transaction_pool::BasicPool::new_full(
		config.transaction_pool.clone(),
		config.role.is_authority().into(),
		config.prometheus_registry(),
		task_manager.spawn_handle(),
		client.clone(),
	);

	let grandpa_hard_forks = if config.chain_spec.is_kusama() {
		grandpa_support::kusama_hard_forks()
	} else {
		Vec::new()
	};

	let (grandpa_block_import, grandpa_link) =
		grandpa::block_import_with_authority_set_hard_forks(
			client.clone(),
			&(client.clone() as Arc<_>),
			select_chain.clone(),
			grandpa_hard_forks,
			telemetry.as_ref().map(|x| x.handle()),
		)?;

	let justification_import = grandpa_block_import.clone();

	let babe_config = babe::Config::get_or_compute(&*client)?;
	let (block_import, babe_link) = babe::block_import(
		babe_config.clone(),
		grandpa_block_import,
		client.clone(),
	)?;

	let import_queue = babe::import_queue(
		babe_link.clone(),
		block_import.clone(),
		Some(Box::new(justification_import)),
		client.clone(),
		select_chain.clone(),
		inherent_data_providers.clone(),
		&task_manager.spawn_essential_handle(),
		config.prometheus_registry(),
		consensus_common::CanAuthorWithNativeVersion::new(client.executor().clone()),
		telemetry.as_ref().map(|x| x.handle()),
	)?;

	let justification_stream = grandpa_link.justification_stream();
	let shared_authority_set = grandpa_link.shared_authority_set().clone();
	let shared_voter_state = grandpa::SharedVoterState::empty();
	let finality_proof_provider = GrandpaFinalityProofProvider::new_for_service(
		backend.clone(),
		Some(shared_authority_set.clone()),
	);

	let import_setup = (block_import.clone(), grandpa_link, babe_link.clone());
	let rpc_setup = shared_voter_state.clone();

	let shared_epoch_changes = babe_link.epoch_changes().clone();
	let slot_duration = babe_config.slot_duration();

	let rpc_extensions_builder = {
		let client = client.clone();
		let keystore = keystore_container.sync_keystore();
		let transaction_pool = transaction_pool.clone();
		let select_chain = select_chain.clone();
		let chain_spec = config.chain_spec.cloned_box();

		move |deny_unsafe, subscription_executor| -> polkadot_rpc::RpcExtension {
			let deps = polkadot_rpc::FullDeps {
				client: client.clone(),
				pool: transaction_pool.clone(),
				select_chain: select_chain.clone(),
				chain_spec: chain_spec.cloned_box(),
				deny_unsafe,
				babe: polkadot_rpc::BabeDeps {
					babe_config: babe_config.clone(),
					shared_epoch_changes: shared_epoch_changes.clone(),
					keystore: keystore.clone(),
				},
				grandpa: polkadot_rpc::GrandpaDeps {
					shared_voter_state: shared_voter_state.clone(),
					shared_authority_set: shared_authority_set.clone(),
					justification_stream: justification_stream.clone(),
					subscription_executor,
					finality_provider: finality_proof_provider.clone(),
				},
			};

			polkadot_rpc::create_full(deps)
		}
	};

	Ok(service::PartialComponents {
		client,
		backend,
		task_manager,
		keystore_container,
		select_chain,
		import_queue,
		transaction_pool,
		inherent_data_providers,
		other: (rpc_extensions_builder, import_setup, rpc_setup, slot_duration, telemetry)
	})
}

#[cfg(all(feature="full-node", not(feature = "real-overseer")))]
fn real_overseer<Spawner, RuntimeClient>(
	leaves: impl IntoIterator<Item = BlockInfo>,
	_: Arc<LocalKeystore>,
	_: Arc<RuntimeClient>,
	_: AvailabilityConfig,
	_: Arc<sc_network::NetworkService<Block, Hash>>,
	_: AuthorityDiscoveryService,
	_request_multiplexer: (),
	registry: Option<&Registry>,
	spawner: Spawner,
	_: IsCollator,
	_: IsolationStrategy,
	_: ApprovalVotingConfig,
) -> Result<(Overseer<Spawner>, OverseerHandler), Error>
where
	RuntimeClient: 'static + ProvideRuntimeApi<Block> + HeaderBackend<Block> + AuxStore,
	RuntimeClient::Api: ParachainHost<Block> + BabeApi<Block>,
	Spawner: 'static + SpawnNamed + Clone + Unpin,
{
	Overseer::new(
		leaves,
		AllSubsystems::<()>::dummy(),
		registry,
		spawner,
	).map_err(|e| e.into())
}

#[cfg(all(feature = "full-node", feature = "real-overseer"))]
fn real_overseer<Spawner, RuntimeClient>(
	leaves: impl IntoIterator<Item = BlockInfo>,
	keystore: Arc<LocalKeystore>,
	runtime_client: Arc<RuntimeClient>,
	availability_config: AvailabilityConfig,
	network_service: Arc<sc_network::NetworkService<Block, Hash>>,
	authority_discovery: AuthorityDiscoveryService,
	request_multiplexer: RequestMultiplexer,
	registry: Option<&Registry>,
	spawner: Spawner,
	is_collator: IsCollator,
	isolation_strategy: IsolationStrategy,
	approval_voting_config: ApprovalVotingConfig,
) -> Result<(Overseer<Spawner>, OverseerHandler), Error>
where
	RuntimeClient: 'static + ProvideRuntimeApi<Block> + HeaderBackend<Block> + AuxStore,
	RuntimeClient::Api: ParachainHost<Block> + BabeApi<Block>,
	Spawner: 'static + SpawnNamed + Clone + Unpin,
{
	use polkadot_node_subsystem_util::metrics::Metrics;

	use polkadot_availability_distribution::AvailabilityDistributionSubsystem;
	use polkadot_node_core_av_store::AvailabilityStoreSubsystem;
	use polkadot_availability_bitfield_distribution::BitfieldDistribution as BitfieldDistributionSubsystem;
	use polkadot_node_core_bitfield_signing::BitfieldSigningSubsystem;
	use polkadot_node_core_backing::CandidateBackingSubsystem;
	use polkadot_node_core_candidate_selection::CandidateSelectionSubsystem;
	use polkadot_node_core_candidate_validation::CandidateValidationSubsystem;
	use polkadot_node_core_chain_api::ChainApiSubsystem;
	use polkadot_node_collation_generation::CollationGenerationSubsystem;
	use polkadot_collator_protocol::{CollatorProtocolSubsystem, ProtocolSide};
	use polkadot_network_bridge::NetworkBridge as NetworkBridgeSubsystem;
	use polkadot_pov_distribution::PoVDistribution as PoVDistributionSubsystem;
	use polkadot_node_core_provisioner::ProvisioningSubsystem as ProvisionerSubsystem;
	use polkadot_node_core_runtime_api::RuntimeApiSubsystem;
	use polkadot_statement_distribution::StatementDistribution as StatementDistributionSubsystem;
	use polkadot_availability_recovery::AvailabilityRecoverySubsystem;
	use polkadot_approval_distribution::ApprovalDistribution as ApprovalDistributionSubsystem;
	use polkadot_node_core_approval_voting::ApprovalVotingSubsystem;
	use polkadot_gossip_support::GossipSupport as GossipSupportSubsystem;

	let all_subsystems = AllSubsystems {
		availability_distribution: AvailabilityDistributionSubsystem::new(
			keystore.clone(),
			Metrics::register(registry)?,
		),
		availability_recovery: AvailabilityRecoverySubsystem::with_chunks_only(
		),
		availability_store: AvailabilityStoreSubsystem::new_on_disk(
			availability_config,
			Metrics::register(registry)?,
		)?,
		bitfield_distribution: BitfieldDistributionSubsystem::new(
			Metrics::register(registry)?,
		),
		bitfield_signing: BitfieldSigningSubsystem::new(
			spawner.clone(),
			keystore.clone(),
			Metrics::register(registry)?,
		),
		candidate_backing: CandidateBackingSubsystem::new(
			spawner.clone(),
			keystore.clone(),
			Metrics::register(registry)?,
		),
		candidate_selection: CandidateSelectionSubsystem::new(
			spawner.clone(),
			keystore.clone(),
			Metrics::register(registry)?,
		),
		candidate_validation: CandidateValidationSubsystem::new(
			spawner.clone(),
			Metrics::register(registry)?,
			isolation_strategy,
		),
		chain_api: ChainApiSubsystem::new(
			runtime_client.clone(),
			Metrics::register(registry)?,
		),
		collation_generation: CollationGenerationSubsystem::new(
			Metrics::register(registry)?,
		),
		collator_protocol: {
			let side = match is_collator {
				IsCollator::Yes(id) => ProtocolSide::Collator(id, Metrics::register(registry)?),
				IsCollator::No => ProtocolSide::Validator(Metrics::register(registry)?),
			};
			CollatorProtocolSubsystem::new(
				side,
			)
		},
		network_bridge: NetworkBridgeSubsystem::new(
			network_service,
			authority_discovery,
			request_multiplexer,
		),
		pov_distribution: PoVDistributionSubsystem::new(
			Metrics::register(registry)?,
		),
		provisioner: ProvisionerSubsystem::new(
			spawner.clone(),
			(),
			Metrics::register(registry)?,
		),
		runtime_api: RuntimeApiSubsystem::new(
			runtime_client.clone(),
			Metrics::register(registry)?,
			spawner.clone(),
		),
		statement_distribution: StatementDistributionSubsystem::new(
			Metrics::register(registry)?,
		),
		approval_distribution: ApprovalDistributionSubsystem::new(
			Metrics::register(registry)?,
		),
		approval_voting: ApprovalVotingSubsystem::with_config(
			approval_voting_config,
			keystore.clone(),
		)?,
		gossip_support: GossipSupportSubsystem::new(),
	};

	Overseer::new(
		leaves,
		all_subsystems,
		registry,
		spawner,
	).map_err(|e| e.into())
}

#[cfg(feature = "full-node")]
pub struct NewFull<C> {
	pub task_manager: TaskManager,
	pub client: C,
	pub overseer_handler: Option<OverseerHandler>,
	pub network: Arc<sc_network::NetworkService<Block, <Block as BlockT>::Hash>>,
	pub network_status_sinks: service::NetworkStatusSinks<Block>,
	pub rpc_handlers: RpcHandlers,
	pub backend: Arc<FullBackend>,
}

#[cfg(feature = "full-node")]
impl<C> NewFull<C> {
	/// Convert the client type using the given `func`.
	pub fn with_client<NC>(self, func: impl FnOnce(C) -> NC) -> NewFull<NC> {
		NewFull {
			client: func(self.client),
			task_manager: self.task_manager,
			overseer_handler: self.overseer_handler,
			network: self.network,
			network_status_sinks: self.network_status_sinks,
			rpc_handlers: self.rpc_handlers,
			backend: self.backend,
		}
	}
}

/// Is this node a collator?
#[cfg(feature = "full-node")]
#[derive(Debug, PartialEq, Eq, Clone)]
pub enum IsCollator {
	/// This node is a collator.
	Yes(CollatorId),
	/// This node is not a collator.
	No,
}

#[cfg(feature = "full-node")]
impl IsCollator {
	/// Is this a collator?
	fn is_collator(&self) -> bool {
		matches!(self, Self::Yes(_))
	}
}

/// Create a new full node of arbitrary runtime and executor.
///
/// This is an advanced feature and not recommended for general use. Generally, `build_full` is
/// a better choice.
#[cfg(feature = "full-node")]
pub fn new_full<RuntimeApi, Executor>(
	mut config: Configuration,
	is_collator: IsCollator,
	grandpa_pause: Option<(u32, u32)>,
	jaeger_agent: Option<std::net::SocketAddr>,
	isolation_strategy: IsolationStrategy,
) -> Result<NewFull<Arc<FullClient<RuntimeApi, Executor>>>, Error>
	where
		RuntimeApi: ConstructRuntimeApi<Block, FullClient<RuntimeApi, Executor>> + Send + Sync + 'static,
		RuntimeApi::RuntimeApi:
		RuntimeApiCollection<StateBackend = sc_client_api::StateBackendFor<FullBackend, Block>>,
		Executor: NativeExecutionDispatch + 'static,
{
	let telemetry_span = TelemetrySpan::new();
	let _telemetry_span_entered = telemetry_span.enter();

	let role = config.role.clone();
	let force_authoring = config.force_authoring;
	let backoff_authoring_blocks =
		Some(sc_consensus_slots::BackoffAuthoringOnFinalizedHeadLagging {
			#[cfg(feature = "real-overseer")]
			unfinalized_slack: 100,
			..Default::default()
		});

	let disable_grandpa = config.disable_grandpa;
	let name = config.network.node_name.clone();

	let service::PartialComponents {
		client,
		backend,
		mut task_manager,
		keystore_container,
		select_chain,
		import_queue,
		transaction_pool,
		inherent_data_providers,
		other: (rpc_extensions_builder, import_setup, rpc_setup, slot_duration, mut telemetry)
	} = new_partial::<RuntimeApi, Executor>(&mut config, jaeger_agent)?;

	let prometheus_registry = config.prometheus_registry().cloned();

	let shared_voter_state = rpc_setup;

	// Note: GrandPa is pushed before the Polkadot-specific protocols. This doesn't change
	// anything in terms of behaviour, but makes the logs more consistent with the other
	// Substrate nodes.
	config.network.extra_sets.push(grandpa::grandpa_peers_set_config());
	#[cfg(feature = "real-overseer")]
	config.network.extra_sets.extend(polkadot_network_bridge::peer_sets_info());

	// TODO: At the moment, the collator protocol uses notifications protocols to download
	// collations. Because of DoS-protection measures, notifications protocols have a very limited
	// bandwidth capacity, resulting in the collation download taking a long time.
	// The lines of code below considerably relaxes this DoS protection in order to circumvent
	// this problem. This configuraiton change should preferably not reach any live network, and
	// should be removed once the collation protocol is finished.
	// Tracking issue: https://github.com/paritytech/polkadot/issues/2283
	#[cfg(feature = "real-overseer")]
	fn adjust_yamux(cfg: &mut sc_network::config::NetworkConfiguration) {
		cfg.yamux_window_size = Some(5 * 1024 * 1024);
	}
	#[cfg(not(feature = "real-overseer"))]
	fn adjust_yamux(_: &mut sc_network::config::NetworkConfiguration) {}
	adjust_yamux(&mut config.network);

	config.network.request_response_protocols.push(sc_finality_grandpa_warp_sync::request_response_config_for_chain(
		&config, task_manager.spawn_handle(), backend.clone(), import_setup.1.shared_authority_set().clone(),
	));
	#[cfg(feature = "real-overseer")]
	fn register_request_response(config: &mut sc_network::config::NetworkConfiguration) -> RequestMultiplexer {
		let (multiplexer, configs) = RequestMultiplexer::new();
		config.request_response_protocols.extend(configs);
		multiplexer
	}
	#[cfg(not(feature = "real-overseer"))]
	fn register_request_response(_: &mut sc_network::config::NetworkConfiguration) {}
	let request_multiplexer = register_request_response(&mut config.network);

	let (network, network_status_sinks, system_rpc_tx, network_starter) =
		service::build_network(service::BuildNetworkParams {
			config: &config,
			client: client.clone(),
			transaction_pool: transaction_pool.clone(),
			spawn_handle: task_manager.spawn_handle(),
			import_queue,
			on_demand: None,
			block_announce_validator_builder: None,
		})?;

	if config.offchain_worker.enabled {
		let _ = service::build_offchain_workers(
			&config, backend.clone(), task_manager.spawn_handle(), client.clone(), network.clone(),
		);
	}

	let availability_config = config.database.clone().try_into().map_err(Error::Availability)?;

	let approval_voting_config = ApprovalVotingConfig {
		path: config.database.path()
			.ok_or(Error::DatabasePathRequired)?
			.join("parachains").join("approval-voting"),
		slot_duration_millis: slot_duration,
		cache_size: None, // default is fine.
	};

<<<<<<< HEAD
	let rpc_handlers = service::spawn_tasks(service::SpawnTasksParams {
=======
	let (rpc_handlers, telemetry_connection_notifier) = service::spawn_tasks(service::SpawnTasksParams {
>>>>>>> dbdd2450
		config,
		backend: backend.clone(),
		client: client.clone(),
		keystore: keystore_container.sync_keystore(),
		network: network.clone(),
		rpc_extensions_builder: Box::new(rpc_extensions_builder),
		transaction_pool: transaction_pool.clone(),
		task_manager: &mut task_manager,
		on_demand: None,
		remote_blockchain: None,
		network_status_sinks: network_status_sinks.clone(),
		system_rpc_tx,
		telemetry: telemetry.as_mut(),
	})?;

	let (block_import, link_half, babe_link) = import_setup;

	let overseer_client = client.clone();
	let spawner = task_manager.spawn_handle();
	let leaves: Vec<_> = select_chain.clone()
		.leaves()
		.unwrap_or_else(|_| vec![])
		.into_iter()
		.filter_map(|hash| {
			let number = client.number(hash).ok()??;
			let parent_hash = client.header(&BlockId::Hash(hash)).ok()??.parent_hash;

			Some(BlockInfo {
				hash,
				parent_hash,
				number,
			})
		})
		.collect();

	let authority_discovery_service = if role.is_authority() || is_collator.is_collator() {
		use sc_network::Event;
		use futures::StreamExt;

		let authority_discovery_role = if role.is_authority() {
			sc_authority_discovery::Role::PublishAndDiscover(
				keystore_container.keystore(),
			)
		} else {
			// don't publish our addresses when we're only a collator
			sc_authority_discovery::Role::Discover
		};
		let dht_event_stream = network.event_stream("authority-discovery")
			.filter_map(|e| async move { match e {
				Event::Dht(e) => Some(e),
				_ => None,
			}});
		let (worker, service) = sc_authority_discovery::new_worker_and_service(
			client.clone(),
			network.clone(),
			Box::pin(dht_event_stream),
			authority_discovery_role,
			prometheus_registry.clone(),
		);

		task_manager.spawn_handle().spawn("authority-discovery-worker", worker.run());
		Some(service)
	} else {
		None
	};

	// we'd say let overseer_handler = authority_discovery_service.map(|authority_discovery_service|, ...),
	// but in that case we couldn't use ? to propagate errors
	let local_keystore = keystore_container.local_keystore();
	if local_keystore.is_none() {
		tracing::info!("Cannot run as validator without local keystore.");
	}

	let maybe_params = local_keystore
		.and_then(move |k| authority_discovery_service.map(|a| (a, k)));

	let overseer_handler = if let Some((authority_discovery_service, keystore)) = maybe_params {
		let (overseer, overseer_handler) = real_overseer(
			leaves,
			keystore,
			overseer_client.clone(),
			availability_config,
			network.clone(),
			authority_discovery_service,
			request_multiplexer,
			prometheus_registry.as_ref(),
			spawner,
			is_collator,
			isolation_strategy,
			approval_voting_config,
		)?;
		let overseer_handler_clone = overseer_handler.clone();

		task_manager.spawn_essential_handle().spawn_blocking("overseer", Box::pin(async move {
			use futures::{pin_mut, select, FutureExt};

			let forward = polkadot_overseer::forward_events(overseer_client, overseer_handler_clone);

			let forward = forward.fuse();
			let overseer_fut = overseer.run().fuse();

			pin_mut!(overseer_fut);
			pin_mut!(forward);

			select! {
				_ = forward => (),
				_ = overseer_fut => (),
				complete => (),
			}
		}));

		Some(overseer_handler)
	} else { None };

	if role.is_authority() {
		let can_author_with =
			consensus_common::CanAuthorWithNativeVersion::new(client.executor().clone());

		let proposer = ProposerFactory::new(
			task_manager.spawn_handle(),
			client.clone(),
			transaction_pool,
			overseer_handler.as_ref().ok_or(Error::AuthoritiesRequireRealOverseer)?.clone(),
			prometheus_registry.as_ref(),
			telemetry.as_ref().map(|x| x.handle()),
		);

		let babe_config = babe::BabeParams {
			keystore: keystore_container.sync_keystore(),
			client: client.clone(),
			select_chain,
			block_import,
			env: proposer,
			sync_oracle: network.clone(),
			inherent_data_providers: inherent_data_providers.clone(),
			force_authoring,
			backoff_authoring_blocks,
			babe_link,
			can_author_with,
			telemetry: telemetry.as_ref().map(|x| x.handle()),
		};

		let babe = babe::start_babe(babe_config)?;
		task_manager.spawn_essential_handle().spawn_blocking("babe", babe);
	}

	// if the node isn't actively participating in consensus then it doesn't
	// need a keystore, regardless of which protocol we use below.
	let keystore_opt = if role.is_authority() {
		Some(keystore_container.sync_keystore())
	} else {
		None
	};

	let config = grandpa::Config {
		// FIXME substrate#1578 make this available through chainspec
		gossip_duration: Duration::from_millis(1000),
		justification_period: 512,
		name: Some(name),
		observer_enabled: false,
		keystore: keystore_opt,
		is_authority: role.is_authority(),
		telemetry: telemetry.as_ref().map(|x| x.handle()),
	};

	let enable_grandpa = !disable_grandpa;
	if enable_grandpa {
		// start the full GRANDPA voter
		// NOTE: unlike in substrate we are currently running the full
		// GRANDPA voter protocol for all full nodes (regardless of whether
		// they're validators or not). at this point the full voter should
		// provide better guarantees of block and vote data availability than
		// the observer.

		// add a custom voting rule to temporarily stop voting for new blocks
		// after the given pause block is finalized and restarting after the
		// given delay.
		let builder = grandpa::VotingRulesBuilder::default();

		#[cfg(feature = "real-overseer")]
		let builder = if let Some(ref overseer) = overseer_handler {
			builder.add(grandpa_support::ApprovalCheckingDiagnostic::new(
				overseer.clone(),
				prometheus_registry.as_ref(),
			)?)
		} else {
			builder
		};

		let voting_rule = match grandpa_pause {
			Some((block, delay)) => {
				info!(
					block_number = %block,
					delay = %delay,
					"GRANDPA scheduled voting pause set for block #{} with a duration of {} blocks.",
					block,
					delay,
				);

				builder
					.add(grandpa_support::PauseAfterBlockFor(block, delay))
					.build()
			}
			None => builder.build(),
		};

		let grandpa_config = grandpa::GrandpaParams {
			config,
			link: link_half,
			network: network.clone(),
			voting_rule,
			prometheus_registry: prometheus_registry.clone(),
			shared_voter_state,
			telemetry: telemetry.as_ref().map(|x| x.handle()),
		};

		task_manager.spawn_essential_handle().spawn_blocking(
			"grandpa-voter",
			grandpa::run_grandpa_voter(grandpa_config)?
		);
	}

	network_starter.start_network();

	Ok(NewFull {
		task_manager,
		client,
		overseer_handler,
		network,
		network_status_sinks,
		rpc_handlers,
		backend,
	})
}

/// Builds a new service for a light client.
fn new_light<Runtime, Dispatch>(mut config: Configuration) -> Result<(
	TaskManager,
	RpcHandlers,
), Error>
	where
		Runtime: 'static + Send + Sync + ConstructRuntimeApi<Block, LightClient<Runtime, Dispatch>>,
		<Runtime as ConstructRuntimeApi<Block, LightClient<Runtime, Dispatch>>>::RuntimeApi:
		RuntimeApiCollection<StateBackend = sc_client_api::StateBackendFor<LightBackend, Block>>,
		Dispatch: NativeExecutionDispatch + 'static,
{
	set_prometheus_registry(&mut config)?;
	use sc_client_api::backend::RemoteBackend;

	let telemetry_worker = TelemetryWorker::new(16, None)?;
	let mut telemetry = config.telemetry_endpoints.clone()
		.filter(|x| !x.is_empty())
		.map(|endpoints| telemetry_worker.handle().new_telemetry(endpoints));

	let (client, backend, keystore_container, mut task_manager, on_demand) =
		service::new_light_parts::<Block, Runtime, Dispatch>(
			&config,
			telemetry.as_ref().map(|x| x.handle()),
		)?;

	task_manager.spawn_handle().spawn("telemetry", telemetry_worker.run());

	let select_chain = sc_consensus::LongestChain::new(backend.clone());

	let transaction_pool = Arc::new(sc_transaction_pool::BasicPool::new_light(
		config.transaction_pool.clone(),
		config.prometheus_registry(),
		task_manager.spawn_handle(),
		client.clone(),
		on_demand.clone(),
	));

	let (grandpa_block_import, _) = grandpa::block_import(
		client.clone(),
		&(client.clone() as Arc<_>),
		select_chain.clone(),
		telemetry.as_ref().map(|x| x.handle()),
	)?;
	let justification_import = grandpa_block_import.clone();

	let (babe_block_import, babe_link) = babe::block_import(
		babe::Config::get_or_compute(&*client)?,
		grandpa_block_import,
		client.clone(),
	)?;

	let inherent_data_providers = inherents::InherentDataProviders::new();

	// FIXME: pruning task isn't started since light client doesn't do `AuthoritySetup`.
	let import_queue = babe::import_queue(
		babe_link,
		babe_block_import,
		Some(Box::new(justification_import)),
		client.clone(),
		select_chain.clone(),
		inherent_data_providers.clone(),
		&task_manager.spawn_essential_handle(),
		config.prometheus_registry(),
		consensus_common::NeverCanAuthor,
		telemetry.as_ref().map(|x| x.handle()),
	)?;

	let (network, network_status_sinks, system_rpc_tx, network_starter) =
		service::build_network(service::BuildNetworkParams {
			config: &config,
			client: client.clone(),
			transaction_pool: transaction_pool.clone(),
			spawn_handle: task_manager.spawn_handle(),
			import_queue,
			on_demand: Some(on_demand.clone()),
			block_announce_validator_builder: None,
		})?;

	if config.offchain_worker.enabled {
		let _ = service::build_offchain_workers(
			&config,
			backend.clone(),
			task_manager.spawn_handle(),
			client.clone(),
			network.clone(),
		);
	}

	let light_deps = polkadot_rpc::LightDeps {
		remote_blockchain: backend.remote_blockchain(),
		fetcher: on_demand.clone(),
		client: client.clone(),
		pool: transaction_pool.clone(),
	};

	let rpc_extensions = polkadot_rpc::create_light(light_deps);

	let rpc_handlers = service::spawn_tasks(service::SpawnTasksParams {
		on_demand: Some(on_demand),
		remote_blockchain: Some(backend.remote_blockchain()),
		rpc_extensions_builder: Box::new(service::NoopRpcExtensionBuilder(rpc_extensions)),
		task_manager: &mut task_manager,
		config,
		keystore: keystore_container.sync_keystore(),
		backend,
		transaction_pool,
		client,
		network,
		network_status_sinks,
		system_rpc_tx,
		telemetry: telemetry.as_mut(),
	})?;

	network_starter.start_network();

	Ok((task_manager, rpc_handlers))
}

/// Builds a new object suitable for chain operations.
#[cfg(feature = "full-node")]
pub fn new_chain_ops(mut config: &mut Configuration, jaeger_agent: Option<std::net::SocketAddr>) -> Result<
	(
		Arc<Client>,
		Arc<FullBackend>,
		consensus_common::import_queue::BasicQueue<Block, PrefixedMemoryDB<BlakeTwo256>>,
		TaskManager,
	),
	Error
>
{
	config.keystore = service::config::KeystoreConfig::InMemory;
	if config.chain_spec.is_rococo() {
		let service::PartialComponents { client, backend, import_queue, task_manager, .. }
			= new_partial::<rococo_runtime::RuntimeApi, RococoExecutor>(config, jaeger_agent)?;
		Ok((Arc::new(Client::Rococo(client)), backend, import_queue, task_manager))
	} else if config.chain_spec.is_kusama() {
		let service::PartialComponents { client, backend, import_queue, task_manager, .. }
			= new_partial::<kusama_runtime::RuntimeApi, KusamaExecutor>(config, jaeger_agent)?;
		Ok((Arc::new(Client::Kusama(client)), backend, import_queue, task_manager))
	} else if config.chain_spec.is_westend() {
		let service::PartialComponents { client, backend, import_queue, task_manager, .. }
			= new_partial::<westend_runtime::RuntimeApi, WestendExecutor>(config, jaeger_agent)?;
		Ok((Arc::new(Client::Westend(client)), backend, import_queue, task_manager))
	} else {
		let service::PartialComponents { client, backend, import_queue, task_manager, .. }
			= new_partial::<polkadot_runtime::RuntimeApi, PolkadotExecutor>(config, jaeger_agent)?;
		Ok((Arc::new(Client::Polkadot(client)), backend, import_queue, task_manager))
	}
}

/// Build a new light node.
pub fn build_light(config: Configuration) -> Result<(
	TaskManager,
	RpcHandlers,
), Error> {
	if config.chain_spec.is_rococo() {
		new_light::<rococo_runtime::RuntimeApi, RococoExecutor>(config)
	} else if config.chain_spec.is_kusama() {
		new_light::<kusama_runtime::RuntimeApi, KusamaExecutor>(config)
	} else if config.chain_spec.is_westend() {
		new_light::<westend_runtime::RuntimeApi, WestendExecutor>(config)
	} else {
		new_light::<polkadot_runtime::RuntimeApi, PolkadotExecutor>(config)
	}
}

#[cfg(feature = "full-node")]
pub fn build_full(
	config: Configuration,
	is_collator: IsCollator,
	grandpa_pause: Option<(u32, u32)>,
	jaeger_agent: Option<std::net::SocketAddr>,
) -> Result<NewFull<Client>, Error> {
	let isolation_strategy = {
		#[cfg(not(any(target_os = "android", target_os = "unknown")))]
		{
			let cache_base_path = config.database.path();
			IsolationStrategy::external_process_with_caching(cache_base_path)
		}

		#[cfg(any(target_os = "android", target_os = "unknown"))]
		{
			IsolationStrategy::InProcess
		}
	};

	if config.chain_spec.is_rococo() {
		new_full::<rococo_runtime::RuntimeApi, RococoExecutor>(
			config,
			is_collator,
			grandpa_pause,
			jaeger_agent,
			isolation_strategy,
		).map(|full| full.with_client(Client::Rococo))
	} else if config.chain_spec.is_kusama() {
		new_full::<kusama_runtime::RuntimeApi, KusamaExecutor>(
			config,
			is_collator,
			grandpa_pause,
			jaeger_agent,
			isolation_strategy,
		).map(|full| full.with_client(Client::Kusama))
	} else if config.chain_spec.is_westend() {
		new_full::<westend_runtime::RuntimeApi, WestendExecutor>(
			config,
			is_collator,
			grandpa_pause,
			jaeger_agent,
			isolation_strategy,
		).map(|full| full.with_client(Client::Westend))
	} else {
		new_full::<polkadot_runtime::RuntimeApi, PolkadotExecutor>(
			config,
			is_collator,
			grandpa_pause,
			jaeger_agent,
			isolation_strategy,
		).map(|full| full.with_client(Client::Polkadot))
	}
}<|MERGE_RESOLUTION|>--- conflicted
+++ resolved
@@ -681,11 +681,7 @@
 		cache_size: None, // default is fine.
 	};
 
-<<<<<<< HEAD
 	let rpc_handlers = service::spawn_tasks(service::SpawnTasksParams {
-=======
-	let (rpc_handlers, telemetry_connection_notifier) = service::spawn_tasks(service::SpawnTasksParams {
->>>>>>> dbdd2450
 		config,
 		backend: backend.clone(),
 		client: client.clone(),
