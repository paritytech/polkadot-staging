--- conflicted
+++ resolved
@@ -27,7 +27,7 @@
 use std::time::{Duration, SystemTime, SystemTimeError, UNIX_EPOCH};
 
 use codec::{Encode, Decode};
-use futures::{select, channel::oneshot, future::{self, Either}, Future, FutureExt, TryFutureExt};
+use futures::{select, channel::oneshot, future::{self, Either}, Future, FutureExt};
 use futures_timer::Delay;
 use kvdb_rocksdb::{Database, DatabaseConfig};
 use kvdb::{KeyValueDB, DBTransaction};
@@ -57,26 +57,21 @@
 #[derive(Debug, Error)]
 enum Error {
 	#[error(transparent)]
-<<<<<<< HEAD
 	RuntimeApi(#[from] RuntimeApiError),
 	#[error(transparent)]
 	ChainApi(#[from] ChainApiError),
-=======
-	ChainAPI(#[from] ChainApiError),
->>>>>>> 96465b04
 	#[error(transparent)]
 	Erasure(#[from] erasure::Error),
 	#[error(transparent)]
 	Io(#[from] io::Error),
 	#[error(transparent)]
-	ChainApiChannelIsClosed(#[from] oneshot::Canceled),
+	Oneshot(#[from] oneshot::Canceled),
 	#[error(transparent)]
 	Subsystem(#[from] SubsystemError),
 	#[error(transparent)]
 	Time(#[from] SystemTimeError),
 }
 
-<<<<<<< HEAD
 impl Error {
 	fn severity(&self) -> log::Level {
 		match self {
@@ -87,23 +82,6 @@
 			_ => log::Level::Warn,
 		}
 	}
-=======
-/// Class of errors which we should handle more gracefully.
-/// An occurrence of this error should not bring down the subsystem.
-#[derive(Debug, Error)]
-enum NonFatalError {
-	/// A Runtime API error occurred.
-	#[error(transparent)]
-	RuntimeApi(#[from] RuntimeApiError),
-
-	/// The receiver's end of the channel is closed.
-	#[error(transparent)]
-	Oneshot(#[from] oneshot::Canceled),
-
-	/// Overseer channel's buffer is full.
-	#[error(transparent)]
-	OverseerOutOfCapacity(#[from] SubsystemError),
->>>>>>> 96465b04
 }
 
 /// A wrapper type for delays.
@@ -496,7 +474,6 @@
 }
 
 async fn run<Context>(mut subsystem: AvailabilityStoreSubsystem, mut ctx: Context)
-	-> Result<(), Error>
 where
 	Context: SubsystemContext<Message=AvailabilityStoreMessage>,
 {
@@ -513,8 +490,6 @@
 			Ok(false) => continue,
 		}
 	}
-
-	Ok(())
 }
 
 async fn run_iteration<Context>(subsystem: &mut AvailabilityStoreSubsystem, ctx: &mut Context)
@@ -682,7 +657,7 @@
 async fn request_candidate_events<Context>(
 	ctx: &mut Context,
 	hash: Hash,
-) -> Result<Vec<CandidateEvent>, NonFatalError>
+) -> Result<Vec<CandidateEvent>, Error>
 where
 	Context: SubsystemContext<Message=AvailabilityStoreMessage>
 {
@@ -1030,7 +1005,7 @@
 {
 	fn start(self, ctx: Context) -> SpawnedSubsystem {
 		let future = run(self, ctx)
-			.map_err(|e| SubsystemError::with_origin("availability-store", e))
+			.map(|_| Ok(()))
 			.boxed();
 
 		SpawnedSubsystem {
