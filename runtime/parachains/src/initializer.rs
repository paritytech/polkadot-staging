// Copyright 2020 Parity Technologies (UK) Ltd.
// This file is part of Polkadot.

// Polkadot is free software: you can redistribute it and/or modify
// it under the terms of the GNU General Public License as published by
// the Free Software Foundation, either version 3 of the License, or
// (at your option) any later version.

// Polkadot is distributed in the hope that it will be useful,
// but WITHOUT ANY WARRANTY; without even the implied warranty of
// MERCHANTABILITY or FITNESS FOR A PARTICULAR PURPOSE.  See the
// GNU General Public License for more details.

// You should have received a copy of the GNU General Public License
// along with Polkadot.  If not, see <http://www.gnu.org/licenses/>.

//! This module is responsible for maintaining a consistent initialization order for all other
//! parachains modules. It's also responsible for finalization and session change notifications.
//!
//! This module can throw fatal errors if session-change notifications are received after initialization.

use sp_std::prelude::*;
use primitives::v1::{ValidatorId, SessionIndex, ConsensusLog, BlockNumber};
use frame_support::traits::{Randomness, OneSessionHandler};
use parity_scale_codec::{Encode, Decode};
use crate::{
	configuration::{self, HostConfiguration},
	shared, paras, scheduler, inclusion, session_info, disputes, dmp, ump, hrmp,
};

pub use pallet::*;

/// Information about a session change that has just occurred.
#[derive(Clone)]
pub struct SessionChangeNotification<BlockNumber> {
	/// The new validators in the session.
	pub validators: Vec<ValidatorId>,
	/// The queued validators for the following session.
	pub queued: Vec<ValidatorId>,
	/// The configuration before handling the session change
	pub prev_config: HostConfiguration<BlockNumber>,
	/// The configuration after handling the session change.
	pub new_config: HostConfiguration<BlockNumber>,
	/// A secure random seed for the session, gathered from BABE.
	pub random_seed: [u8; 32],
	/// New session index.
	pub session_index: SessionIndex,
}

impl<BlockNumber: Default + From<u32>> Default for SessionChangeNotification<BlockNumber> {
	fn default() -> Self {
		Self {
			validators: Vec::new(),
			queued: Vec::new(),
			prev_config: HostConfiguration::default(),
			new_config: HostConfiguration::default(),
			random_seed: Default::default(),
			session_index: Default::default(),
		}
	}
}

#[derive(Encode, Decode)]
struct BufferedSessionChange {
	validators: Vec<ValidatorId>,
	queued: Vec<ValidatorId>,
	session_index: SessionIndex,
}

<<<<<<< HEAD
pub trait Config:
	frame_system::Config
	+ configuration::Config
	+ shared::Config
	+ paras::Config
	+ scheduler::Config
	+ inclusion::Config
	+ session_info::Config
	+ disputes::Config
	+ dmp::Config
	+ ump::Config
	+ hrmp::Config
{
	/// A randomness beacon.
	type Randomness: Randomness<Self::Hash, Self::BlockNumber>;
	/// An origin which is allowed to force updates to parachains.
	type ForceOrigin: EnsureOrigin<<Self as frame_system::Config>::Origin>;
}
=======
#[frame_support::pallet]
pub mod pallet {
	use frame_support::pallet_prelude::*;
	use frame_system::pallet_prelude::*;
	use super::*;
>>>>>>> 13c52fed

	#[pallet::pallet]
	#[pallet::generate_store(pub(super) trait Store)]
	pub struct Pallet<T>(_);

	#[pallet::config]
	pub trait Config:
		frame_system::Config
		+ configuration::Config
		+ shared::Config
		+ paras::Config
		+ scheduler::Config
		+ inclusion::Config
		+ session_info::Config
		+ dmp::Config
		+ ump::Config
		+ hrmp::Config
	{
		/// A randomness beacon.
		type Randomness: Randomness<Self::Hash, Self::BlockNumber>;
		/// An origin which is allowed to force updates to parachains.
		type ForceOrigin: EnsureOrigin<<Self as frame_system::Config>::Origin>;
	}


	/// Whether the parachains modules have been initialized within this block.
	///
	/// Semantically a `bool`, but this guarantees it should never hit the trie,
	/// as this is cleared in `on_finalize` and Frame optimizes `None` values to be empty values.
	///
	/// As a `bool`, `set(false)` and `remove()` both lead to the next `get()` being false, but one of
	/// them writes to the trie and one does not. This confusion makes `Option<()>` more suitable for
	/// the semantics of this variable.
	#[pallet::storage]
	pub(super) type HasInitialized<T: Config> = StorageValue<_, ()>;

	/// Buffered session changes along with the block number at which they should be applied.
	///
	/// Typically this will be empty or one element long. Apart from that this item never hits
	/// the storage.
	///
	/// However this is a `Vec` regardless to handle various edge cases that may occur at runtime
	/// upgrade boundaries or if governance intervenes.
	#[pallet::storage]
	pub(super) type BufferedSessionChanges<T: Config> = StorageValue<_, Vec<BufferedSessionChange>, ValueQuery>;

	#[pallet::hooks]
	impl<T: Config> Hooks<BlockNumberFor<T>> for Pallet<T> {
		fn on_initialize(now: T::BlockNumber) -> Weight {
			// The other modules are initialized in this order:
			// - Configuration
			// - Paras
			// - Scheduler
			// - Inclusion
			// - SessionInfo
			// - Disputes
			// - DMP
			// - UMP
			// - HRMP
			let total_weight = configuration::Module::<T>::initializer_initialize(now) +
				shared::Module::<T>::initializer_initialize(now) +
				paras::Pallet::<T>::initializer_initialize(now) +
				scheduler::Module::<T>::initializer_initialize(now) +
				inclusion::Module::<T>::initializer_initialize(now) +
				session_info::Module::<T>::initializer_initialize(now) +
				disputes::Pallet::<T>::initializer_initialize(now) +
				dmp::Module::<T>::initializer_initialize(now) +
				ump::Module::<T>::initializer_initialize(now) +
				hrmp::Module::<T>::initializer_initialize(now);

			HasInitialized::<T>::set(Some(()));

			total_weight
		}

		fn on_finalize(_: T::BlockNumber) {
			// reverse initialization order.
			hrmp::Module::<T>::initializer_finalize();
			ump::Module::<T>::initializer_finalize();
			dmp::Module::<T>::initializer_finalize();
			disputes::Pallet::<T>::initializer_finalize();
			session_info::Module::<T>::initializer_finalize();
			inclusion::Module::<T>::initializer_finalize();
			scheduler::Module::<T>::initializer_finalize();
			paras::Pallet::<T>::initializer_finalize();
			shared::Module::<T>::initializer_finalize();
			configuration::Module::<T>::initializer_finalize();

			// Apply buffered session changes as the last thing. This way the runtime APIs and the
			// next block will observe the next session.
			//
			// Note that we only apply the last session as all others lasted less than a block (weirdly).
			if let Some(BufferedSessionChange {
				session_index,
				validators,
				queued,
			}) = BufferedSessionChanges::<T>::take().pop()
			{
				Self::apply_new_session(session_index, validators, queued);
			}

			HasInitialized::<T>::take();
		}
	}

	#[pallet::call]
	impl<T: Config> Pallet<T> {
		/// Issue a signal to the consensus engine to forcibly act as though all parachain
		/// blocks in all relay chain blocks up to and including the given number in the current
		/// chain are valid and should be finalized.
		#[pallet::weight((0, DispatchClass::Operational))]
		pub fn force_approve(origin: OriginFor<T>, up_to: BlockNumber) -> DispatchResult {
			T::ForceOrigin::ensure_origin(origin)?;

			frame_system::Pallet::<T>::deposit_log(ConsensusLog::ForceApprove(up_to).into());
			Ok(())
		}
	}
}

impl<T: Config> Pallet<T> {
	fn apply_new_session(
		session_index: SessionIndex,
		all_validators: Vec<ValidatorId>,
		queued: Vec<ValidatorId>,
	) {
		let prev_config = <configuration::Module<T>>::config();

		let random_seed = {
			let mut buf = [0u8; 32];
			// TODO: audit usage of randomness API
			// https://github.com/paritytech/polkadot/issues/2601
			let (random_hash, _) = T::Randomness::random(&b"paras"[..]);
			let len = sp_std::cmp::min(32, random_hash.as_ref().len());
			buf[..len].copy_from_slice(&random_hash.as_ref()[..len]);
			buf
		};

		// We can't pass the new config into the thing that determines the new config,
		// so we don't pass the `SessionChangeNotification` into this module.
		configuration::Module::<T>::initializer_on_new_session(&session_index);

		let new_config = <configuration::Module<T>>::config();

		let validators = shared::Module::<T>::initializer_on_new_session(
			session_index,
			random_seed.clone(),
			&new_config,
			all_validators,
		);

		let notification = SessionChangeNotification {
			validators,
			queued,
			prev_config,
			new_config,
			random_seed,
			session_index,
		};

		let outgoing_paras = paras::Pallet::<T>::initializer_on_new_session(&notification);
		scheduler::Module::<T>::initializer_on_new_session(&notification);
		inclusion::Module::<T>::initializer_on_new_session(&notification);
		session_info::Module::<T>::initializer_on_new_session(&notification);
		disputes::Pallet::<T>::initializer_on_new_session(&notification);
		dmp::Module::<T>::initializer_on_new_session(&notification, &outgoing_paras);
		ump::Module::<T>::initializer_on_new_session(&notification, &outgoing_paras);
		hrmp::Module::<T>::initializer_on_new_session(&notification, &outgoing_paras);
	}

	/// Should be called when a new session occurs. Buffers the session notification to be applied
	/// at the end of the block. If `queued` is `None`, the `validators` are considered queued.
	fn on_new_session<'a, I: 'a>(
		_changed: bool,
		session_index: SessionIndex,
		validators: I,
		queued: Option<I>,
	)
		where I: Iterator<Item=(&'a T::AccountId, ValidatorId)>
	{
		let validators: Vec<_> = validators.map(|(_, v)| v).collect();
		let queued: Vec<_> = if let Some(queued) = queued {
			queued.map(|(_, v)| v).collect()
		} else {
			validators.clone()
		};

		if session_index == 0 {
			// Genesis session should be immediately enacted.
			Self::apply_new_session(0, validators, queued);
		} else {
			BufferedSessionChanges::<T>::mutate(|v| v.push(BufferedSessionChange {
				validators,
				queued,
				session_index,
			}));
		}

	}

	// Allow to trigger on_new_session in tests, this is needed as long as pallet_session is not
	// implemented in mock.
	#[cfg(test)]
	pub(crate) fn test_trigger_on_new_session<'a, I: 'a>(
		changed: bool,
		session_index: SessionIndex,
		validators: I,
		queued: Option<I>,
	)
		where I: Iterator<Item=(&'a T::AccountId, ValidatorId)>
	{
		Self::on_new_session(changed, session_index, validators, queued)
	}
}

impl<T: Config> sp_runtime::BoundToRuntimeAppPublic for Pallet<T> {
	type Public = ValidatorId;
}

impl<T: pallet_session::Config + Config> OneSessionHandler<T::AccountId> for Pallet<T> {
	type Key = ValidatorId;

	fn on_genesis_session<'a, I: 'a>(validators: I)
		where I: Iterator<Item=(&'a T::AccountId, Self::Key)>
	{
		<Pallet<T>>::on_new_session(false, 0, validators, None);
	}

	fn on_new_session<'a, I: 'a>(changed: bool, validators: I, queued: I)
		where I: Iterator<Item=(&'a T::AccountId, Self::Key)>
	{
		let session_index = <pallet_session::Pallet<T>>::current_index();
		<Pallet<T>>::on_new_session(changed, session_index, validators, Some(queued));
	}

	fn on_disabled(_i: usize) { }
}

#[cfg(test)]
mod tests {
	use super::*;
	use primitives::v1::{Id as ParaId};
	use crate::mock::{
		new_test_ext,
		Initializer, System, Dmp, Paras, Configuration, SessionInfo, MockGenesisConfig,
	};

	use frame_support::{
		assert_ok,
		traits::{OnFinalize, OnInitialize},
	};

	#[test]
	fn session_0_is_instantly_applied() {
		new_test_ext(Default::default()).execute_with(|| {
			Initializer::on_new_session(
				false,
				0,
				Vec::new().into_iter(),
				Some(Vec::new().into_iter()),
			);

			let v = <Initializer as Store>::BufferedSessionChanges::get();
			assert!(v.is_empty());

			assert_eq!(SessionInfo::earliest_stored_session(), 0);
			assert!(SessionInfo::session_info(0).is_some());
		});
	}

	#[test]
	fn session_change_before_initialize_is_still_buffered_after() {
		new_test_ext(Default::default()).execute_with(|| {
			Initializer::on_new_session(
				false,
				1,
				Vec::new().into_iter(),
				Some(Vec::new().into_iter()),
			);

			let now = System::block_number();
			Initializer::on_initialize(now);

			let v = <Initializer as Store>::BufferedSessionChanges::get();
			assert_eq!(v.len(), 1);
		});
	}

	#[test]
	fn session_change_applied_on_finalize() {
		new_test_ext(Default::default()).execute_with(|| {
			Initializer::on_initialize(1);
			Initializer::on_new_session(
				false,
				1,
				Vec::new().into_iter(),
				Some(Vec::new().into_iter()),
			);

			Initializer::on_finalize(1);

			assert!(<Initializer as Store>::BufferedSessionChanges::get().is_empty());
		});
	}

	#[test]
	fn sets_flag_on_initialize() {
		new_test_ext(Default::default()).execute_with(|| {
			Initializer::on_initialize(1);

			assert!(<Initializer as Store>::HasInitialized::get().is_some());
		})
	}

	#[test]
	fn clears_flag_on_finalize() {
		new_test_ext(Default::default()).execute_with(|| {
			Initializer::on_initialize(1);
			Initializer::on_finalize(1);

			assert!(<Initializer as Store>::HasInitialized::get().is_none());
		})
	}

	#[test]
	fn scheduled_cleanup_performed() {
		let a = ParaId::from(1312);
		let b = ParaId::from(228);
		let c = ParaId::from(123);

		let mock_genesis = crate::paras::ParaGenesisArgs {
			parachain: true,
			genesis_head: Default::default(),
			validation_code: Default::default(),
		};

		new_test_ext(
			MockGenesisConfig {
				configuration: crate::configuration::GenesisConfig {
					config: crate::configuration::HostConfiguration {
						max_downward_message_size: 1024,
						..Default::default()
					},
				},
				paras: crate::paras::GenesisConfig {
					paras: vec![
						(a, mock_genesis.clone()),
						(b, mock_genesis.clone()),
						(c, mock_genesis.clone()),
					],
					..Default::default()
				},
				..Default::default()
			}
		).execute_with(|| {

			// enqueue downward messages to A, B and C.
			assert_ok!(Dmp::queue_downward_message(&Configuration::config(), a, vec![1, 2, 3]));
			assert_ok!(Dmp::queue_downward_message(&Configuration::config(), b, vec![4, 5, 6]));
			assert_ok!(Dmp::queue_downward_message(&Configuration::config(), c, vec![7, 8, 9]));

			assert_ok!(Paras::schedule_para_cleanup(a));
			assert_ok!(Paras::schedule_para_cleanup(b));

			// Apply session 2 in the future
			Initializer::apply_new_session(2, vec![], vec![]);

			assert!(Dmp::dmq_contents(a).is_empty());
			assert!(Dmp::dmq_contents(b).is_empty());
			assert!(!Dmp::dmq_contents(c).is_empty());
		});
	}
}<|MERGE_RESOLUTION|>--- conflicted
+++ resolved
@@ -67,32 +67,11 @@
 	session_index: SessionIndex,
 }
 
-<<<<<<< HEAD
-pub trait Config:
-	frame_system::Config
-	+ configuration::Config
-	+ shared::Config
-	+ paras::Config
-	+ scheduler::Config
-	+ inclusion::Config
-	+ session_info::Config
-	+ disputes::Config
-	+ dmp::Config
-	+ ump::Config
-	+ hrmp::Config
-{
-	/// A randomness beacon.
-	type Randomness: Randomness<Self::Hash, Self::BlockNumber>;
-	/// An origin which is allowed to force updates to parachains.
-	type ForceOrigin: EnsureOrigin<<Self as frame_system::Config>::Origin>;
-}
-=======
 #[frame_support::pallet]
 pub mod pallet {
 	use frame_support::pallet_prelude::*;
 	use frame_system::pallet_prelude::*;
 	use super::*;
->>>>>>> 13c52fed
 
 	#[pallet::pallet]
 	#[pallet::generate_store(pub(super) trait Store)]
@@ -107,6 +86,7 @@
 		+ scheduler::Config
 		+ inclusion::Config
 		+ session_info::Config
+		+ disputes::Config
 		+ dmp::Config
 		+ ump::Config
 		+ hrmp::Config
