--- conflicted
+++ resolved
@@ -4,11 +4,7 @@
 
 [package]
 name = "polkadot"
-<<<<<<< HEAD
-version = "0.6.2"
-=======
 version = "0.6.3"
->>>>>>> ed4e97c0
 authors = ["Parity Technologies <admin@parity.io>"]
 build = "build.rs"
 edition = "2018"
