// Copyright 2018 Parity Technologies (UK) Ltd.
// This file is part of Polkadot.

// Polkadot is free software: you can redistribute it and/or modify
// it under the terms of the GNU General Public License as published by
// the Free Software Foundation, either version 3 of the License, or
// (at your option) any later version.

// Polkadot is distributed in the hope that it will be useful,
// but WITHOUT ANY WARRANTY; without even the implied warranty of
// MERCHANTABILITY or FITNESS FOR A PARTICULAR PURPOSE.  See the
// GNU General Public License for more details.

// You should have received a copy of the GNU General Public License
// along with Polkadot.  If not, see <http://www.gnu.org/licenses/>.

//! Persistent database for parachain data: PoV block data, erasure-coding chunks and outgoing messages.
//!
//! This will be written into during the block validation pipeline, and queried
//! by networking code in order to circulate required data and maintain availability
//! of it.

<<<<<<< HEAD
#![warn(missing_docs)]

use futures::prelude::*;
use futures::channel::{mpsc, oneshot};
use keystore::KeyStorePtr;
use polkadot_primitives::{
	Hash, Block,
	parachain::{
		Id as ParaId, BlockData, CandidateReceipt, Message, AvailableMessages, ErasureChunk,
		ParachainHost,
	},
};
use sr_primitives::traits::{BlakeTwo256, Hash as HashT, ProvideRuntimeApi};
use substrate_client::{
	error::Result as ClientResult,
	BlockchainEvents, BlockBody,
};
use sr_api::ApiExt;

=======
use codec::{Encode, Decode};
use kvdb::{KeyValueDB, DBTransaction};
use polkadot_primitives::Hash;
use polkadot_primitives::parachain::{Id as ParaId, BlockData, Message};
>>>>>>> be753fde
use log::warn;

use std::sync::Arc;
use std::collections::HashSet;
use std::path::PathBuf;
use std::io;

mod worker;
mod store;

pub use worker::AvailabilityBlockImport;

use worker::{
	Worker, WorkerHandle, Chunks, ParachainBlocks, WorkerMsg, MakeAvailable,
};

use store::{Store as InnerStore};

/// Abstraction over an executor that lets you spawn tasks in the background.
pub(crate) type TaskExecutor =
	Arc<dyn futures01::future::Executor<
		Box<dyn futures01::Future<Item = (), Error = ()> + Send>
	> + Send + Sync>;

const LOG_TARGET: &str = "availability";

/// Configuration for the availability store.
pub struct Config {
	/// Cache size in bytes. If `None` default is used.
	pub cache_size: Option<usize>,
	/// Path to the database.
	pub path: PathBuf,
}

/// Compute gossip topic for the erasure chunk messages given the relay parent,
/// root and the chunk index.
///
/// Since at this point we are not able to use [`network`] directly, but both
/// of them need to compute these topics, this lives here and not there.
///
/// [`network`]: ../polkadot_network/index.html
pub fn erasure_coding_topic(relay_parent: Hash, erasure_root: Hash, index: u32) -> Hash {
	let mut v = relay_parent.as_ref().to_vec();
	v.extend(erasure_root.as_ref());
	v.extend(&index.to_le_bytes()[..]);
	v.extend(b"erasure_chunks");

	BlakeTwo256::hash(&v[..])
}

/// A trait that provides a shim for the [`NetworkService`] trait.
///
/// Currently it is not possible to use the networking code in the availability store
/// core directly due to a number of loop dependencies it require:
///
/// `availability-store` -> `network` -> `availability-store`
///
/// `availability-store` -> `network` -> `validation` -> `availability-store`
///
/// So we provide this shim trait that gets implemented for a wrapper newtype in
/// the [`network`] module.
///
/// [`NetworkService`]: ../polkadot_network/trait.NetworkService.html
/// [`network`]: ../polkadot_network/index.html
pub trait ProvideGossipMessages {
	/// Get a stream of gossip erasure chunk messages for a given topic.
	///
	/// Each item is a tuple (relay_parent, candidate_hash, erasure_chunk)
	fn gossip_messages_for(
		&self,
		topic: Hash,
	) -> Box<dyn Stream<Item = (Hash, Hash, ErasureChunk)> + Send + Unpin>;

	/// Gossip an erasure chunk message.
	fn gossip_erasure_chunk(
		&self,
		relay_parent: Hash,
		candidate_hash: Hash,
		erasure_root: Hash,
		chunk: ErasureChunk,
	);
}

/// Some data to keep available about a parachain block candidate.
#[derive(Debug)]
pub struct Data {
	/// The relay chain parent hash this should be localized to.
	pub relay_parent: Hash,
	/// The parachain index for this candidate.
	pub parachain_id: ParaId,
	/// Block data.
	pub block_data: BlockData,
	/// Outgoing message queues from execution of the block, if any.
	///
	/// The tuple pairs the message queue root and the queue data.
	pub outgoing_queues: Option<AvailableMessages>,
}

/// Handle to the availability store.
///
/// This provides a proxying API that
///   * in case of write operations provides async methods that send data to
///     the background worker and resolve when that data is processed by the worker
///   * in case of read opeartions queries the underlying storage synchronously.
#[derive(Clone)]
pub struct Store {
	inner: InnerStore,
	worker: Arc<WorkerHandle>,
	to_worker: mpsc::UnboundedSender<WorkerMsg>,
}

impl Store {
<<<<<<< HEAD
	/// Create a new `Store` with given condig on disk.
	///
	/// Creating a store among other things starts a background worker thread which
	/// handles most of the write operations to the storage.
	pub fn new<PGM>(config: Config, gossip: PGM) -> io::Result<Self>
		where PGM: ProvideGossipMessages + Send + Sync + Clone + 'static
	{
		let inner = InnerStore::new(config)?;
		let worker = Arc::new(Worker::start(inner.clone(), gossip));
		let to_worker = worker.to_worker().clone();

		Ok(Self {
			inner,
			worker,
			to_worker,
=======
	/// Create a new `Store` with given config on disk.
	#[cfg(not(target_os = "unknown"))]
	pub fn new(config: Config) -> io::Result<Self> {
		use kvdb_rocksdb::{Database, DatabaseConfig};
		let mut db_config = DatabaseConfig::with_columns(Some(columns::NUM_COLUMNS));

		if let Some(cache_size) = config.cache_size {
			let mut memory_budget = std::collections::HashMap::new();
			for i in 0..columns::NUM_COLUMNS {
				memory_budget.insert(Some(i), cache_size / columns::NUM_COLUMNS as usize);
			}

			db_config.memory_budget = memory_budget;
		}

		let path = config.path.to_str().ok_or_else(|| io::Error::new(
			io::ErrorKind::Other,
			format!("Bad database path: {:?}", config.path),
		))?;

		let db = Database::open(&db_config, &path)?;

		Ok(Store {
			inner: Arc::new(db),
>>>>>>> be753fde
		})
	}

	/// Create a new `Store` in-memory. Useful for tests.
	///
	/// Creating a store among other things starts a background worker thread
	/// which handles most of the write operations to the storage.
	pub fn new_in_memory<PGM>(gossip: PGM) -> Self
		where PGM: ProvideGossipMessages + Send + Sync + Clone + 'static
	{
		let inner = InnerStore::new_in_memory();
		let worker = Arc::new(Worker::start(inner.clone(), gossip));
		let to_worker = worker.to_worker().clone();

		Self {
			inner,
			worker,
			to_worker,
		}
	}

	/// Obtain a [`BlockImport`] implementation to import blocks into this store.
	///
	/// This block import will act upon all newly imported blocks sending information
	/// about parachain heads included in them to this `Store`'s background worker.
	/// The user may create multiple instances of [`BlockImport`]s with this call.
	///
	/// [`BlockImport`]: https://substrate.dev/rustdocs/v1.0/substrate_consensus_common/trait.BlockImport.html
	pub fn block_import<I, P>(
		&self,
		wrapped_block_import: I,
		client: Arc<P>,
		thread_pool: TaskExecutor,
		keystore: KeyStorePtr,
	) -> ClientResult<(AvailabilityBlockImport<I, P>)>
	where
		P: ProvideRuntimeApi + BlockchainEvents<Block> + BlockBody<Block> + Send + Sync + 'static,
		P::Api: ParachainHost<Block>,
		P::Api: ApiExt<Block, Error=substrate_client::error::Error>,
	{
		let to_worker = self.to_worker.clone();

		let import = AvailabilityBlockImport::new(
			self.inner.clone(),
			client,
			wrapped_block_import,
			thread_pool,
			keystore,
			to_worker,
		);

		Ok(import)
	}

	/// Make some data available provisionally.
	///
	/// Validators with the responsibility of maintaining availability
	/// for a block or collators collating a block will call this function
	/// in order to persist that data to disk and so it can be queried and provided
	/// to other nodes in the network.
	///
	/// The message data of `Data` is optional but is expected
	/// to be present with the exception of the case where there is no message data
	/// due to the block's invalidity. Determination of invalidity is beyond the
	/// scope of this function.
	///
	/// This method will send the `Data` to the background worker, allowing caller to
	/// asynchrounously wait for the result.
	pub async fn make_available(&self, data: Data) -> io::Result<()> {
		let (s, r) = oneshot::channel();
		let msg = WorkerMsg::MakeAvailable(MakeAvailable {
			data,
			result: s,
		});

		let _ = self.to_worker.unbounded_send(msg);

		if let Ok(Ok(())) = r.await {
			Ok(())
		} else {
			Err(io::Error::new(io::ErrorKind::Other, format!("adding erasure chunks failed")))
		}

	}

	/// Get a set of all chunks we are waiting for grouped by
	/// `(relay_parent, erasure_root, candidate_hash, our_id)`.
	pub fn awaited_chunks(&self) -> Option<HashSet<(Hash, Hash, Hash, u32)>> {
		self.inner.awaited_chunks()
	}

	/// Qery which candidates were included in the relay chain block by block's parent.
	pub fn get_candidates_in_relay_block(&self, relay_block: &Hash) -> Option<Vec<Hash>> {
		self.inner.get_candidates_in_relay_block(relay_block)
	}

	/// Make a validator's index and a number of validators at a relay parent available.
	///
	/// This information is needed before the `add_candidates_in_relay_block` is called
	/// since that call forms the awaited frontier of chunks.
	/// In the current implementation this function is called in the `get_or_instantiate` at
	/// the start of the parachain agreement process on top of some parent hash.
	pub fn add_validator_index_and_n_validators(
		&self,
		relay_parent: &Hash,
		validator_index: u32,
		n_validators: u32,
	) -> io::Result<()> {
		self.inner.add_validator_index_and_n_validators(
			relay_parent,
			validator_index,
			n_validators,
		)
	}

	/// Query a validator's index and n_validators by relay parent.
	pub fn get_validator_index_and_n_validators(&self, relay_parent: &Hash) -> Option<(u32, u32)> {
		self.inner.get_validator_index_and_n_validators(relay_parent)
	}

	/// Adds an erasure chunk to storage.
	///
	/// The chunk should be checked for validity against the root of encoding
	/// and its proof prior to calling this.
	///
	/// This method will send the chunk to the background worker, allowing caller to
	/// asynchrounously wait for the result.
	pub async fn add_erasure_chunk(
		&self,
		relay_parent: Hash,
		receipt: CandidateReceipt,
		chunk: ErasureChunk,
	) -> io::Result<()> {
		self.add_erasure_chunks(relay_parent, receipt, vec![chunk]).await
	}

	/// Adds a set of erasure chunks to storage.
	///
	/// The chunks should be checked for validity against the root of encoding
	/// and it's proof prior to calling this.
	///
	/// This method will send the chunks to the background worker, allowing caller to
	/// asynchrounously waiting for the result.
	pub async fn add_erasure_chunks<I>(
		&self,
		relay_parent: Hash,
		receipt: CandidateReceipt,
		chunks: I,
	) -> io::Result<()>
		where I: IntoIterator<Item = ErasureChunk>
	{
		self.add_candidate(relay_parent, receipt.clone()).await?;
		let (s, r) = oneshot::channel();
		let chunks = chunks.into_iter().collect();
		let candidate_hash = receipt.hash();
		let msg = WorkerMsg::Chunks(Chunks {
			relay_parent,
			candidate_hash,
			chunks,
			result: s,
		});

		let _ = self.to_worker.unbounded_send(msg);

		if let Ok(Ok(())) = r.await {
			Ok(())
		} else {
			Err(io::Error::new(io::ErrorKind::Other, format!("adding erasure chunks failed")))
		}
	}

	/// Queries an erasure chunk by its block's parent and hash and index.
	pub fn get_erasure_chunk(
		&self,
		relay_parent: &Hash,
		block_data_hash: Hash,
		index: usize,
	) -> Option<ErasureChunk> {
		self.inner.get_erasure_chunk(relay_parent, block_data_hash, index)
	}

	/// Stores a candidate receipt.
	pub async fn add_candidate(
		&self,
		relay_parent: Hash,
		receipt: CandidateReceipt,
	) -> io::Result<()> {
		let (s, r) = oneshot::channel();

		let msg = WorkerMsg::ParachainBlocks(ParachainBlocks {
			relay_parent,
			blocks: vec![(receipt, None)],
			result: s,
		});

		let _ = self.to_worker.unbounded_send(msg);

		if let Ok(Ok(())) = r.await {
			Ok(())
		} else {
			Err(io::Error::new(io::ErrorKind::Other, format!("adding erasure chunks failed")))
		}
	}

	/// Queries a candidate receipt by it's hash.
	pub fn get_candidate(&self, candidate_hash: &Hash) -> Option<CandidateReceipt> {
		self.inner.get_candidate(candidate_hash)
	}

	/// Query block data.
	pub fn block_data(&self, relay_parent: Hash, block_data_hash: Hash) -> Option<BlockData> {
		self.inner.block_data(relay_parent, block_data_hash)
	}

	/// Query block data by corresponding candidate receipt's hash.
	pub fn block_data_by_candidate(&self, relay_parent: Hash, candidate_hash: Hash)
		-> Option<BlockData>
	{
		self.inner.block_data_by_candidate(relay_parent, candidate_hash)
	}

	/// Query message queue data by message queue root hash.
	pub fn queue_by_root(&self, queue_root: &Hash) -> Option<Vec<Message>> {
		self.inner.queue_by_root(queue_root)
	}
}<|MERGE_RESOLUTION|>--- conflicted
+++ resolved
@@ -20,7 +20,6 @@
 //! by networking code in order to circulate required data and maintain availability
 //! of it.
 
-<<<<<<< HEAD
 #![warn(missing_docs)]
 
 use futures::prelude::*;
@@ -33,19 +32,13 @@
 		ParachainHost,
 	},
 };
-use sr_primitives::traits::{BlakeTwo256, Hash as HashT, ProvideRuntimeApi};
-use substrate_client::{
-	error::Result as ClientResult,
+use sp_runtime::traits::{BlakeTwo256, Hash as HashT, ProvideRuntimeApi};
+use sp_blockchain::{Result as ClientResult};
+use client::{
 	BlockchainEvents, BlockBody,
 };
-use sr_api::ApiExt;
-
-=======
-use codec::{Encode, Decode};
-use kvdb::{KeyValueDB, DBTransaction};
-use polkadot_primitives::Hash;
-use polkadot_primitives::parachain::{Id as ParaId, BlockData, Message};
->>>>>>> be753fde
+use sp_api::ApiExt;
+
 use log::warn;
 
 use std::sync::Arc;
@@ -158,7 +151,6 @@
 }
 
 impl Store {
-<<<<<<< HEAD
 	/// Create a new `Store` with given condig on disk.
 	///
 	/// Creating a store among other things starts a background worker thread which
@@ -174,32 +166,6 @@
 			inner,
 			worker,
 			to_worker,
-=======
-	/// Create a new `Store` with given config on disk.
-	#[cfg(not(target_os = "unknown"))]
-	pub fn new(config: Config) -> io::Result<Self> {
-		use kvdb_rocksdb::{Database, DatabaseConfig};
-		let mut db_config = DatabaseConfig::with_columns(Some(columns::NUM_COLUMNS));
-
-		if let Some(cache_size) = config.cache_size {
-			let mut memory_budget = std::collections::HashMap::new();
-			for i in 0..columns::NUM_COLUMNS {
-				memory_budget.insert(Some(i), cache_size / columns::NUM_COLUMNS as usize);
-			}
-
-			db_config.memory_budget = memory_budget;
-		}
-
-		let path = config.path.to_str().ok_or_else(|| io::Error::new(
-			io::ErrorKind::Other,
-			format!("Bad database path: {:?}", config.path),
-		))?;
-
-		let db = Database::open(&db_config, &path)?;
-
-		Ok(Store {
-			inner: Arc::new(db),
->>>>>>> be753fde
 		})
 	}
 
@@ -238,7 +204,7 @@
 	where
 		P: ProvideRuntimeApi + BlockchainEvents<Block> + BlockBody<Block> + Send + Sync + 'static,
 		P::Api: ParachainHost<Block>,
-		P::Api: ApiExt<Block, Error=substrate_client::error::Error>,
+		P::Api: ApiExt<Block, Error=sp_blockchain::Error>,
 	{
 		let to_worker = self.to_worker.clone();
 
