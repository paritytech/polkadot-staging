// Copyright 2017-2020 Parity Technologies (UK) Ltd.
// This file is part of Polkadot.

// Polkadot is free software: you can redistribute it and/or modify
// it under the terms of the GNU General Public License as published by
// the Free Software Foundation, either version 3 of the License, or
// (at your option) any later version.

// Polkadot is distributed in the hope that it will be useful,
// but WITHOUT ANY WARRANTY; without even the implied warranty of
// MERCHANTABILITY or FITNESS FOR A PARTICULAR PURPOSE.  See the
// GNU General Public License for more details.

// You should have received a copy of the GNU General Public License
// along with Polkadot.  If not, see <http://www.gnu.org/licenses/>.

//! Primitives which are necessary for parachain execution from a relay-chain
//! perspective.

use sp_std::prelude::*;
use sp_std::cmp::Ordering;
use parity_scale_codec::{Encode, Decode};
use bitvec::vec::BitVec;
use super::{Hash, Balance, BlockNumber};

#[cfg(feature = "std")]
use serde::{Serialize, Deserialize};

#[cfg(feature = "std")]
use primitives::{bytes, crypto::Pair};
use primitives::RuntimeDebug;
use runtime_primitives::traits::{AppVerify, Block as BlockT};
use inherents::InherentIdentifier;
use application_crypto::KeyTypeId;

pub use polkadot_parachain::primitives::{
	Id, ParachainDispatchOrigin, LOWEST_USER_ID, UpwardMessage, HeadData, BlockData,
	ValidationCode,
};

/// The key type ID for a collator key.
pub const COLLATOR_KEY_TYPE_ID: KeyTypeId = KeyTypeId(*b"coll");

/// An identifier for inherent data that provides new minimally-attested
/// parachain heads.
pub const NEW_HEADS_IDENTIFIER: InherentIdentifier = *b"newheads";

mod collator_app {
	use application_crypto::{app_crypto, sr25519};
	app_crypto!(sr25519, super::COLLATOR_KEY_TYPE_ID);
}

/// Identity that collators use.
pub type CollatorId = collator_app::Public;

/// A Parachain collator keypair.
#[cfg(feature = "std")]
pub type CollatorPair = collator_app::Pair;

/// Signature on candidate's block data by a collator.
pub type CollatorSignature = collator_app::Signature;

/// The key type ID for a parachain validator key.
pub const PARACHAIN_KEY_TYPE_ID: KeyTypeId = KeyTypeId(*b"para");

mod validator_app {
	use application_crypto::{app_crypto, sr25519};
	app_crypto!(sr25519, super::PARACHAIN_KEY_TYPE_ID);
}

/// Identity that parachain validators use when signing validation messages.
///
/// For now we assert that parachain validator set is exactly equivalent to the authority set, and
/// so we define it to be the same type as `SessionKey`. In the future it may have different crypto.
pub type ValidatorId = validator_app::Public;

/// Index of the validator is used as a lightweight replacement of the `ValidatorId` when appropriate.
pub type ValidatorIndex = u32;

application_crypto::with_pair! {
	/// A Parachain validator keypair.
	pub type ValidatorPair = validator_app::Pair;
}

/// Signature with which parachain validators sign blocks.
///
/// For now we assert that parachain validator set is exactly equivalent to the authority set, and
/// so we define it to be the same type as `SessionKey`. In the future it may have different crypto.
pub type ValidatorSignature = validator_app::Signature;

/// Retriability for a given active para.
#[derive(Clone, Eq, PartialEq, Encode, Decode)]
#[cfg_attr(feature = "std", derive(Debug))]
pub enum Retriable {
	/// Ineligible for retry. This means it's either a parachain that is always scheduled anyway or
	/// has been removed/swapped.
	Never,
	/// Eligible for retry; the associated value is the number of retries that the para already had.
	WithRetries(u32),
}

/// Type determining the active set of parachains in current block.
pub trait ActiveParas {
	/// Return the active set of parachains in current block. This attempts to keep any IDs in the
	/// same place between sequential blocks. It is therefore unordered. The second item in the
	/// tuple is the required collator ID, if any. If `Some`, then it is invalid to include any
	/// other collator's block.
	///
	/// NOTE: The initial implementation simply concatenates the (ordered) set of (permanent)
	/// parachain IDs with the (unordered) set of parathread IDs selected for this block.
	fn active_paras() -> Vec<(Id, Option<(CollatorId, Retriable)>)>;
}

/// Description of how often/when this parachain is scheduled for progression.
#[derive(Encode, Decode, Clone, PartialEq, Eq, RuntimeDebug)]
pub enum Scheduling {
	/// Scheduled every block.
	Always,
	/// Scheduled dynamically (i.e. a parathread).
	Dynamic,
}

/// Information regarding a deployed parachain/thread.
#[derive(Encode, Decode, Clone, PartialEq, Eq, RuntimeDebug)]
pub struct Info {
	/// Scheduling info.
	pub scheduling: Scheduling,
}

/// An `Info` value for a standard leased parachain.
pub const PARACHAIN_INFO: Info = Info {
	scheduling: Scheduling::Always,
};

/// Auxilliary for when there's an attempt to swap two parachains/parathreads.
pub trait SwapAux {
	/// Result describing whether it is possible to swap two parachains. Doesn't mutate state.
	fn ensure_can_swap(one: Id, other: Id) -> Result<(), &'static str>;

	/// Updates any needed state/references to enact a logical swap of two parachains. Identity,
	/// code and `head_data` remain equivalent for all parachains/threads, however other properties
	/// such as leases, deposits held and thread/chain nature are swapped.
	///
	/// May only be called on a state that `ensure_can_swap` has previously returned `Ok` for: if this is
	/// not the case, the result is undefined. May only return an error if `ensure_can_swap` also returns
	/// an error.
	fn on_swap(one: Id, other: Id) -> Result<(), &'static str>;
}

impl SwapAux for () {
	fn ensure_can_swap(_: Id, _: Id) -> Result<(), &'static str> { Err("Swapping disabled") }
	fn on_swap(_: Id, _: Id) -> Result<(), &'static str> { Err("Swapping disabled") }
}

/// Identifier for a chain, either one of a number of parachains or the relay chain.
#[derive(Copy, Clone, PartialEq, Encode, Decode)]
#[cfg_attr(feature = "std", derive(Debug))]
pub enum Chain {
	/// The relay chain.
	Relay,
	/// A parachain of the given index.
	Parachain(Id),
}

/// The duty roster specifying what jobs each validator must do.
#[derive(Clone, PartialEq, Encode, Decode)]
#[cfg_attr(feature = "std", derive(Default, Debug))]
pub struct DutyRoster {
	/// Lookup from validator index to chain on which that validator has a duty to validate.
	pub validator_duty: Vec<Chain>,
}

/// Extra data that is needed along with the other fields in a `CandidateReceipt`
/// to fully validate the candidate.
///
/// These are global parameters that apply to all parachain candidates in a block.
#[derive(PartialEq, Eq, Clone, Encode, Decode)]
#[cfg_attr(feature = "std", derive(Debug, Default))]
pub struct GlobalValidationSchedule<N = BlockNumber> {
	/// The maximum code size permitted, in bytes.
	pub max_code_size: u32,
	/// The maximum head-data size permitted, in bytes.
	pub max_head_data_size: u32,
	/// The relay-chain block number this is in the context of.
	pub block_number: N,
}

/// Extra data that is needed along with the other fields in a `CandidateReceipt`
/// to fully validate the candidate. These fields are parachain-specific.
#[derive(PartialEq, Eq, Clone, Encode, Decode)]
#[cfg_attr(feature = "std", derive(Debug, Default))]
pub struct LocalValidationData<N = BlockNumber> {
	/// The parent head-data.
	pub parent_head: HeadData,
	/// The balance of the parachain at the moment of validation.
	pub balance: Balance,
	/// Whether the parachain is allowed to upgrade its validation code.
	///
	/// This is `Some` if so, and contains the number of the minimum relay-chain
	/// height at which the upgrade will be applied, if an upgrade is signaled
	/// now.
	///
	/// A parachain should enact its side of the upgrade at the end of the first
	/// parablock executing in the context of a relay-chain block with at least this
	/// height. This may be equal to the current perceived relay-chain block height, in
	/// which case the code upgrade should be applied at the end of the signaling
	/// block.
	pub code_upgrade_allowed: Option<N>,
}

/// Commitments made in a `CandidateReceipt`. Many of these are outputs of validation.
#[derive(PartialEq, Eq, Clone, Encode, Decode)]
#[cfg_attr(feature = "std", derive(Debug, Default))]
pub struct CandidateCommitments<H = Hash> {
	/// Fees paid from the chain to the relay chain validators.
	pub fees: Balance,
	/// Messages destined to be interpreted by the Relay chain itself.
	pub upward_messages: Vec<UpwardMessage>,
	/// The root of a block's erasure encoding Merkle tree.
	pub erasure_root: H,
	/// New validation code.
	pub new_validation_code: Option<ValidationCode>,
}

/// Get a collator signature payload on a relay-parent, block-data combo.
pub fn collator_signature_payload<H: AsRef<[u8]>>(
	relay_parent: &H,
	parachain_index: &Id,
	pov_block_hash: &H,
) -> [u8; 68] {
	// 32-byte hash length is protected in a test below.
	let mut payload = [0u8; 68];

	payload[0..32].copy_from_slice(relay_parent.as_ref());
	u32::from(*parachain_index).using_encoded(|s| payload[32..32 + s.len()].copy_from_slice(s));
	payload[36..68].copy_from_slice(pov_block_hash.as_ref());

	payload
}

fn check_collator_signature<H: AsRef<[u8]>>(
	relay_parent: &H,
	parachain_index: &Id,
	pov_block_hash: &H,
	collator: &CollatorId,
	signature: &CollatorSignature,
) -> Result<(),()> {
	let payload = collator_signature_payload(relay_parent, parachain_index, pov_block_hash);
	if signature.verify(&payload[..], collator) {
		Ok(())
	} else {
		Err(())
	}
}

/// All data pertaining to the execution of a parachain candidate.
#[derive(PartialEq, Eq, Clone, Encode, Decode)]
#[cfg_attr(feature = "std", derive(Debug, Default))]
pub struct CandidateReceipt<H = Hash, N = BlockNumber> {
	/// The ID of the parachain this is a candidate for.
	pub parachain_index: Id,
	/// The hash of the relay-chain block this should be executed in
	/// the context of.
	pub relay_parent: H,
	/// The head-data
	pub head_data: HeadData,
	/// The collator's relay-chain account ID
	pub collator: CollatorId,
	/// Signature on blake2-256 of the block data by collator.
	pub signature: CollatorSignature,
	/// The hash of the PoV-block.
	pub pov_block_hash: H,
	/// The global validation schedule.
	pub global_validation: GlobalValidationSchedule<N>,
	/// The local validation data.
	pub local_validation: LocalValidationData<N>,
	/// Commitments made as a result of validation.
	pub commitments: CandidateCommitments<H>,
}

impl<H: AsRef<[u8]>, N> CandidateReceipt<H, N> {
	/// Check integrity vs. provided block data.
	pub fn check_signature(&self) -> Result<(), ()> {
		check_collator_signature(
			&self.relay_parent,
			&self.parachain_index,
			&self.pov_block_hash,
			&self.collator,
			&self.signature,
		)
	}

	/// Abridge this `CandidateReceipt`, splitting it into an `AbridgedCandidateReceipt`
	/// and its omitted component.
	pub fn abridge(self) -> (AbridgedCandidateReceipt<H>, OmittedValidationData<N>) {
		let CandidateReceipt {
			parachain_index,
			relay_parent,
			head_data,
			collator,
			signature,
			pov_block_hash,
			global_validation,
			local_validation,
			commitments,
		} = self;

		let abridged = AbridgedCandidateReceipt {
			parachain_index,
			relay_parent,
			head_data,
			collator,
			signature,
			pov_block_hash,
			commitments,
		};

		let omitted = OmittedValidationData {
			global_validation,
			local_validation,
		};

		(abridged, omitted)
	}
}

impl PartialOrd for CandidateReceipt {
	fn partial_cmp(&self, other: &Self) -> Option<Ordering> {
		Some(self.cmp(other))
	}
}

impl Ord for CandidateReceipt {
	fn cmp(&self, other: &Self) -> Ordering {
		// TODO: compare signatures or something more sane
		// https://github.com/paritytech/polkadot/issues/222
		self.parachain_index.cmp(&other.parachain_index)
			.then_with(|| self.head_data.cmp(&other.head_data))
	}
}

/// All the data which is omitted in an `AbridgedCandidateReceipt`, but that
/// is necessary for validation of the parachain candidate.
#[derive(PartialEq, Eq, Clone, Encode, Decode)]
#[cfg_attr(feature = "std", derive(Debug, Default))]
pub struct OmittedValidationData<N = BlockNumber> {
	/// The global validation schedule.
	pub global_validation: GlobalValidationSchedule<N>,
	/// The local validation data.
	pub local_validation: LocalValidationData<N>,
}

/// An abridged candidate-receipt.
///
/// Much info in a candidate-receipt is duplicated from the relay-chain state.
/// When submitting to the relay-chain, this data should be omitted as it can
/// be re-generated from relay-chain state.
#[derive(PartialEq, Eq, Clone, Encode, Decode)]
#[cfg_attr(feature = "std", derive(Debug, Default))]
pub struct AbridgedCandidateReceipt<H = Hash> {
	/// The ID of the parachain this is a candidate for.
	pub parachain_index: Id,
	/// The hash of the relay-chain block this should be executed in
	/// the context of.
	// NOTE: the fact that the hash includes this value means that code depends
	// on this for deduplication. Removing this field is likely to break things.
	pub relay_parent: H,
	/// The head-data
	pub head_data: HeadData,
	/// The collator's relay-chain account ID
	pub collator: CollatorId,
	/// Signature on blake2-256 of the block data by collator.
	pub signature: CollatorSignature,
	/// The hash of the pov-block.
	pub pov_block_hash: H,
	/// Commitments made as a result of validation.
	pub commitments: CandidateCommitments<H>,
}

impl<H: AsRef<[u8]> + Encode> AbridgedCandidateReceipt<H> {
	/// Check integrity vs. provided block data.
	pub fn check_signature(&self) -> Result<(), ()> {
		check_collator_signature(
			&self.relay_parent,
			&self.parachain_index,
			&self.pov_block_hash,
			&self.collator,
			&self.signature,
		)
	}

	/// Compute the hash of the abridged candidate receipt.
	///
	/// This is often used as the canonical hash of the receipt, rather than
	/// the hash of the full receipt. The reason being that all data in the full
	/// receipt is committed to in the abridged receipt; this receipt references
	/// the relay-chain block in which context it should be executed, which implies
	/// any blockchain state that must be referenced.
	pub fn hash(&self) -> Hash {
		use runtime_primitives::traits::{BlakeTwo256, Hash};
		BlakeTwo256::hash_of(self)
	}
}

impl AbridgedCandidateReceipt {
	/// Combine the abridged candidate receipt with the omitted data,
	/// forming a full `CandidateReceipt`.
	pub fn complete(self, omitted: OmittedValidationData) -> CandidateReceipt {
		let AbridgedCandidateReceipt {
			parachain_index,
			relay_parent,
			head_data,
			collator,
			signature,
			pov_block_hash,
			commitments,
		} = self;

		let OmittedValidationData {
			global_validation,
			local_validation,
		} = omitted;

		CandidateReceipt {
			parachain_index,
			relay_parent,
			head_data,
			collator,
			signature,
			pov_block_hash,
			local_validation,
			global_validation,
			commitments,
		}
	}

	/// Clone the relevant portions of the `CandidateReceipt` to form a `CollationInfo`.
	pub fn to_collation_info(&self) -> CollationInfo {
		let AbridgedCandidateReceipt {
			parachain_index,
			relay_parent,
			head_data,
			collator,
			signature,
			pov_block_hash,
			commitments: _commitments,
		} = self;

		CollationInfo {
			parachain_index: *parachain_index,
			relay_parent: *relay_parent,
			head_data: head_data.clone(),
			collator: collator.clone(),
			signature: signature.clone(),
			pov_block_hash: *pov_block_hash,
		}
	}
}


impl PartialOrd for AbridgedCandidateReceipt {
	fn partial_cmp(&self, other: &Self) -> Option<Ordering> {
		Some(self.cmp(other))
	}
}

impl Ord for AbridgedCandidateReceipt {
	fn cmp(&self, other: &Self) -> Ordering {
		// TODO: compare signatures or something more sane
		// https://github.com/paritytech/polkadot/issues/222
		self.parachain_index.cmp(&other.parachain_index)
			.then_with(|| self.head_data.cmp(&other.head_data))
	}
}

/// A collation sent by a collator.
#[derive(PartialEq, Eq, Clone, Encode, Decode)]
#[cfg_attr(feature = "std", derive(Debug, Default))]
pub struct CollationInfo {
	/// The ID of the parachain this is a candidate for.
	pub parachain_index: Id,
	/// The relay-chain block hash this block should execute in the
	/// context of.
	pub relay_parent: Hash,
	/// The collator's relay-chain account ID
	pub collator: CollatorId,
	/// Signature on blake2-256 of the block data by collator.
	pub signature: CollatorSignature,
	/// The head-data
	pub head_data: HeadData,
	/// blake2-256 Hash of the pov-block
	pub pov_block_hash: Hash,
}

impl CollationInfo {
	/// Check integrity vs. a pov-block.
	pub fn check_signature(&self) -> Result<(), ()> {
		check_collator_signature(
			&self.relay_parent,
			&self.parachain_index,
			&self.pov_block_hash,
			&self.collator,
			&self.signature,
		)
	}

	/// Turn this into an `AbridgedCandidateReceipt` by supplying a set of commitments.
	pub fn into_receipt(self, commitments: CandidateCommitments) -> AbridgedCandidateReceipt {
		let CollationInfo {
			parachain_index,
			relay_parent,
			collator,
			signature,
			head_data,
			pov_block_hash,
		} = self;

		AbridgedCandidateReceipt {
			parachain_index,
			relay_parent,
			collator,
			signature,
			head_data,
			pov_block_hash,
			commitments,
		}
	}
}

/// A full collation.
#[derive(PartialEq, Eq, Clone)]
#[cfg_attr(feature = "std", derive(Debug, Encode, Decode))]
pub struct Collation {
	/// Candidate receipt itself.
	pub info: CollationInfo,
	/// A proof-of-validation for the receipt.
	pub pov: PoVBlock,
}

/// A Proof-of-Validation block.
#[derive(PartialEq, Eq, Clone)]
#[cfg_attr(feature = "std", derive(Debug, Encode, Decode))]
pub struct PoVBlock {
	/// Block data.
	pub block_data: BlockData,
}

impl PoVBlock {
	/// Compute hash of block data.
	#[cfg(feature = "std")]
	pub fn hash(&self) -> Hash {
		use runtime_primitives::traits::{BlakeTwo256, Hash};
		BlakeTwo256::hash_of(&self)
	}
}

/// The data that is kept available about a particular parachain block.
#[derive(PartialEq, Eq, Clone)]
#[cfg_attr(feature = "std", derive(Debug, Encode, Decode))]
pub struct AvailableData {
	/// The PoV block.
	pub pov_block: PoVBlock,
	/// Data that is omitted from an abridged candidate receipt
	/// that is necessary for validation.
	pub omitted_validation: OmittedValidationData,
	// In the future, outgoing messages as well.
}

/// A chunk of erasure-encoded block data.
#[derive(PartialEq, Eq, Clone, Encode, Decode, Default)]
#[cfg_attr(feature = "std", derive(Serialize, Deserialize, Debug))]
pub struct ErasureChunk {
	/// The erasure-encoded chunk of data belonging to the candidate block.
	pub chunk: Vec<u8>,
	/// The index of this erasure-encoded chunk of data.
	pub index: u32,
	/// Proof for this chunk's branch in the Merkle tree.
	pub proof: Vec<Vec<u8>>,
}

/// Parachain header raw bytes wrapper type.
#[derive(PartialEq, Eq)]
#[cfg_attr(feature = "std", derive(Serialize, Deserialize, Debug))]
pub struct Header(#[cfg_attr(feature = "std", serde(with="bytes"))] pub Vec<u8>);

/// Activity bit field.
#[derive(PartialEq, Eq, Clone, Default, Encode, Decode)]
#[cfg_attr(feature = "std", derive(Serialize, Deserialize, Debug))]
pub struct Activity(#[cfg_attr(feature = "std", serde(with="bytes"))] pub Vec<u8>);

/// Statements that can be made about parachain candidates. These are the
/// actual values that are signed.
#[derive(Clone, PartialEq, Eq, Encode, Decode)]
#[cfg_attr(feature = "std", derive(Debug))]
pub enum CompactStatement {
	/// Proposal of a parachain candidate.
	#[codec(index = "1")]
	Candidate(Hash),
	/// State that a parachain candidate is valid.
	#[codec(index = "2")]
	Valid(Hash),
	/// State that a parachain candidate is invalid.
	#[codec(index = "3")]
	Invalid(Hash),
}

/// An either implicit or explicit attestation to the validity of a parachain
/// candidate.
#[derive(Clone, Eq, PartialEq, Decode, Encode, RuntimeDebug)]
pub enum ValidityAttestation {
	/// Implicit validity attestation by issuing.
	/// This corresponds to issuance of a `Candidate` statement.
	#[codec(index = "1")]
	Implicit(ValidatorSignature),
	/// An explicit attestation. This corresponds to issuance of a
	/// `Valid` statement.
	#[codec(index = "2")]
	Explicit(ValidatorSignature),
}

impl ValidityAttestation {
	/// Get a reference to the signature.
	pub fn signature(&self) -> &ValidatorSignature {
		match *self {
			ValidityAttestation::Implicit(ref sig) => sig,
			ValidityAttestation::Explicit(ref sig) => sig,
		}
	}

	/// Produce the underlying signed payload of the attestation, given the hash of the candidate,
	/// which should be known in context.
	pub fn signed_payload<H: Encode>(
		&self,
		candidate_hash: Hash,
		signing_context: &SigningContext<H>,
	) -> Vec<u8> {
		match *self {
			ValidityAttestation::Implicit(_) => (
				Statement::Candidate(candidate_hash),
				signing_context,
			).encode(),
			ValidityAttestation::Explicit(_) => (
				Statement::Valid(candidate_hash),
				signing_context,
			).encode(),
		}
	}
}

/// A type returned by runtime with current session index and a parent hash.
#[derive(Clone, Eq, PartialEq, Default, Decode, Encode, RuntimeDebug)]
pub struct SigningContext<H = Hash> {
	/// Current session index.
	pub session_index: sp_staking::SessionIndex,
	/// Hash of the parent.
	pub parent_hash: H,
}

/// An attested candidate. This is submitted to the relay chain by a block author.
#[derive(Clone, PartialEq, Decode, Encode, RuntimeDebug)]
pub struct AttestedCandidate {
	/// The candidate data. This is abridged, because the omitted data
	/// is already present within the relay chain state.
	pub candidate: AbridgedCandidateReceipt,
	/// Validity attestations.
	pub validity_votes: Vec<ValidityAttestation>,
	/// Indices of the corresponding validity votes.
	pub validator_indices: BitVec<bitvec::order::Lsb0, u8>,
}

impl AttestedCandidate {
	/// Get the candidate.
	pub fn candidate(&self) -> &AbridgedCandidateReceipt {
		&self.candidate
	}

	/// Get the group ID of the candidate.
	pub fn parachain_index(&self) -> Id {
		self.candidate.parachain_index
	}
}

/// A fee schedule for messages. This is a linear function in the number of bytes of a message.
#[derive(PartialEq, Eq, PartialOrd, Hash, Default, Clone, Copy, Encode, Decode)]
#[cfg_attr(feature = "std", derive(Serialize, Deserialize, Debug))]
pub struct FeeSchedule {
	/// The base fee charged for all messages.
	pub base: Balance,
	/// The per-byte fee for messages charged on top of that.
	pub per_byte: Balance,
}

impl FeeSchedule {
	/// Compute the fee for a message of given size.
	pub fn compute_message_fee(&self, n_bytes: usize) -> Balance {
		use sp_std::mem;
		debug_assert!(mem::size_of::<Balance>() >= mem::size_of::<usize>());

		let n_bytes = n_bytes as Balance;
		self.base.saturating_add(n_bytes.saturating_mul(self.per_byte))
	}
}

/// A bitfield concerning availability of backed candidates.
#[derive(PartialEq, Eq, Clone, Encode, Decode)]
#[cfg_attr(feature = "std", derive(Debug))]
pub struct AvailabilityBitfield(pub BitVec<bitvec::order::Lsb0, u8>);

impl From<BitVec<bitvec::order::Lsb0, u8>> for AvailabilityBitfield {
	fn from(inner: BitVec<bitvec::order::Lsb0, u8>) -> Self {
		AvailabilityBitfield(inner)
	}
}

impl AvailabilityBitfield {
	/// Encodes the signing payload into the given buffer.
	pub fn encode_signing_payload_into<H: Encode>(
		&self,
		signing_context: &SigningContext<H>,
		buf: &mut Vec<u8>,
	) {
		self.0.encode_to(buf);
		signing_context.encode_to(buf);
	}

	/// Encodes the signing payload into a fresh byte-vector.
	pub fn encode_signing_payload<H: Encode>(
		&self,
		signing_context: &SigningContext<H>,
	) -> Vec<u8> {
		let mut v = Vec::new();
		self.encode_signing_payload_into(signing_context, &mut v);
		v
	}
}

/// A bitfield signed by a particular validator about the availability of pending candidates.
<<<<<<< HEAD
pub type SignedAvailabilityBitfield = Signed<AvailabilityBitfield>;
=======
#[derive(Encode, Decode, Clone, PartialEq, Eq, RuntimeDebug)]
pub struct SignedAvailabilityBitfield {
	/// The index of the validator in the current set.
	pub validator_index: ValidatorIndex,
	/// The bitfield itself, with one bit per core. Only occupied cores may have the `1` bit set.
	pub bitfield: AvailabilityBitfield,
	/// The signature by the validator on the bitfield's signing payload. The context of the signature
	/// should be apparent when checking the signature.
	pub signature: ValidatorSignature,
}

/// Check a signature on an availability bitfield. Provide the bitfield, the validator who signed it,
/// the signature, the signing context, and an optional buffer in which to encode.
///
/// If the buffer is provided, it is assumed to be empty.
pub fn check_availability_bitfield_signature<H: Encode>(
	bitfield: &AvailabilityBitfield,
	validator: &ValidatorId,
	signature: &ValidatorSignature,
	signing_context: &SigningContext<H>,
	payload_encode_buf: Option<&mut Vec<u8>>,
) -> Result<(),()> {
	use runtime_primitives::traits::AppVerify;

	let mut v = Vec::new();
	let payload_encode_buf = payload_encode_buf.unwrap_or(&mut v);

	bitfield.encode_signing_payload_into(signing_context, payload_encode_buf);

	if signature.verify(&payload_encode_buf[..], validator) {
		Ok(())
	} else {
		Err(())
	}
}
>>>>>>> f351f42c

/// A set of signed availability bitfields. Should be sorted by validator index, ascending.
#[derive(Encode, Decode, Clone, PartialEq, Eq, RuntimeDebug)]
pub struct SignedAvailabilityBitfields(pub Vec<SignedAvailabilityBitfield>);

/// A backed (or backable, depending on context) candidate.
// TODO: yes, this is roughly the same as AttestedCandidate.
// After https://github.com/paritytech/polkadot/issues/1250
// they should be unified to this type.
#[derive(Encode, Decode, Clone, PartialEq, Eq, RuntimeDebug)]
pub struct BackedCandidate<H = Hash> {
	/// The candidate referred to.
	pub candidate: AbridgedCandidateReceipt<H>,
	/// The validity votes themselves, expressed as signatures.
	pub validity_votes: Vec<ValidityAttestation>,
	/// The indices of the validators within the group, expressed as a bitfield.
	pub validator_indices: BitVec<bitvec::order::Lsb0, u8>,
}

/// Verify the backing of the given candidate.
///
/// Provide a lookup from the index of a validator within the group assigned to this para,
/// as opposed to the index of the validator within the overall validator set, as well as
/// the number of validators in the group.
///
/// Also provide the signing context.
///
/// Returns either an error, indicating that one of the signatures was invalid or that the index
/// was out-of-bounds, or the number of signatures checked.
pub fn check_candidate_backing<H: AsRef<[u8]> + Encode>(
	backed: &BackedCandidate<H>,
	signing_context: &SigningContext<H>,
	group_len: usize,
	validator_lookup: impl Fn(usize) -> Option<ValidatorId>,
) -> Result<usize, ()> {
	use runtime_primitives::traits::AppVerify;

	if backed.validator_indices.len() != group_len {
		return Err(())
	}

	if backed.validity_votes.len() > group_len {
		return Err(())
	}

	// this is known, even in runtime, to be blake2-256.
	let hash: Hash = backed.candidate.hash();

	let mut signed = 0;
	for ((val_in_group_idx, _), attestation) in backed.validator_indices.iter().enumerate()
		.filter(|(_, signed)| **signed)
		.zip(backed.validity_votes.iter())
	{
		let validator_id = validator_lookup(val_in_group_idx).ok_or(())?;
		let payload = attestation.signed_payload(hash.clone(), signing_context);
		let sig = attestation.signature();

		if sig.verify(&payload[..], &validator_id) {
			signed += 1;
		} else {
			return Err(())
		}
	}

	if signed != backed.validity_votes.len() {
		return Err(())
	}

	Ok(signed)
}

sp_api::decl_runtime_apis! {
	/// The API for querying the state of parachains on-chain.
	#[api_version(3)]
	pub trait ParachainHost {
		/// Get the current validators.
		fn validators() -> Vec<ValidatorId>;
		/// Get the current duty roster.
		fn duty_roster() -> DutyRoster;
		/// Get the currently active parachains.
		fn active_parachains() -> Vec<(Id, Option<(CollatorId, Retriable)>)>;
		/// Get the global validation schedule that all parachains should
		/// be validated under.
		fn global_validation_schedule() -> GlobalValidationSchedule;
		/// Get the local validation data for a particular parachain.
		fn local_validation_data(id: Id) -> Option<LocalValidationData>;
		/// Get the given parachain's head code blob.
		fn parachain_code(id: Id) -> Option<ValidationCode>;
		/// Extract the abridged head that was set in the extrinsics.
		fn get_heads(extrinsics: Vec<<Block as BlockT>::Extrinsic>)
			-> Option<Vec<AbridgedCandidateReceipt>>;
		/// Get a `SigningContext` with current `SessionIndex` and parent hash.
		fn signing_context() -> SigningContext;
	}
}

/// Runtime ID module.
pub mod id {
	use sp_version::ApiId;

	/// Parachain host runtime API id.
	pub const PARACHAIN_HOST: ApiId = *b"parahost";
}

/// This helper trait ensures that we can encode Statement as CompactStatement,
/// and anything as itself.
///
/// This resembles `parity_scale_codec::EncodeLike`, but it's distinct:
/// EncodeLike is a marker trait which asserts at the typesystem level that
/// one type's encoding is a valid encoding for another type. It doesn't
/// perform any type conversion when encoding.
///
/// This trait, on the other hand, provides a method which can be used to
/// simultaneously convert and encode one type as another.
pub trait EncodeAs<T> {
	/// Convert Self into T, then encode T.
	///
	/// This is useful when T is a subset of Self, reducing encoding costs;
	/// its signature also means that we do not need to clone Self in order
	/// to retain ownership, as we would if we were to do
	/// `self.clone().into().encode()`.
	fn encode_as(&self) -> Vec<u8>;
}

impl<T: Encode> EncodeAs<T> for T {
	fn encode_as(&self) -> Vec<u8> {
		self.encode()
	}
}

/// A signed type which encapsulates the common desire to sign some data and validate a signature.
///
/// Note that the internal fields are not public; they are all accessable by immutable getters.
/// This reduces the chance that they are accidentally mutated, invalidating the signature.
#[derive(Debug, Clone, PartialEq, Eq, Encode, Decode)]
pub struct Signed<Payload, RealPayload = Payload> {
	/// The payload is part of the signed data. The rest is the signing context,
	/// which is known both at signing and at validation.
	payload: Payload,
	/// The index of the validator signing this statement.
	validator_index: ValidatorIndex,
	/// The signature by the validator of the signed payload.
	signature: ValidatorSignature,
	/// This ensures the real payload is tracked at the typesystem level.
	real_payload: sp_std::marker::PhantomData<RealPayload>,
}

// We can't bound this on `Payload: Into<RealPayload>` beacuse that conversion consumes
// the payload, and we don't want that. We can't bound it on `Payload: AsRef<RealPayload>`
// because there's no blanket impl of `AsRef<T> for T`. In the end, we just invent our
// own trait which does what we need: EncodeAs.
impl<Payload: EncodeAs<RealPayload>, RealPayload: Encode> Signed<Payload, RealPayload> {
	fn payload_data(payload: &Payload, context: SigningContext) -> Vec<u8> {
		// equivalent to (real_payload, context).encode()
		let mut out = payload.encode_as();
		out.extend(context.encode());
		out
	}

	/// Sign this payload with the given context and key, storing the validator index.
	#[cfg(feature = "std")]
	pub fn sign(
		payload: Payload,
		context: SigningContext,
		validator_index: ValidatorIndex,
		key: &ValidatorPair,
	) -> Self {
		let data = Self::payload_data(&payload, context);
		let signature = key.sign(&data);
		Self {
			payload,
			validator_index,
			signature,
			real_payload: std::marker::PhantomData,
		}
	}

	/// Validate the payload given the context and public key.
	pub fn validate(&self, context: SigningContext, key: &ValidatorId) -> bool {
		let data = Self::payload_data(&self.payload, context);
		self.signature.verify(data.as_slice(), key)
	}

	/// Immutably access the payload.
	#[inline]
	pub fn payload(&self) -> &Payload {
		&self.payload
	}

	/// Immutably access the validator index.
	#[inline]
	pub fn validator_index(&self) -> ValidatorIndex {
		self.validator_index
	}

	/// Immutably access the signature.
	#[inline]
	pub fn signature(&self) -> &ValidatorSignature {
		&self.signature
	}
}

#[cfg(test)]
mod tests {
	use super::*;

	#[test]
	fn balance_bigger_than_usize() {
		let zero_b: Balance = 0;
		let zero_u: usize = 0;

		assert!(zero_b.leading_zeros() >= zero_u.leading_zeros());
	}

	#[test]
	fn collator_signature_payload_is_valid() {
		// if this fails, collator signature verification code has to be updated.
		let h = Hash::default();
		assert_eq!(h.as_ref().len(), 32);

		let _payload = collator_signature_payload(
			&Hash::from([1; 32]),
			&5u32.into(),
			&Hash::from([2; 32]),
		);
	}
}<|MERGE_RESOLUTION|>--- conflicted
+++ resolved
@@ -735,45 +735,7 @@
 }
 
 /// A bitfield signed by a particular validator about the availability of pending candidates.
-<<<<<<< HEAD
 pub type SignedAvailabilityBitfield = Signed<AvailabilityBitfield>;
-=======
-#[derive(Encode, Decode, Clone, PartialEq, Eq, RuntimeDebug)]
-pub struct SignedAvailabilityBitfield {
-	/// The index of the validator in the current set.
-	pub validator_index: ValidatorIndex,
-	/// The bitfield itself, with one bit per core. Only occupied cores may have the `1` bit set.
-	pub bitfield: AvailabilityBitfield,
-	/// The signature by the validator on the bitfield's signing payload. The context of the signature
-	/// should be apparent when checking the signature.
-	pub signature: ValidatorSignature,
-}
-
-/// Check a signature on an availability bitfield. Provide the bitfield, the validator who signed it,
-/// the signature, the signing context, and an optional buffer in which to encode.
-///
-/// If the buffer is provided, it is assumed to be empty.
-pub fn check_availability_bitfield_signature<H: Encode>(
-	bitfield: &AvailabilityBitfield,
-	validator: &ValidatorId,
-	signature: &ValidatorSignature,
-	signing_context: &SigningContext<H>,
-	payload_encode_buf: Option<&mut Vec<u8>>,
-) -> Result<(),()> {
-	use runtime_primitives::traits::AppVerify;
-
-	let mut v = Vec::new();
-	let payload_encode_buf = payload_encode_buf.unwrap_or(&mut v);
-
-	bitfield.encode_signing_payload_into(signing_context, payload_encode_buf);
-
-	if signature.verify(&payload_encode_buf[..], validator) {
-		Ok(())
-	} else {
-		Err(())
-	}
-}
->>>>>>> f351f42c
 
 /// A set of signed availability bitfields. Should be sorted by validator index, ascending.
 #[derive(Encode, Decode, Clone, PartialEq, Eq, RuntimeDebug)]
