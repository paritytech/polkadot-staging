--- conflicted
+++ resolved
@@ -13,41 +13,21 @@
 hex-literal = "0.3.1"
 log = { version = "0.4.14", default-features = false }
 
-frame-support = { git = "https://github.com/paritytech/substrate", default-features = false , branch = "bkchr-inherent-something-future" }
-sp-api = { git = "https://github.com/paritytech/substrate", default-features = false , branch = "bkchr-inherent-something-future" }
-sp-io = { git = "https://github.com/paritytech/substrate", default-features = false , branch = "bkchr-inherent-something-future" }
-sp-std = { package = "sp-std", git = "https://github.com/paritytech/substrate", default-features = false , branch = "bkchr-inherent-something-future" }
-sp-runtime = { git = "https://github.com/paritytech/substrate", default-features = false , branch = "bkchr-inherent-something-future" }
-sp-session = { git = "https://github.com/paritytech/substrate", default-features = false , branch = "bkchr-inherent-something-future" }
-sp-staking = { git = "https://github.com/paritytech/substrate", default-features = false , branch = "bkchr-inherent-something-future" }
-sp-core = { git = "https://github.com/paritytech/substrate", default-features = false , branch = "bkchr-inherent-something-future" }
-sp-version = { git = "https://github.com/paritytech/substrate", default-features = false , branch = "bkchr-inherent-something-future" }
+frame-support = { git = "https://github.com/paritytech/substrate", branch = "master", default-features = false }
+sp-api = { git = "https://github.com/paritytech/substrate", branch = "master", default-features = false }
+sp-io = { git = "https://github.com/paritytech/substrate", branch = "master", default-features = false }
+sp-std = { package = "sp-std", git = "https://github.com/paritytech/substrate", branch = "master", default-features = false }
+sp-runtime = { git = "https://github.com/paritytech/substrate", branch = "master", default-features = false }
+sp-session = { git = "https://github.com/paritytech/substrate", branch = "master", default-features = false }
+sp-staking = { git = "https://github.com/paritytech/substrate", branch = "master", default-features = false }
+sp-core = { git = "https://github.com/paritytech/substrate", branch = "master", default-features = false }
+sp-version = { git = "https://github.com/paritytech/substrate", branch = "master", default-features = false }
 
-tx-pool-api = { package = "sp-transaction-pool", git = "https://github.com/paritytech/substrate", default-features = false , branch = "bkchr-inherent-something-future" }
-block-builder-api = { package = "sp-block-builder", git = "https://github.com/paritytech/substrate", default-features = false , branch = "bkchr-inherent-something-future" }
-inherents = { package = "sp-inherents", git = "https://github.com/paritytech/substrate", default-features = false , branch = "bkchr-inherent-something-future" }
-offchain-primitives = { package = "sp-offchain", git = "https://github.com/paritytech/substrate", default-features = false , branch = "bkchr-inherent-something-future" }
+tx-pool-api = { package = "sp-transaction-pool", git = "https://github.com/paritytech/substrate", branch = "master", default-features = false }
+block-builder-api = { package = "sp-block-builder", git = "https://github.com/paritytech/substrate", branch = "master", default-features = false }
+inherents = { package = "sp-inherents", git = "https://github.com/paritytech/substrate", branch = "master", default-features = false }
+offchain-primitives = { package = "sp-offchain", git = "https://github.com/paritytech/substrate", branch = "master", default-features = false }
 
-<<<<<<< HEAD
-pallet-authority-discovery = { git = "https://github.com/paritytech/substrate", default-features = false , branch = "bkchr-inherent-something-future" }
-pallet-authorship = { git = "https://github.com/paritytech/substrate", default-features = false , branch = "bkchr-inherent-something-future" }
-pallet-babe = { git = "https://github.com/paritytech/substrate", default-features = false , branch = "bkchr-inherent-something-future" }
-pallet-sudo = { git = "https://github.com/paritytech/substrate", default-features = false , branch = "bkchr-inherent-something-future" }
-babe-primitives = { package = "sp-consensus-babe", git = "https://github.com/paritytech/substrate", default-features = false , branch = "bkchr-inherent-something-future" }
-pallet-balances = { git = "https://github.com/paritytech/substrate", default-features = false , branch = "bkchr-inherent-something-future" }
-pallet-session = { git = "https://github.com/paritytech/substrate", default-features = false , branch = "bkchr-inherent-something-future" }
-pallet-im-online = { git = "https://github.com/paritytech/substrate", default-features = false , branch = "bkchr-inherent-something-future" }
-pallet-indices = { git = "https://github.com/paritytech/substrate", default-features = false , branch = "bkchr-inherent-something-future" }
-pallet-transaction-payment = { git = "https://github.com/paritytech/substrate", default-features = false , branch = "bkchr-inherent-something-future" }
-pallet-transaction-payment-rpc-runtime-api = { git = "https://github.com/paritytech/substrate", default-features = false , branch = "bkchr-inherent-something-future" }
-pallet-staking = { git = "https://github.com/paritytech/substrate", default-features = false , branch = "bkchr-inherent-something-future" }
-pallet-staking-reward-curve = { package = "pallet-staking-reward-curve", git = "https://github.com/paritytech/substrate", branch = "bkchr-inherent-something-future" }
-frame-executive = { git = "https://github.com/paritytech/substrate", default-features = false , branch = "bkchr-inherent-something-future" }
-pallet-grandpa = { git = "https://github.com/paritytech/substrate", default-features = false , branch = "bkchr-inherent-something-future" }
-pallet-timestamp = { git = "https://github.com/paritytech/substrate", default-features = false , branch = "bkchr-inherent-something-future" }
-pallet-offences = { git = "https://github.com/paritytech/substrate", default-features = false , branch = "bkchr-inherent-something-future" }
-authority-discovery-primitives = { package = "sp-authority-discovery", git = "https://github.com/paritytech/substrate", default-features = false , branch = "bkchr-inherent-something-future" }
-=======
 babe-primitives = { package = "sp-consensus-babe", git = "https://github.com/paritytech/substrate", branch = "master", default-features = false }
 beefy-primitives = { git = "https://github.com/paritytech/grandpa-bridge-gadget", branch = "master", default-features = false }
 frame-executive = { git = "https://github.com/paritytech/substrate", branch = "master", default-features = false }
@@ -72,10 +52,9 @@
 pallet-proxy = { git = "https://github.com/paritytech/substrate", branch = "master", default-features = false }
 pallet-utility = { git = "https://github.com/paritytech/substrate", branch = "master", default-features = false }
 authority-discovery-primitives = { package = "sp-authority-discovery", git = "https://github.com/paritytech/substrate", branch = "master", default-features = false }
->>>>>>> 417999f2
 
-frame-system = {git = "https://github.com/paritytech/substrate", default-features = false , branch = "bkchr-inherent-something-future" }
-frame-system-rpc-runtime-api = { git = "https://github.com/paritytech/substrate", default-features = false , branch = "bkchr-inherent-something-future" }
+frame-system = {git = "https://github.com/paritytech/substrate", branch = "master", default-features = false }
+frame-system-rpc-runtime-api = { git = "https://github.com/paritytech/substrate", branch = "master", default-features = false }
 
 runtime-common = { package = "polkadot-runtime-common", path = "../common", default-features = false }
 primitives = { package = "polkadot-primitives", path = "../../primitives", default-features = false }
