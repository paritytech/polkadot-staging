--- conflicted
+++ resolved
@@ -520,31 +520,8 @@
 
 		fn on_initialize() -> Weight {
 			<Self as Store>::DidUpdate::kill();
-<<<<<<< HEAD
-=======
-
-			let current_session = <session::Module<T>>::current_index();
-			let parent_hash = <system::Module<T>>::parent_hash();
-
-			match Self::active_era() {
-				Some(era) => {
-					if let Some(active_era) = <staking::Module<T>>::current_era() {
-						if era != active_era {
-							<Self as Store>::ActiveEra::put(active_era);
-							<ParentToSessionIndex<T>>::remove_all();
-						}
-					}
-				}
-				None => {
-					if let Some(active_era) = <staking::Module<T>>::current_era() {
-						<Self as Store>::ActiveEra::set(Some(active_era));
-					}
-				}
-			}
-			<ParentToSessionIndex<T>>::insert(parent_hash, current_session);
 
 			SimpleDispatchInfo::default().weigh_data(())
->>>>>>> 5f37995e
 		}
 
 		fn on_finalize() {
