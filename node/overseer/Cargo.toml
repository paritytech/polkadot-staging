--- conflicted
+++ resolved
@@ -6,15 +6,9 @@
 
 [dependencies]
 async-trait = "0.1.42"
-<<<<<<< HEAD
-client = { package = "sc-client-api", git = "https://github.com/paritytech/substrate", branch = "kiz-staking-miner" }
-sp-api = { git = "https://github.com/paritytech/substrate", branch = "kiz-staking-miner" }
-futures = "0.3.12"
-=======
 client = { package = "sc-client-api", git = "https://github.com/paritytech/substrate", branch = "master" }
 sp-api = { git = "https://github.com/paritytech/substrate", branch = "master" }
 futures = "0.3.15"
->>>>>>> ababff4b
 futures-timer = "3.0.2"
 polkadot-node-primitives = { package = "polkadot-node-primitives", path = "../primitives" }
 polkadot-node-subsystem-util = { path = "../subsystem-util" }
