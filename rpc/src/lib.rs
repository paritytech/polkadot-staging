// Copyright 2019-2020 Parity Technologies (UK) Ltd.
// This file is part of Polkadot.

// Polkadot is free software: you can redistribute it and/or modify
// it under the terms of the GNU General Public License as published by
// the Free Software Foundation, either version 3 of the License, or
// (at your option) any later version.

// Polkadot is distributed in the hope that it will be useful,
// but WITHOUT ANY WARRANTY; without even the implied warranty of
// MERCHANTABILITY or FITNESS FOR A PARTICULAR PURPOSE.  See the
// GNU General Public License for more details.

// You should have received a copy of the GNU General Public License
// along with Polkadot.  If not, see <http://www.gnu.org/licenses/>.

//! Polkadot-specific RPCs implementation.

#![warn(missing_docs)]

use std::sync::Arc;

use polkadot_primitives::v0::{Block, BlockNumber, AccountId, Nonce, Balance, Hash};
use sp_api::ProvideRuntimeApi;
use txpool_api::TransactionPool;
use sp_block_builder::BlockBuilder;
use sp_blockchain::{HeaderBackend, HeaderMetadata, Error as BlockChainError};
use sp_consensus::SelectChain;
use sp_consensus_babe::BabeApi;
use sp_runtime::traits::BlakeTwo256;
use sc_client_api::light::{Fetcher, RemoteBlockchain};
use sc_consensus_babe::Epoch;
<<<<<<< HEAD
use sc_finality_grandpa::FinalityProofProvider;
pub use sc_rpc::DenyUnsafe;
pub use jsonrpc_pubsub::manager::SubscriptionManager;
=======
use sp_block_builder::BlockBuilder;
pub use sc_rpc::{DenyUnsafe, SubscriptionTaskExecutor};
>>>>>>> b282486b

/// A type representing all RPC extensions.
pub type RpcExtension = jsonrpc_core::IoHandler<sc_rpc::Metadata>;

/// Light client extra dependencies.
pub struct LightDeps<C, F, P> {
	/// The client instance to use.
	pub client: Arc<C>,
	/// Transaction pool instance.
	pub pool: Arc<P>,
	/// Remote access to the blockchain (async).
	pub remote_blockchain: Arc<dyn RemoteBlockchain<Block>>,
	/// Fetcher instance.
	pub fetcher: Arc<F>,
}

/// Extra dependencies for BABE.
pub struct BabeDeps {
	/// BABE protocol config.
	pub babe_config: sc_consensus_babe::Config,
	/// BABE pending epoch changes.
	pub shared_epoch_changes: sc_consensus_epochs::SharedEpochChanges<Block, Epoch>,
	/// The keystore that manages the keys of the node.
	pub keystore: sc_keystore::KeyStorePtr,
}

/// Dependencies for GRANDPA
pub struct GrandpaDeps<B> {
	/// Voting round info.
	pub shared_voter_state: sc_finality_grandpa::SharedVoterState,
	/// Authority set info.
	pub shared_authority_set: sc_finality_grandpa::SharedAuthoritySet<Hash, BlockNumber>,
	/// Receives notifications about justification events from Grandpa.
	pub justification_stream: sc_finality_grandpa::GrandpaJustificationStream<Block>,
	/// Subscription manager to keep track of pubsub subscribers.
<<<<<<< HEAD
	pub subscriptions: jsonrpc_pubsub::manager::SubscriptionManager,
	/// Finality proof provider.
	pub finality_provider: Arc<FinalityProofProvider<B, Block>>,
=======
	pub subscription_executor: sc_rpc::SubscriptionTaskExecutor,
>>>>>>> b282486b
}

/// Full client dependencies
pub struct FullDeps<C, P, SC, B> {
	/// The client instance to use.
	pub client: Arc<C>,
	/// Transaction pool instance.
	pub pool: Arc<P>,
	/// The SelectChain Strategy
	pub select_chain: SC,
	/// Whether to deny unsafe calls
	pub deny_unsafe: DenyUnsafe,
	/// BABE specific dependencies.
	pub babe: BabeDeps,
	/// GRANDPA specific dependencies.
	pub grandpa: GrandpaDeps<B>,
}

/// Instantiate all RPC extensions.
pub fn create_full<C, P, SC, B>(deps: FullDeps<C, P, SC, B>) -> RpcExtension where
	C: ProvideRuntimeApi<Block>,
	C: HeaderBackend<Block> + HeaderMetadata<Block, Error=BlockChainError>,
	C: Send + Sync + 'static,
	C::Api: frame_rpc_system::AccountNonceApi<Block, AccountId, Nonce>,
	C::Api: pallet_transaction_payment_rpc::TransactionPaymentRuntimeApi<Block, Balance>,
	C::Api: BabeApi<Block>,
	C::Api: BlockBuilder<Block>,
	P: TransactionPool + Sync + Send + 'static,
	SC: SelectChain<Block> + 'static,
	B: Send + Sync + 'static + sc_client_api::Backend<Block>,
	<B as sc_client_api::Backend<Block>>::State: sp_state_machine::Backend<BlakeTwo256>,
{
	use frame_rpc_system::{FullSystem, SystemApi};
	use pallet_transaction_payment_rpc::{TransactionPayment, TransactionPaymentApi};
	use sc_finality_grandpa_rpc::{GrandpaApi, GrandpaRpcHandler};
	use sc_consensus_babe_rpc::BabeRpcHandler;

	let mut io = jsonrpc_core::IoHandler::default();
	let FullDeps {
		client,
		pool,
		select_chain,
		deny_unsafe,
		babe,
		grandpa,
	} = deps;
	let BabeDeps {
		keystore,
		babe_config,
		shared_epoch_changes,
	} = babe;
	let GrandpaDeps {
		shared_voter_state,
		shared_authority_set,
		justification_stream,
<<<<<<< HEAD
		subscriptions,
		finality_provider,
=======
		subscription_executor,
>>>>>>> b282486b
	} = grandpa;

	io.extend_with(
		SystemApi::to_delegate(FullSystem::new(client.clone(), pool, deny_unsafe))
	);
	io.extend_with(
		TransactionPaymentApi::to_delegate(TransactionPayment::new(client.clone()))
	);
	io.extend_with(
		sc_consensus_babe_rpc::BabeApi::to_delegate(
			BabeRpcHandler::new(
				client,
				shared_epoch_changes,
				keystore,
				babe_config,
				select_chain,
				deny_unsafe,
			)
		)
	);
	io.extend_with(
		GrandpaApi::to_delegate(GrandpaRpcHandler::new(
			shared_authority_set,
			shared_voter_state,
			justification_stream,
<<<<<<< HEAD
			subscriptions,
			finality_provider,
=======
			subscription_executor,
>>>>>>> b282486b
		))
	);
	io
}

/// Instantiate all RPC extensions for light node.
pub fn create_light<C, P, F>(deps: LightDeps<C, F, P>) -> RpcExtension
	where
		C: ProvideRuntimeApi<Block>,
		C: HeaderBackend<Block>,
		C: Send + Sync + 'static,
		C::Api: frame_rpc_system::AccountNonceApi<Block, AccountId, Nonce>,
		C::Api: pallet_transaction_payment_rpc::TransactionPaymentRuntimeApi<Block, Balance>,
		P: TransactionPool + Sync + Send + 'static,
		F: Fetcher<Block> + 'static,
{
	use frame_rpc_system::{LightSystem, SystemApi};

	let LightDeps {
		client,
		pool,
		remote_blockchain,
		fetcher,
	} = deps;
	let mut io = jsonrpc_core::IoHandler::default();
	io.extend_with(
		SystemApi::<Hash, AccountId, Nonce>::to_delegate(LightSystem::new(client, remote_blockchain, fetcher, pool))
	);
	io
}<|MERGE_RESOLUTION|>--- conflicted
+++ resolved
@@ -30,14 +30,8 @@
 use sp_runtime::traits::BlakeTwo256;
 use sc_client_api::light::{Fetcher, RemoteBlockchain};
 use sc_consensus_babe::Epoch;
-<<<<<<< HEAD
 use sc_finality_grandpa::FinalityProofProvider;
-pub use sc_rpc::DenyUnsafe;
-pub use jsonrpc_pubsub::manager::SubscriptionManager;
-=======
-use sp_block_builder::BlockBuilder;
 pub use sc_rpc::{DenyUnsafe, SubscriptionTaskExecutor};
->>>>>>> b282486b
 
 /// A type representing all RPC extensions.
 pub type RpcExtension = jsonrpc_core::IoHandler<sc_rpc::Metadata>;
@@ -72,14 +66,10 @@
 	pub shared_authority_set: sc_finality_grandpa::SharedAuthoritySet<Hash, BlockNumber>,
 	/// Receives notifications about justification events from Grandpa.
 	pub justification_stream: sc_finality_grandpa::GrandpaJustificationStream<Block>,
-	/// Subscription manager to keep track of pubsub subscribers.
-<<<<<<< HEAD
-	pub subscriptions: jsonrpc_pubsub::manager::SubscriptionManager,
+	/// Executor to drive the subscription manager in the Grandpa RPC handler.
+	pub subscription_executor: sc_rpc::SubscriptionTaskExecutor,
 	/// Finality proof provider.
 	pub finality_provider: Arc<FinalityProofProvider<B, Block>>,
-=======
-	pub subscription_executor: sc_rpc::SubscriptionTaskExecutor,
->>>>>>> b282486b
 }
 
 /// Full client dependencies
@@ -135,12 +125,8 @@
 		shared_voter_state,
 		shared_authority_set,
 		justification_stream,
-<<<<<<< HEAD
-		subscriptions,
+		subscription_executor,
 		finality_provider,
-=======
-		subscription_executor,
->>>>>>> b282486b
 	} = grandpa;
 
 	io.extend_with(
@@ -166,12 +152,8 @@
 			shared_authority_set,
 			shared_voter_state,
 			justification_stream,
-<<<<<<< HEAD
-			subscriptions,
+			subscription_executor,
 			finality_provider,
-=======
-			subscription_executor,
->>>>>>> b282486b
 		))
 	);
 	io
