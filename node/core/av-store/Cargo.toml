--- conflicted
+++ resolved
@@ -23,12 +23,8 @@
 sc-service = { git = "https://github.com/paritytech/substrate", branch = "master", default-features = false }
 
 [dev-dependencies]
-<<<<<<< HEAD
 log = "0.4.11"
-env_logger = "0.8.1"
-=======
 env_logger = "0.8.2"
->>>>>>> 93fb774e
 assert_matches = "1.4.0"
 smallvec = "1.5.0"
 kvdb-memorydb = "0.7.0"
