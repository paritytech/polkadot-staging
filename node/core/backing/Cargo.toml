[package]
name = "polkadot-node-core-backing"
version = "0.1.0"
authors = ["Parity Technologies <admin@parity.io>"]
edition = "2018"

[dependencies]
futures = "0.3.8"
sp-keystore = { git = "https://github.com/paritytech/substrate", branch = "master" }
polkadot-primitives = { path = "../../../primitives" }
polkadot-node-primitives = { path = "../../primitives" }
polkadot-subsystem = { package = "polkadot-node-subsystem", path = "../../subsystem" }
polkadot-node-subsystem-util = { path = "../../subsystem-util" }
erasure-coding = { package = "polkadot-erasure-coding", path = "../../../erasure-coding" }
statement-table = { package = "polkadot-statement-table", path = "../../../statement-table" }
bitvec = { version = "0.17.4", default-features = false, features = ["alloc"] }
<<<<<<< HEAD
tracing = "0.1.21"
tracing-futures = "0.2.4"
thiserror = "1.0.21"
=======
log = "0.4.11"
thiserror = "1.0.22"
>>>>>>> 60e82cbf

[dev-dependencies]
sp-core = { git = "https://github.com/paritytech/substrate", branch = "master" }
sp-application-crypto = { git = "https://github.com/paritytech/substrate", branch = "master" }
sp-keyring = { git = "https://github.com/paritytech/substrate", branch = "master" }
sc-keystore = { git = "https://github.com/paritytech/substrate", branch = "master" }
futures = { version = "0.3.8", features = ["thread-pool"] }
assert_matches = "1.4.0"
polkadot-node-subsystem-test-helpers = { path = "../../subsystem-test-helpers" }<|MERGE_RESOLUTION|>--- conflicted
+++ resolved
@@ -14,14 +14,9 @@
 erasure-coding = { package = "polkadot-erasure-coding", path = "../../../erasure-coding" }
 statement-table = { package = "polkadot-statement-table", path = "../../../statement-table" }
 bitvec = { version = "0.17.4", default-features = false, features = ["alloc"] }
-<<<<<<< HEAD
 tracing = "0.1.21"
 tracing-futures = "0.2.4"
-thiserror = "1.0.21"
-=======
-log = "0.4.11"
 thiserror = "1.0.22"
->>>>>>> 60e82cbf
 
 [dev-dependencies]
 sp-core = { git = "https://github.com/paritytech/substrate", branch = "master" }
