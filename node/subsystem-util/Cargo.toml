--- conflicted
+++ resolved
@@ -30,13 +30,8 @@
 [dev-dependencies]
 assert_matches = "1.4.0"
 async-trait = "0.1.41"
-env_logger = "0.8.1"
+env_logger = "0.8.2"
 futures = { version = "0.3.8", features = ["thread-pool"] }
 log = "0.4.11"
 parking_lot = "0.11.1"
-<<<<<<< HEAD
-polkadot-node-subsystem-test-helpers = { path = "../subsystem-test-helpers" }
-=======
-polkadot-node-subsystem-test-helpers = { path = "../subsystem-test-helpers" }
-env_logger = "0.8.2"
->>>>>>> 93fb774e
+polkadot-node-subsystem-test-helpers = { path = "../subsystem-test-helpers" }