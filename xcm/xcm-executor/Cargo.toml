--- conflicted
+++ resolved
@@ -9,14 +9,6 @@
 impl-trait-for-tuples = "0.2.0"
 parity-scale-codec = { version = "2.0.0", default-features = false, features = ["derive"] }
 xcm = { path = "..", default-features = false }
-<<<<<<< HEAD
-sp-std = { git = "https://github.com/paritytech/substrate", default-features = false , branch = "master" }
-sp-io = { git = "https://github.com/paritytech/substrate", default-features = false , branch = "master" }
-sp-arithmetic = { git = "https://github.com/paritytech/substrate", default-features = false , branch = "master" }
-sp-core = { git = "https://github.com/paritytech/substrate", default-features = false , branch = "master" }
-sp-runtime = { git = "https://github.com/paritytech/substrate", default-features = false , branch = "master" }
-frame-support = { git = "https://github.com/paritytech/substrate", default-features = false , branch = "master" }
-=======
 sp-std = { git = "https://github.com/paritytech/substrate", branch = "master", default-features = false }
 sp-io = { git = "https://github.com/paritytech/substrate", branch = "master", default-features = false }
 sp-arithmetic = { git = "https://github.com/paritytech/substrate", branch = "master", default-features = false }
@@ -24,7 +16,6 @@
 sp-runtime = { git = "https://github.com/paritytech/substrate", branch = "master", default-features = false }
 frame-support = { git = "https://github.com/paritytech/substrate", branch = "master", default-features = false }
 log = { version = "0.4.14", default-features = false }
->>>>>>> 378d3831
 
 [features]
 default = ["std"]
