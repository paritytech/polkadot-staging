name: Publish draft release

on:
  push:
    tags:
      # Catches v1.2.3 and v1.2.3-rc1
      - v[0-9]+.[0-9]+.[0-9]+*

jobs:
  build-runtimes:
    runs-on: ubuntu-latest
    strategy:
      matrix:
        runtime: ['polkadot', 'kusama']
    container:
      image: chevdor/srtool:nightly-2020-07-20
      volumes:
        - ${{ github.workspace }}:/build
      env:
        PACKAGE: ${{ matrix.runtime }}-runtime
        RUSTC_VERSION: nightly-2020-07-20
    steps:
      - uses: actions/checkout@v2
      - name: Cache target dir
        uses: actions/cache@v2
        with:
          path: '${{ github.workspace }}/target'
          key: srtool-target-${{ matrix.runtime }}-${{ github.sha }}
          restore-keys: |
            srtool-target-${{ matrix.runtime }}-
            srtool-target-
      - name: Build ${{ matrix.runtime }} runtime
        id: build-runtime
        shell: bash
        run: |
          cd /build
          pwd
          ls -la
          build --json | tee srtool_output.json
          cat srtool_output.json
          while IFS= read -r line; do
            echo "::set-output name=$line::$(jq -r ".$line" < srtool_output.json)"
          done <<< "$(jq -r 'keys[]' < srtool_output.json)"
      - name: Upload ${{ matrix.runtime }} srtool json
        uses: actions/upload-artifact@v2
        with:
          name: ${{ matrix.runtime }}-srtool-json
          path: srtool_output.json
      - name: Upload ${{ matrix.runtime }} runtime
        uses: actions/upload-artifact@v2
        with:
          name: ${{ matrix.runtime }}-runtime
          path: "${{ steps.build-runtime.outputs.wasm }}"

  get-rust-versions:
    runs-on: ubuntu-latest
    container:
      image: paritytech/ci-linux:production
    outputs:
      rustc-stable: ${{ steps.get-rust-versions.outputs.stable }}
      rustc-nightly: ${{ steps.get-rust-versions.outputs.nightly }}
    steps:
      - id: get-rust-versions
        run: |
          echo "::set-output name=stable::$(rustc +stable --version)"
          echo "::set-output name=nightly::$(rustc +nightly --version)"

  publish-draft-release:
    runs-on: ubuntu-latest
    needs: ['get-rust-versions', 'build-runtimes']
    outputs:
      release_url: ${{ steps.create-release.outputs.html_url }}
      asset_upload_url: ${{ steps.create-release.outputs.upload_url }}
    steps:
    - uses: actions/checkout@v2
      with:
        fetch-depth: 0
        path: polkadot
    - name: Set up Ruby 2.7
      uses: actions/setup-ruby@v1
      with:
        ruby-version: 2.7
    - name: Download srtool json output
      uses: actions/download-artifact@v2
    - name: Generate release text
      env:
        RUSTC_STABLE: ${{ needs.get-rust-versions.outputs.rustc-stable }}
        RUSTC_NIGHTLY: ${{ needs.get-rust-versions.outputs.rustc-nightly }}
        GITHUB_TOKEN: ${{ secrets.GITHUB_TOKEN }}
      run: |
        gem install changelogerator git toml
        ruby $GITHUB_WORKSPACE/polkadot/scripts/github/generate_release_text.rb | tee release_text.md
    - name: Create draft release
      id: create-release
      uses: actions/create-release@v1
      env:
        GITHUB_TOKEN: ${{ secrets.GITHUB_TOKEN }}
      with:
        tag_name: ${{ github.ref }}
        release_name: Polkadot ${{ github.ref }}
        body_path: ./release_text.md
        draft: true

<<<<<<< HEAD
=======
  post_to_matrix:
    runs-on: ubuntu-latest
    needs: publish-draft-release
    steps:
      - name: Internal polkadot channel
        uses: s3krit/matrix-message-action@v0.0.3
        with:
          room_id: ${{ secrets.INTERNAL_POLKADOT_MATRIX_ROOM_ID }}
          access_token: ${{ secrets.MATRIX_ACCESS_TOKEN }}
          message: "**New version of polkadot tagged**: ${{ github.ref }}<br/>Gav: Draft release created: ${{ needs.publish-draft-release.outputs.release_url }}"
          server: "matrix.parity.io"

>>>>>>> 2128d594
  publish-runtimes:
    runs-on: ubuntu-latest
    needs: ['publish-draft-release']
    strategy:
      matrix:
        runtime: ['polkadot', 'kusama']
    steps:
      - uses: actions/checkout@v2
      - uses: actions/download-artifact@v2
        with:
          name: ${{ matrix.runtime }}-runtime
      - name: Set up Ruby 2.7
        uses: actions/setup-ruby@v1
        with:
          ruby-version: 2.7
      - name: Get runtime version
        id: get-runtime-ver
        run: |
          runtime_ver="$(ruby -e 'require "./scripts/github/lib.rb"; puts get_runtime("${{ matrix.runtime }}")')"
          echo "::set-output name=runtime_ver::$runtime_ver"
      - name: Upload ${{ matrix.runtime }} wasm
        uses: actions/upload-release-asset@v1
        env:
          GITHUB_TOKEN: ${{ secrets.GITHUB_TOKEN }}
        with:
          upload_url: ${{ needs.publish-draft-release.outputs.asset_upload_url }}
          asset_path: ./${{ matrix.runtime }}_runtime.compact.wasm
          asset_name: ${{ matrix.runtime }}_runtime-v${{ steps.get-runtime-ver.outputs.runtime_ver }}.compact.wasm
          asset_content_type: application/wasm

  post_to_matrix:
    runs-on: ubuntu-latest
    needs: publish-draft-release
    steps:
      - name: Internal polkadot channel
        uses: s3krit/matrix-message-action@v0.0.2
        with:
          room_id: ${{ secrets.INTERNAL_POLKADOT_MATRIX_ROOM_ID }}
          access_token: ${{ secrets.MATRIX_ACCESS_TOKEN }}
          message: "**New version of polkadot tagged**: ${{ github.ref }}<br/>Gav: Draft release created: ${{ needs.publish-draft-release.outputs.release_url }}"
          server: "matrix.parity.io"<|MERGE_RESOLUTION|>--- conflicted
+++ resolved
@@ -100,22 +100,6 @@
         release_name: Polkadot ${{ github.ref }}
         body_path: ./release_text.md
         draft: true
-
-<<<<<<< HEAD
-=======
-  post_to_matrix:
-    runs-on: ubuntu-latest
-    needs: publish-draft-release
-    steps:
-      - name: Internal polkadot channel
-        uses: s3krit/matrix-message-action@v0.0.3
-        with:
-          room_id: ${{ secrets.INTERNAL_POLKADOT_MATRIX_ROOM_ID }}
-          access_token: ${{ secrets.MATRIX_ACCESS_TOKEN }}
-          message: "**New version of polkadot tagged**: ${{ github.ref }}<br/>Gav: Draft release created: ${{ needs.publish-draft-release.outputs.release_url }}"
-          server: "matrix.parity.io"
-
->>>>>>> 2128d594
   publish-runtimes:
     runs-on: ubuntu-latest
     needs: ['publish-draft-release']
