--- conflicted
+++ resolved
@@ -58,47 +58,25 @@
 pub enum Error {
 	#[error(transparent)]
 	RuntimeApi(#[from] RuntimeApiError),
-<<<<<<< HEAD
-	
+
 	#[error(transparent)]
 	ChainApi(#[from] ChainApiError),
-	
+
 	#[error(transparent)]
 	Erasure(#[from] erasure::Error),
-	
+
 	#[error(transparent)]
 	Io(#[from] io::Error),
-	
+
 	#[error(transparent)]
 	Oneshot(#[from] oneshot::Canceled),
-	
+
 	#[error(transparent)]
 	Subsystem(#[from] SubsystemError),
-	
+
 	#[error(transparent)]
 	Time(#[from] SystemTimeError),
-	
-=======
-
-	#[error(transparent)]
-	ChainApi(#[from] ChainApiError),
-
-	#[error(transparent)]
-	Erasure(#[from] erasure::Error),
-
-	#[error(transparent)]
-	Io(#[from] io::Error),
-
-	#[error(transparent)]
-	Oneshot(#[from] oneshot::Canceled),
-
-	#[error(transparent)]
-	Subsystem(#[from] SubsystemError),
-
-	#[error(transparent)]
-	Time(#[from] SystemTimeError),
-
->>>>>>> dca93d01
+
 	#[error("Custom databases are not supported")]
 	CustomDatabase,
 }
