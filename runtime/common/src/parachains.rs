// Copyright 2017-2020 Parity Technologies (UK) Ltd.
// This file is part of Polkadot.

// Polkadot is free software: you can redistribute it and/or modify
// it under the terms of the GNU General Public License as published by
// the Free Software Foundation, either version 3 of the License, or
// (at your option) any later version.

// Polkadot is distributed in the hope that it will be useful,
// but WITHOUT ANY WARRANTY; without even the implied warranty of
// MERCHANTABILITY or FITNESS FOR A PARTICULAR PURPOSE.  See the
// GNU General Public License for more details.

// You should have received a copy of the GNU General Public License
// along with Polkadot.  If not, see <http://www.gnu.org/licenses/>.

//! Main parachains logic. For now this is just the determination of which validators do what.

use rstd::prelude::*;
use rstd::result;
use codec::{Decode, Encode};

use sp_runtime::traits::{
	Hash as HashT, BlakeTwo256, Saturating, One, Dispatchable,
	AccountIdConversion, BadOrigin,
};
use frame_support::weights::SimpleDispatchInfo;
use primitives::{
	Balance,
	parachain::{
		self, Id as ParaId, Chain, DutyRoster, AttestedCandidate, Statement, ParachainDispatchOrigin,
		UpwardMessage, ValidatorId, ActiveParas, CollatorId, Retriable, OmittedValidationData,
		CandidateReceipt, GlobalValidationSchedule, AbridgedCandidateReceipt,
		LocalValidationData, NEW_HEADS_IDENTIFIER,
	},
};
use frame_support::{
	Parameter, dispatch::DispatchResult, decl_storage, decl_module, decl_error, ensure,
	traits::{Currency, Get, WithdrawReason, ExistenceRequirement, Randomness},
};

use inherents::{ProvideInherent, InherentData, MakeFatalError, InherentIdentifier};

use system::ensure_none;
use crate::attestations::{self, IncludedBlocks};
use crate::registrar::Registrar;

// ranges for iteration of general block number don't work, so this
// is a utility to get around that.
struct BlockNumberRange<N> {
	low: N,
	high: N,
}

impl<N: Saturating + One + PartialOrd + PartialEq + Clone> Iterator for BlockNumberRange<N> {
	type Item = N;

	fn next(&mut self) -> Option<N> {
		if self.low >= self.high {
			return None
		}

		let item = self.low.clone();
		self.low = self.low.clone().saturating_add(One::one());
		Some(item)
	}
}

// wrapper trait because an associated type of `Currency<Self::AccountId,Balance=Balance>`
// doesn't work.`
pub trait ParachainCurrency<AccountId> {
	fn free_balance(para_id: ParaId) -> Balance;
	fn deduct(para_id: ParaId, amount: Balance) -> DispatchResult;
}

impl<AccountId, T: Currency<AccountId>> ParachainCurrency<AccountId> for T where
	T::Balance: From<Balance> + Into<Balance>,
	ParaId: AccountIdConversion<AccountId>,
{
	fn free_balance(para_id: ParaId) -> Balance {
		let para_account = para_id.into_account();
		T::free_balance(&para_account).into()
	}

	fn deduct(para_id: ParaId, amount: Balance) -> DispatchResult {
		let para_account = para_id.into_account();

		// burn the fee.
		let _ = T::withdraw(
			&para_account,
			amount.into(),
			WithdrawReason::Fee.into(),
			ExistenceRequirement::KeepAlive,
		)?;

		Ok(())
	}
}

/// Interface to the persistent (stash) identities of the current validators.
pub struct ValidatorIdentities<T>(rstd::marker::PhantomData<T>);

impl<T: session::Trait> Get<Vec<T::ValidatorId>> for ValidatorIdentities<T> {
	fn get() -> Vec<T::ValidatorId> {
		<session::Module<T>>::validators()
	}
}

pub trait Trait: attestations::Trait {
	/// The outer origin type.
	type Origin: From<Origin> + From<system::RawOrigin<Self::AccountId>>;

	/// The outer call dispatch type.
	type Call: Parameter + Dispatchable<Origin=<Self as Trait>::Origin>;

	/// Some way of interacting with balances for fees.
	type ParachainCurrency: ParachainCurrency<Self::AccountId>;

	/// Something that provides randomness in the runtime.
	type Randomness: Randomness<Self::Hash>;

	/// Means to determine what the current set of active parachains are.
	type ActiveParachains: ActiveParas;

	/// The way that we are able to register parachains.
	type Registrar: Registrar<Self::AccountId>;

	/// Maximum code size for parachains, in bytes. Note that this is not
	/// the entire storage burden of the parachain, as old code is stored for
	/// `SlashPeriod` blocks.
	type MaxCodeSize: Get<u32>;

	/// Max head data size.
	type MaxHeadDataSize: Get<u32>;
}

/// Origin for the parachains module.
#[derive(PartialEq, Eq, Clone)]
#[cfg_attr(feature = "std", derive(Debug))]
pub enum Origin {
	/// It comes from a parachain.
	Parachain(ParaId),
}

/// Total number of individual messages allowed in the parachain -> relay-chain message queue.
const MAX_QUEUE_COUNT: usize = 100;
/// Total size of messages allowed in the parachain -> relay-chain message queue before which no
/// further messages may be added to it. If it exceeds this then the queue may contain only a
/// single message.
const WATERMARK_QUEUE_SIZE: usize = 20000;

decl_storage! {
	trait Store for Module<T: Trait> as Parachains
	{
		/// All authorities' keys at the moment.
		pub Authorities get(authorities): Vec<ValidatorId>;
		/// The parachains registered at present.
		pub Code get(parachain_code): map hasher(blake2_256) ParaId => Option<Vec<u8>>;
		/// The heads of the parachains registered at present.
		pub Heads get(parachain_head): map hasher(blake2_256) ParaId => Option<Vec<u8>>;
		/// Messages ready to be dispatched onto the relay chain. It is subject to
		/// `MAX_MESSAGE_COUNT` and `WATERMARK_MESSAGE_SIZE`.
		pub RelayDispatchQueue: map hasher(blake2_256) ParaId => Vec<UpwardMessage>;
		/// Size of the dispatch queues. Separated from actual data in order to avoid costly
		/// decoding when checking receipt validity. First item in tuple is the count of messages
		///	second if the total length (in bytes) of the message payloads.
		pub RelayDispatchQueueSize: map hasher(blake2_256) ParaId => (u32, u32);
		/// The ordered list of ParaIds that have a `RelayDispatchQueue` entry.
		NeedsDispatch: Vec<ParaId>;

		/// `Some` if the parachain heads get updated in this block, along with the parachain IDs
		/// that did update. Ordered in the same way as `registrar::Active` (i.e. by ParaId).
		///
		/// `None` if not yet updated.
		pub DidUpdate: Option<Vec<ParaId>>;
	}
	add_extra_genesis {
		config(authorities): Vec<ValidatorId>;
		build(|config| Module::<T>::initialize_authorities(&config.authorities))
	}
}

decl_error! {
	pub enum Error for Module<T: Trait> {
		/// Parachain heads must be updated only once in the block.
		TooManyHeadUpdates,
		/// Too many parachain candidates.
		TooManyParaCandidates,
		/// Proposed heads must be ascending order by parachain ID without duplicate.
		HeadsOutOfOrder,
		/// Candidate is for an unregistered parachain.
		UnregisteredPara,
		/// Invalid collator.
		InvalidCollator,
		/// The message queue is full. Messages will be added when there is space.
		QueueFull,
		/// The message origin is invalid.
		InvalidMessageOrigin,
		/// No validator group for parachain.
		NoValidatorGroup,
		/// Not enough validity votes for candidate.
		NotEnoughValidityVotes,
		/// The number of attestations exceeds the number of authorities.
		VotesExceedsAuthorities,
		/// Attesting validator not on this chain's validation duty.
		WrongValidatorAttesting,
		/// Invalid signature from attester.
		InvalidSignature,
		/// Extra untagged validity votes along with candidate.
		UntaggedVotes,
		/// Wrong parent head for parachain receipt.
		ParentMismatch,
		/// Head data was too large.
		HeadDataTooLarge,
		/// Para does not have enough balance to pay fees.
		CannotPayFees,
		/// Unexpected relay-parent for a candidate receipt.
		UnexpectedRelayParent,
	}
}

decl_module! {
	/// Parachains module.
	pub struct Module<T: Trait> for enum Call where origin: <T as system::Trait>::Origin {
		type Error = Error<T>;

		/// Provide candidate receipts for parachains, in ascending order by id.
		#[weight = SimpleDispatchInfo::FixedNormal(1_000_000)]
		pub fn set_heads(origin, heads: Vec<AttestedCandidate>) -> DispatchResult {
			ensure_none(origin)?;
			ensure!(!<DidUpdate>::exists(), Error::<T>::TooManyHeadUpdates);

			let active_parachains = Self::active_parachains();

			let parachain_count = active_parachains.len();
			ensure!(heads.len() <= parachain_count, Error::<T>::TooManyParaCandidates);

			let mut proceeded = Vec::with_capacity(heads.len());

			let schedule = GlobalValidationSchedule {
				max_code_size: T::MaxCodeSize::get(),
				max_head_data_size: T::MaxHeadDataSize::get(),
			};

			if !active_parachains.is_empty() {
				// perform integrity checks before writing to storage.
				{
					let mut last_id = None;

					let mut iter = active_parachains.iter();
					for head in &heads {
						let id = head.parachain_index();
						// proposed heads must be ascending order by parachain ID without duplicate.
						ensure!(
							last_id.as_ref().map_or(true, |x| x < &id),
							Error::<T>::HeadsOutOfOrder
						);

						// must be unknown since active parachains are always sorted.
						let (_, maybe_required_collator) = iter.find(|para| para.0 == id)
							.ok_or(Error::<T>::UnregisteredPara)?;

						if let Some((required_collator, _)) = maybe_required_collator {
							ensure!(required_collator == &head.candidate.collator, Error::<T>::InvalidCollator);
						}

						Self::check_upward_messages(
							id,
							&head.candidate.commitments.upward_messages,
							MAX_QUEUE_COUNT,
							WATERMARK_QUEUE_SIZE,
						)?;

						let id = head.parachain_index();
						proceeded.push(id);
						last_id = Some(id);
					}
				}

				let para_blocks = Self::check_candidates(
					&schedule,
					&heads,
					&active_parachains,
				)?;

				<attestations::Module<T>>::note_included(&heads, para_blocks);

				Self::update_routing(
					&heads,
				);

<<<<<<< HEAD
				// note: we dispatch new messages _after_ the call to `check_candidates`
				// which deducts any fees. if that were not the case, an upward message
				// could be dispatched and spend money that invalidated a candidate.
=======
>>>>>>> 90a11a30
				Self::dispatch_upward_messages(
					MAX_QUEUE_COUNT,
					WATERMARK_QUEUE_SIZE,
					Self::dispatch_message,
				);
			}

			DidUpdate::put(proceeded);

			Ok(())
		}

		fn on_initialize() {
			<Self as Store>::DidUpdate::kill();
		}

		fn on_finalize() {
			assert!(<Self as Store>::DidUpdate::exists(), "Parachain heads must be updated once in the block");
		}
	}
}

fn majority_of(list_len: usize) -> usize {
	list_len / 2 + list_len % 2
}

fn localized_payload<H: AsRef<[u8]>>(statement: Statement, parent_hash: H) -> Vec<u8> {
	let mut encoded = statement.encode();
	encoded.extend(parent_hash.as_ref());
	encoded
}

impl<T: Trait> Module<T> {
	/// Initialize the state of a new parachain/parathread.
	pub fn initialize_para(
		id: ParaId,
		code: Vec<u8>,
		initial_head_data: Vec<u8>,
	) {
		<Code>::insert(id, code);
		<Heads>::insert(id, initial_head_data);
	}

	pub fn cleanup_para(
		id: ParaId,
	) {
		<Code>::remove(id);
		<Heads>::remove(id);
	}

	/// Dispatch some messages from a parachain.
	fn dispatch_message(
		id: ParaId,
		origin: ParachainDispatchOrigin,
		data: &[u8],
	) {
		if let Ok(message_call) = <T as Trait>::Call::decode(&mut &data[..]) {
			let origin: <T as Trait>::Origin = match origin {
				ParachainDispatchOrigin::Signed =>
					system::RawOrigin::Signed(id.into_account()).into(),
				ParachainDispatchOrigin::Parachain =>
					Origin::Parachain(id).into(),
				ParachainDispatchOrigin::Root =>
					system::RawOrigin::Root.into(),
			};
			let _ok = message_call.dispatch(origin).is_ok();
			// Not much to do with the result as it is. It's up to the parachain to ensure that the
			// message makes sense.
		}
	}

	/// Ensure all is well with the upward messages.
	fn check_upward_messages(
		id: ParaId,
		upward_messages: &[UpwardMessage],
		max_queue_count: usize,
		watermark_queue_size: usize,
	) -> DispatchResult {
		// Either there are no more messages to add...
		if !upward_messages.is_empty() {
			let (count, size) = <RelayDispatchQueueSize>::get(id);
			ensure!(
				// ...or we are appending one message onto an empty queue...
				upward_messages.len() + count as usize == 1
				// ...or...
				|| (
				// ...the total messages in the queue ends up being no greater than the
				// limit...
					upward_messages.len() + count as usize <= max_queue_count
				&&
					// ...and the total size of the payloads in the queue ends up being no
					// greater than the limit.
					upward_messages.iter()
						.fold(size as usize, |a, x| a + x.data.len())
					<= watermark_queue_size
				),
				Error::<T>::QueueFull
			);
			if !id.is_system() {
				for m in upward_messages.iter() {
					ensure!(m.origin != ParachainDispatchOrigin::Root, Error::<T>::InvalidMessageOrigin);
				}
			}
		}
		Ok(())
	}

	/// Update routing information from the parachain heads. This queues upwards
	/// messages to the relay chain as well.
	fn update_routing(
		heads: &[AttestedCandidate],
	) {
		// we sort them in order to provide a fast lookup to ensure we can avoid duplicates in the
		// needs_dispatch queue.
		let mut ordered_needs_dispatch = NeedsDispatch::get();

		for head in heads.iter() {
			let id = head.parachain_index();

			// Queue up upwards messages (from parachains to relay chain).
			Self::queue_upward_messages(
				id,
				&head.candidate.commitments.upward_messages,
				&mut ordered_needs_dispatch,
			);
		}

		NeedsDispatch::put(ordered_needs_dispatch);
	}

	/// Place any new upward messages into our queue for later dispatch.
	///
	/// `ordered_needs_dispatch` is mutated to ensure it reflects the new value of
	/// `RelayDispatchQueueSize`. It is up to the caller to guarantee that it gets written into
	/// storage after this call.
	fn queue_upward_messages(
		id: ParaId,
		upward_messages: &[UpwardMessage],
		ordered_needs_dispatch: &mut Vec<ParaId>,
	) {
		if !upward_messages.is_empty() {
			RelayDispatchQueueSize::mutate(id, |&mut(ref mut count, ref mut len)| {
				*count += upward_messages.len() as u32;
				*len += upward_messages.iter()
					.fold(0, |a, x| a + x.data.len()) as u32;
			});
			// Should never be able to fail assuming our state is uncorrupted, but best not
			// to panic, even if it does.
			let _ = RelayDispatchQueue::append(id, upward_messages);
			if let Err(i) = ordered_needs_dispatch.binary_search(&id) {
				// same.
				ordered_needs_dispatch.insert(i, id);
			} else {
				sp_runtime::print("ordered_needs_dispatch contains id?!");
			}
		}
	}

	/// Simple FIFO dispatcher. This must be called after parachain fees are checked,
	/// as dispatched messages may spend parachain funds.
	fn dispatch_upward_messages(
		max_queue_count: usize,
		watermark_queue_size: usize,
		mut dispatch_message: impl FnMut(ParaId, ParachainDispatchOrigin, &[u8]),
	) {
		let queueds = NeedsDispatch::get();
		let mut drained_count = 0usize;
		let mut dispatched_count = 0usize;
		let mut dispatched_size = 0usize;
		for id in queueds.iter() {
			drained_count += 1;

			let (count, size) = <RelayDispatchQueueSize>::get(id);
			let count = count as usize;
			let size = size as usize;
			if dispatched_count == 0 || (
				dispatched_count + count <= max_queue_count
					&& dispatched_size + size <= watermark_queue_size
			) {
				if count > 0 {
					// still dispatching messages...
					RelayDispatchQueueSize::remove(id);
					let messages = RelayDispatchQueue::take(id);
					for UpwardMessage { origin, data } in messages.into_iter() {
						dispatch_message(*id, origin, &data);
					}
					dispatched_count += count;
					dispatched_size += size;
					if dispatched_count >= max_queue_count
						|| dispatched_size >= watermark_queue_size
					{
						break
					}
				}
			}
		}
		NeedsDispatch::put(&queueds[drained_count..]);
	}

	/// Calculate the current block's duty roster using system's random seed.
	/// Returns the duty roster along with the random seed.
	pub fn calculate_duty_roster() -> (DutyRoster, [u8; 32]) {
		let parachains = Self::active_parachains();
		let parachain_count = parachains.len();

		// TODO: use decode length. substrate #2794
		let validator_count = Self::authorities().len();
		let validators_per_parachain =
			if parachain_count == 0 {
				0
			} else {
				(validator_count - 1) / parachain_count
			};

		let mut roles_val = (0..validator_count).map(|i| match i {
			i if i < parachain_count * validators_per_parachain => {
				let idx = i / validators_per_parachain;
				Chain::Parachain(parachains[idx].0.clone())
			}
			_ => Chain::Relay,
		}).collect::<Vec<_>>();

		let mut seed = {
			let phrase = b"validator_role_pairs";
			let seed = T::Randomness::random(&phrase[..]);
			let seed_len = seed.as_ref().len();
			let needed_bytes = validator_count * 4;

			// hash only the needed bits of the random seed.
			// if earlier bits are influencable, they will not factor into
			// the seed used here.
			let seed_off = if needed_bytes >= seed_len {
				0
			} else {
				seed_len - needed_bytes
			};

			BlakeTwo256::hash(&seed.as_ref()[seed_off..])
		};

		let orig_seed = seed.clone().to_fixed_bytes();

		// shuffle
		for i in 0..(validator_count.saturating_sub(1)) {
			// 4 bytes of entropy used per cycle, 32 bytes entropy per hash
			let offset = (i * 4 % 32) as usize;

			// number of roles remaining to select from.
			let remaining = rstd::cmp::max(1, (validator_count - i) as usize);

			// 8 32-bit ints per 256-bit seed.
			let val_index = u32::decode(&mut &seed[offset..offset + 4])
				.expect("using 4 bytes for a 32-bit quantity") as usize % remaining;

			if offset == 28 {
				// into the last 4 bytes - rehash to gather new entropy
				seed = BlakeTwo256::hash(seed.as_ref());
			}

			// exchange last item with randomly chosen first.
			roles_val.swap(remaining - 1, val_index);
		}

		(DutyRoster { validator_duty: roles_val, }, orig_seed)
	}

	/// Get the global validation schedule for all parachains.
	pub fn global_validation_schedule() -> GlobalValidationSchedule {
		GlobalValidationSchedule {
			max_code_size: T::MaxCodeSize::get(),
			max_head_data_size: T::MaxHeadDataSize::get(),
		}
	}

	/// Get the local validation schedule for a particular parachain.
	pub fn local_validation_data(id: &parachain::Id) -> Option<LocalValidationData> {
		Self::parachain_head(id).map(|parent_head| LocalValidationData {
			parent_head: primitives::parachain::HeadData(parent_head),
			balance: T::ParachainCurrency::free_balance(*id),
		})
	}

	/// Get the currently active set of parachains.
	pub fn active_parachains() -> Vec<(ParaId, Option<(CollatorId, Retriable)>)> {
		T::ActiveParachains::active_paras()
	}

	// check the attestations on these candidates. The candidates should have been checked
	// that each candidates' chain ID is valid.
	fn check_candidates(
		schedule: &GlobalValidationSchedule,
		attested_candidates: &[AttestedCandidate],
		active_parachains: &[(ParaId, Option<(CollatorId, Retriable)>)]
	) -> rstd::result::Result<IncludedBlocks<T>, sp_runtime::DispatchError>
	{
		use primitives::parachain::ValidityAttestation;
		use sp_runtime::traits::AppVerify;

		// returns groups of slices that have the same chain ID.
		// assumes the inner slice is sorted by id.
		struct GroupedDutyIter<'a> {
			next_idx: usize,
			inner: &'a [(usize, ParaId)],
		}

		impl<'a> GroupedDutyIter<'a> {
			fn new(inner: &'a [(usize, ParaId)]) -> Self {
				GroupedDutyIter { next_idx: 0, inner }
			}

			fn group_for(&mut self, wanted_id: ParaId) -> Option<&'a [(usize, ParaId)]> {
				while let Some((id, keys)) = self.next() {
					if wanted_id == id {
						return Some(keys)
					}
				}

				None
			}
		}

		impl<'a> Iterator for GroupedDutyIter<'a> {
			type Item = (ParaId, &'a [(usize, ParaId)]);

			fn next(&mut self) -> Option<Self::Item> {
				if self.next_idx == self.inner.len() { return None }
				let start_idx = self.next_idx;
				self.next_idx += 1;
				let start_id = self.inner[start_idx].1;

				while self.inner.get(self.next_idx).map_or(false, |&(_, ref id)| id == &start_id) {
					self.next_idx += 1;
				}

				Some((start_id, &self.inner[start_idx..self.next_idx]))
			}
		}

		let authorities = Self::authorities();
		let (duty_roster, random_seed) = Self::calculate_duty_roster();

		// convert a duty roster, which is originally a Vec<Chain>, where each
		// item corresponds to the same position in the session keys, into
		// a list containing (index, parachain duty) where indices are into the session keys.
		// this list is sorted ascending by parachain duty, just like the
		// parachain candidates are.
		let make_sorted_duties = |duty: &[Chain]| {
			let mut sorted_duties = Vec::with_capacity(duty.len());
			for (val_idx, duty) in duty.iter().enumerate() {
				let id = match duty {
					Chain::Relay => continue,
					Chain::Parachain(id) => id,
				};

				let idx = sorted_duties.binary_search_by_key(&id, |&(_, ref id)| id)
					.unwrap_or_else(|idx| idx);

				sorted_duties.insert(idx, (val_idx, *id));
			}

			sorted_duties
		};

		// computes the omitted validation data for a particular parachain.
		let full_candidate = |abridged: &AbridgedCandidateReceipt|
			-> rstd::result::Result<CandidateReceipt, sp_runtime::DispatchError>
		{
			let para_id = abridged.parachain_index;
			let parent_head = match Self::parachain_head(&para_id)
				.map(primitives::parachain::HeadData)
			{
				Some(p) => p,
				None => Err(Error::<T>::ParentMismatch)?,
			};

			let omitted = OmittedValidationData {
				global_validation: schedule.clone(),
				local_validation: LocalValidationData {
					parent_head,
					balance: T::ParachainCurrency::free_balance(para_id),
				},
			};

			Ok(abridged.clone().complete(omitted))
		};

		let sorted_validators = make_sorted_duties(&duty_roster.validator_duty);

		let parent_hash = <system::Module<T>>::parent_hash();
		let localized_payload = |statement: Statement| localized_payload(statement, parent_hash);

		let mut validator_groups = GroupedDutyIter::new(&sorted_validators[..]);

		let mut para_block_hashes = Vec::new();

		for candidate in attested_candidates {
			let para_id = candidate.parachain_index();
			let validator_group = validator_groups.group_for(para_id)
				.ok_or(Error::<T>::NoValidatorGroup)?;

			// NOTE: when changing this to allow older blocks,
			// care must be taken in the availability store pruning to ensure that
			// data is stored correctly. A block containing a candidate C can be
			// orphaned before a block containing C is finalized. Care must be taken
			// not to prune the data for C simply because an orphaned block contained
			// it.
			ensure!(
				candidate.candidate().relay_parent.as_ref() == parent_hash.as_ref(),
				Error::<T>::UnexpectedRelayParent,
			);

			ensure!(
				candidate.validity_votes.len() >= majority_of(validator_group.len()),
				Error::<T>::NotEnoughValidityVotes,
			);

			ensure!(
				candidate.validity_votes.len() <= authorities.len(),
				Error::<T>::VotesExceedsAuthorities,
			);

			ensure!(
				schedule.max_head_data_size >= candidate.candidate().head_data.0.len() as _,
				Error::<T>::HeadDataTooLarge,
			);

			let full_candidate = full_candidate(candidate.candidate())?;
			let fees = full_candidate.commitments.fees;

			ensure!(
				full_candidate.local_validation.balance >= full_candidate.commitments.fees,
				Error::<T>::CannotPayFees,
			);

			T::ParachainCurrency::deduct(para_id, fees)?;

			let candidate_hash = candidate.candidate().hash();
			let mut encoded_implicit = None;
			let mut encoded_explicit = None;

			let mut expected_votes_len = 0;
			for (vote_index, (auth_index, _)) in candidate.validator_indices
				.iter()
				.enumerate()
				.filter(|(_, bit)| *bit)
				.enumerate()
			{
				let validity_attestation = match candidate.validity_votes.get(vote_index) {
					None => Err(Error::<T>::NotEnoughValidityVotes)?,
					Some(v) => {
						expected_votes_len = vote_index + 1;
						v
					}
				};

				if validator_group.iter().find(|&(idx, _)| *idx == auth_index).is_none() {
					Err(Error::<T>::WrongValidatorAttesting)?
				}

				let (payload, sig) = match validity_attestation {
					ValidityAttestation::Implicit(sig) => {
						let payload = encoded_implicit.get_or_insert_with(|| localized_payload(
							Statement::Candidate(candidate_hash),
						));

						(payload, sig)
					}
					ValidityAttestation::Explicit(sig) => {
						let payload = encoded_explicit.get_or_insert_with(|| localized_payload(
							Statement::Valid(candidate_hash),
						));

						(payload, sig)
					}
				};

				ensure!(
					sig.verify(&payload[..], &authorities[auth_index]),
					Error::<T>::InvalidSignature,
				);
			}

			ensure!(
				candidate.validity_votes.len() == expected_votes_len,
				Error::<T>::UntaggedVotes
			);

			para_block_hashes.push(candidate_hash);
		}

		Ok(IncludedBlocks {
			actual_number: <system::Module<T>>::block_number(),
			session: <session::Module<T>>::current_index(),
			random_seed,
			active_parachains: active_parachains.iter().map(|x| x.0).collect(),
			para_blocks: para_block_hashes,
		})
	}

	fn initialize_authorities(authorities: &[ValidatorId]) {
		if !authorities.is_empty() {
			assert!(Authorities::get().is_empty(), "Authorities are already initialized!");
			Authorities::put(authorities);
		}
	}

/*
	// TODO: Consider integrating if needed. (https://github.com/paritytech/polkadot/issues/223)
	/// Extract the parachain heads from the block.
	pub fn parachain_heads(&self) -> &[CandidateReceipt] {
		let x = self.inner.extrinsics.get(PARACHAINS_SET_POSITION as usize).and_then(|xt| match xt.function {
			Call::Parachains(ParachainsCall::set_heads(ref x)) => Some(&x[..]),
			_ => None
		});

		match x {
			Some(x) => x,
			None => panic!("Invalid polkadot block asserted at {:?}", self.file_line),
		}
	}
*/
}

impl<T: Trait> sp_runtime::BoundToRuntimeAppPublic for Module<T> {
	type Public = ValidatorId;
}

impl<T: Trait> session::OneSessionHandler<T::AccountId> for Module<T> {
	type Key = ValidatorId;

	fn on_genesis_session<'a, I: 'a>(validators: I)
		where I: Iterator<Item=(&'a T::AccountId, Self::Key)>
	{
		Self::initialize_authorities(&validators.map(|(_, key)| key).collect::<Vec<_>>());
	}

	fn on_new_session<'a, I: 'a>(changed: bool, validators: I, _queued: I)
		where I: Iterator<Item=(&'a T::AccountId, Self::Key)>
	{
		if changed {
			<Self as Store>::Authorities::put(validators.map(|(_, key)| key).collect::<Vec<_>>());
		}
	}

	fn on_disabled(_i: usize) { }
}

pub type InherentType = Vec<AttestedCandidate>;

impl<T: Trait> ProvideInherent for Module<T> {
	type Call = Call<T>;
	type Error = MakeFatalError<inherents::Error>;
	const INHERENT_IDENTIFIER: InherentIdentifier = NEW_HEADS_IDENTIFIER;

	fn create_inherent(data: &InherentData) -> Option<Self::Call> {
		let data = data.get_data::<InherentType>(&NEW_HEADS_IDENTIFIER)
			.expect("Parachain heads could not be decoded.")
			.expect("No parachain heads found in inherent data.");

		Some(Call::set_heads(data))
	}
}

/// Ensure that the origin `o` represents a parachain.
/// Returns `Ok` with the parachain ID that effected the extrinsic or an `Err` otherwise.
pub fn ensure_parachain<OuterOrigin>(o: OuterOrigin) -> result::Result<ParaId, BadOrigin>
	where OuterOrigin: Into<result::Result<Origin, OuterOrigin>>
{
	match o.into() {
		Ok(Origin::Parachain(id)) => Ok(id),
		_ => Err(BadOrigin),
	}
}

#[cfg(test)]
mod tests {
	use super::*;
	use super::Call as ParachainsCall;
	use bitvec::{bitvec, vec::BitVec};
	use sp_io::TestExternalities;
	use sp_core::{H256, Blake2Hasher};
	use sp_trie::NodeCodec;
	use sp_runtime::{
		Perbill, curve::PiecewiseLinear, testing::{UintAuthorityId, Header},
		traits::{BlakeTwo256, IdentityLookup, OnInitialize, OnFinalize},
	};
	use primitives::{
		parachain::{
			CandidateReceipt, HeadData, ValidityAttestation, ValidatorId, Info as ParaInfo,
			Scheduling, LocalValidationData, CandidateCommitments,
		},
		BlockNumber,
	};
	use keyring::Sr25519Keyring;
	use frame_support::{
		impl_outer_origin, impl_outer_dispatch, assert_ok, assert_err, parameter_types,
	};
	use crate::parachains;
	use crate::registrar;
	use crate::slots;

	// result of <NodeCodec<Blake2Hasher> as trie_db::NodeCodec<Blake2Hasher>>::hashed_null_node()
	const EMPTY_TRIE_ROOT: [u8; 32] = [
		3, 23, 10, 46, 117, 151, 183, 183, 227, 216, 76, 5, 57, 29, 19, 154,
		98, 177, 87, 231, 135, 134, 216, 192, 130, 242, 157, 207, 76, 17, 19, 20
	];

	impl_outer_origin! {
		pub enum Origin for Test {
			parachains
		}
	}

	impl_outer_dispatch! {
		pub enum Call for Test where origin: Origin {
			parachains::Parachains,
		}
	}

	#[derive(Clone, Eq, PartialEq)]
	pub struct Test;
	parameter_types! {
		pub const BlockHashCount: u32 = 250;
		pub const MaximumBlockWeight: u32 = 4 * 1024 * 1024;
		pub const MaximumBlockLength: u32 = 4 * 1024 * 1024;
		pub const AvailableBlockRatio: Perbill = Perbill::from_percent(75);
	}

	impl system::Trait for Test {
		type Origin = Origin;
		type Call = Call;
		type Index = u64;
		type BlockNumber = u64;
		type Hash = H256;
		type Hashing = BlakeTwo256;
		type AccountId = u64;
		type Lookup = IdentityLookup<u64>;
		type Header = Header;
		type Event = ();
		type BlockHashCount = BlockHashCount;
		type MaximumBlockWeight = MaximumBlockWeight;
		type MaximumBlockLength = MaximumBlockLength;
		type AvailableBlockRatio = AvailableBlockRatio;
		type Version = ();
		type ModuleToIndex = ();
		type AccountData = balances::AccountData<u128>;
		type OnNewAccount = ();
		type OnReapAccount = ();
	}

	parameter_types! {
		pub const Period: BlockNumber = 1;
		pub const Offset: BlockNumber = 0;
		pub const DisabledValidatorsThreshold: Perbill = Perbill::from_percent(17);
	}

	impl session::Trait for Test {
		type Event = ();
		type ValidatorId = u64;
		type ValidatorIdOf = staking::StashOf<Self>;
		type ShouldEndSession = session::PeriodicSessions<Period, Offset>;
		type SessionManager = ();
		type SessionHandler = session::TestSessionHandler;
		type Keys = UintAuthorityId;
		type DisabledValidatorsThreshold = DisabledValidatorsThreshold;
	}

	impl session::historical::Trait for Test {
		type FullIdentification = staking::Exposure<u64, Balance>;
		type FullIdentificationOf = staking::ExposureOf<Self>;
	}

	parameter_types! {
		pub const MinimumPeriod: u64 = 3;
	}
	impl timestamp::Trait for Test {
		type Moment = u64;
		type OnTimestampSet = ();
		type MinimumPeriod = MinimumPeriod;
	}

	mod time {
		use primitives::{Moment, BlockNumber};
		pub const MILLISECS_PER_BLOCK: Moment = 6000;
		pub const EPOCH_DURATION_IN_BLOCKS: BlockNumber = 1 * HOURS;
		// These time units are defined in number of blocks.
		const MINUTES: BlockNumber = 60_000 / (MILLISECS_PER_BLOCK as BlockNumber);
		const HOURS: BlockNumber = MINUTES * 60;
	}
	parameter_types! {
		pub const EpochDuration: u64 = time::EPOCH_DURATION_IN_BLOCKS as u64;
		pub const ExpectedBlockTime: u64 = time::MILLISECS_PER_BLOCK;
	}

	impl babe::Trait for Test {
		type EpochDuration = EpochDuration;
		type ExpectedBlockTime = ExpectedBlockTime;

		// session module is the trigger
		type EpochChangeTrigger = babe::ExternalTrigger;
	}

	parameter_types! {
		pub const ExistentialDeposit: Balance = 1;
	}

	impl balances::Trait for Test {
		type Balance = u128;
		type DustRemoval = ();
		type Event = ();
		type ExistentialDeposit = ExistentialDeposit;
		type AccountStore = System;
	}

	pallet_staking_reward_curve::build! {
		const REWARD_CURVE: PiecewiseLinear<'static> = curve!(
			min_inflation: 0_025_000,
			max_inflation: 0_100_000,
			ideal_stake: 0_500_000,
			falloff: 0_050_000,
			max_piece_count: 40,
			test_precision: 0_005_000,
		);
	}

	parameter_types! {
		pub const SessionsPerEra: sp_staking::SessionIndex = 6;
		pub const BondingDuration: staking::EraIndex = 28;
		pub const SlashDeferDuration: staking::EraIndex = 7;
		pub const AttestationPeriod: BlockNumber = 100;
		pub const RewardCurve: &'static PiecewiseLinear<'static> = &REWARD_CURVE;
	}

	impl staking::Trait for Test {
		type RewardRemainder = ();
		type CurrencyToVote = ();
		type Event = ();
		type Currency = Balances;
		type Slash = ();
		type Reward = ();
		type SessionsPerEra = SessionsPerEra;
		type BondingDuration = BondingDuration;
		type SlashDeferDuration = SlashDeferDuration;
		type SlashCancelOrigin = system::EnsureRoot<Self::AccountId>;
		type SessionInterface = Self;
		type Time = timestamp::Module<Test>;
		type RewardCurve = RewardCurve;
	}

	impl attestations::Trait for Test {
		type AttestationPeriod = AttestationPeriod;
		type ValidatorIdentities = ValidatorIdentities<Test>;
		type RewardAttestation = ();
	}

	parameter_types!{
		pub const LeasePeriod: u64 = 10;
		pub const EndingPeriod: u64 = 3;
	}

	impl slots::Trait for Test {
		type Event = ();
		type Currency = Balances;
		type Parachains = registrar::Module<Test>;
		type EndingPeriod = EndingPeriod;
		type LeasePeriod = LeasePeriod;
		type Randomness = RandomnessCollectiveFlip;
	}

	parameter_types! {
		pub const ParathreadDeposit: Balance = 10;
		pub const QueueSize: usize = 2;
		pub const MaxRetries: u32 = 3;
	}

	impl registrar::Trait for Test {
		type Event = ();
		type Origin = Origin;
		type Currency = Balances;
		type ParathreadDeposit = ParathreadDeposit;
		type SwapAux = slots::Module<Test>;
		type QueueSize = QueueSize;
		type MaxRetries = MaxRetries;
	}

	parameter_types! {
		pub const MaxHeadDataSize: u32 = 100;
		pub const MaxCodeSize: u32 = 100;
	}

	impl Trait for Test {
		type Origin = Origin;
		type Call = Call;
		type ParachainCurrency = Balances;
		type Randomness = RandomnessCollectiveFlip;
		type ActiveParachains = registrar::Module<Test>;
		type Registrar = registrar::Module<Test>;
		type MaxCodeSize = MaxCodeSize;
		type MaxHeadDataSize = MaxHeadDataSize;
	}

	type Parachains = Module<Test>;
	type Balances = balances::Module<Test>;
	type System = system::Module<Test>;
	type RandomnessCollectiveFlip = randomness_collective_flip::Module<Test>;
	type Registrar = registrar::Module<Test>;

	fn new_test_ext(parachains: Vec<(ParaId, Vec<u8>, Vec<u8>)>) -> TestExternalities {
		use staking::StakerStatus;
		use babe::AuthorityId as BabeAuthorityId;

		let mut t = system::GenesisConfig::default().build_storage::<Test>().unwrap();

		let authority_keys = [
			Sr25519Keyring::Alice,
			Sr25519Keyring::Bob,
			Sr25519Keyring::Charlie,
			Sr25519Keyring::Dave,
			Sr25519Keyring::Eve,
			Sr25519Keyring::Ferdie,
			Sr25519Keyring::One,
			Sr25519Keyring::Two,
		];

		// stashes are the index.
		let session_keys: Vec<_> = authority_keys.iter().enumerate()
			.map(|(i, _k)| (i as u64, UintAuthorityId(i as u64)))
			.collect();

		let authorities: Vec<_> = authority_keys.iter().map(|k| ValidatorId::from(k.public())).collect();
		let babe_authorities: Vec<_> = authority_keys.iter()
			.map(|k| BabeAuthorityId::from(k.public()))
			.map(|k| (k, 1))
			.collect();

		// controllers are the index + 1000
		let stakers: Vec<_> = (0..authority_keys.len()).map(|i| (
			i as u64,
			i as u64 + 1000,
			10_000,
			StakerStatus::<u64>::Validator,
		)).collect();

		let balances: Vec<_> = (0..authority_keys.len()).map(|i| (i as u64, 10_000_000)).collect();

		GenesisConfig {
			authorities: authorities.clone(),
		}.assimilate_storage::<Test>(&mut t).unwrap();

		registrar::GenesisConfig::<Test> {
			parachains,
			_phdata: Default::default(),
		}.assimilate_storage(&mut t).unwrap();

		session::GenesisConfig::<Test> {
			keys: session_keys,
		}.assimilate_storage(&mut t).unwrap();

		babe::GenesisConfig {
			authorities: babe_authorities,
		}.assimilate_storage::<Test>(&mut t).unwrap();

		balances::GenesisConfig::<Test> {
			balances,
		}.assimilate_storage(&mut t).unwrap();

		staking::GenesisConfig::<Test> {
			current_era: 0,
			stakers,
			validator_count: 10,
			minimum_validator_count: 8,
			invulnerables: vec![],
			.. Default::default()
		}.assimilate_storage(&mut t).unwrap();

		t.into()
	}

	fn set_heads(v: Vec<AttestedCandidate>) -> ParachainsCall<Test> {
		ParachainsCall::set_heads(v)
	}

	// creates a template candidate which pins to correct relay-chain state.
	fn raw_candidate(para_id: ParaId) -> CandidateReceipt {
		CandidateReceipt {
			parachain_index: para_id,
			relay_parent: System::parent_hash(),
			head_data: Default::default(),
			collator: Default::default(),
			signature: Default::default(),
			pov_block_hash: Default::default(),
			global_validation: GlobalValidationSchedule {
				max_code_size: <Test as Trait>::MaxCodeSize::get(),
				max_head_data_size: <Test as Trait>::MaxHeadDataSize::get(),
			},
			local_validation: LocalValidationData {
				parent_head: HeadData(Parachains::parachain_head(&para_id).unwrap()),
				balance: <Balances as ParachainCurrency<u64>>::free_balance(para_id),
			},
			commitments: CandidateCommitments::default(),
		}
	}

	// makes a blank attested candidate from a `CandidateReceipt`.
	fn make_blank_attested(candidate: CandidateReceipt) -> AttestedCandidate {
		let (candidate, _) = candidate.abridge();

		AttestedCandidate {
			validity_votes: vec![],
			validator_indices: BitVec::new(),
			candidate,
		}
	}

	fn make_attestations(candidate: &mut AttestedCandidate) {
		let mut vote_implicit = false;
		let parent_hash = <system::Module<Test>>::parent_hash();

		let (duty_roster, _) = Parachains::calculate_duty_roster();
		let candidate_hash = candidate.candidate.hash();

		let authorities = Parachains::authorities();
		let extract_key = |public: ValidatorId| {
			let mut raw_public = [0; 32];
			raw_public.copy_from_slice(public.as_ref());
			Sr25519Keyring::from_raw_public(raw_public).unwrap()
		};

		let validation_entries = duty_roster.validator_duty.iter()
			.enumerate();

		let mut validator_indices = BitVec::new();
		for (idx, &duty) in validation_entries {
			if duty != Chain::Parachain(candidate.parachain_index()) { continue }
			vote_implicit = !vote_implicit;

			let key = extract_key(authorities[idx].clone());

			let statement = if vote_implicit {
				Statement::Candidate(candidate_hash.clone())
			} else {
				Statement::Valid(candidate_hash.clone())
			};

			let payload = localized_payload(statement, parent_hash);
			let signature = key.sign(&payload[..]).into();

			candidate.validity_votes.push(if vote_implicit {
				ValidityAttestation::Implicit(signature)
			} else {
				ValidityAttestation::Explicit(signature)
			});

			if validator_indices.len() <= idx {
				validator_indices.resize(idx + 1, false);
			}
			validator_indices.set(idx, true);
		}
		candidate.validator_indices = validator_indices;
	}

	fn new_candidate_with_upward_messages(
		id: u32,
		upward_messages: Vec<(ParachainDispatchOrigin, Vec<u8>)>
	) -> AttestedCandidate {
		let mut raw_candidate = raw_candidate(id.into());
		raw_candidate.commitments.upward_messages = upward_messages.into_iter()
			.map(|x| UpwardMessage { origin: x.0, data: x.1 })
			.collect();

		make_blank_attested(raw_candidate)
	}

	fn init_block() {
		println!("Initializing {}", System::block_number());
		System::on_initialize(System::block_number());
		Registrar::on_initialize(System::block_number());
		Parachains::on_initialize(System::block_number());
	}
	fn run_to_block(n: u64) {
		println!("Running until block {}", n);
		while System::block_number() < n {
			if System::block_number() > 1 {
				println!("Finalizing {}", System::block_number());
				Parachains::on_finalize(System::block_number());
				Registrar::on_finalize(System::block_number());
				System::on_finalize(System::block_number());
			}
			System::set_block_number(System::block_number() + 1);
			init_block();
		}
	}

	fn queue_upward_messages(id: ParaId, upward_messages: &[UpwardMessage]) {
		NeedsDispatch::mutate(|nd|
			Parachains::queue_upward_messages(id, upward_messages, nd)
		);
	}

	#[test]
	fn check_dispatch_upward_works() {
		let parachains = vec![
			(0u32.into(), vec![], vec![]),
			(1u32.into(), vec![], vec![]),
			(2u32.into(), vec![], vec![]),
		];
		new_test_ext(parachains.clone()).execute_with(|| {
			init_block();
			queue_upward_messages(0.into(), &vec![
				UpwardMessage { origin: ParachainDispatchOrigin::Parachain, data: vec![0; 4] }
			]);
			queue_upward_messages(1.into(), &vec![
				UpwardMessage { origin: ParachainDispatchOrigin::Parachain, data: vec![1; 4] }
			]);
			let mut dispatched: Vec<(ParaId, ParachainDispatchOrigin, Vec<u8>)> = vec![];
			let dummy = |id, origin, data: &[u8]| dispatched.push((id, origin, data.to_vec()));
			Parachains::dispatch_upward_messages(2, 3, dummy);
			assert_eq!(dispatched, vec![
				(0.into(), ParachainDispatchOrigin::Parachain, vec![0; 4])
			]);
			assert!(<RelayDispatchQueue>::get(ParaId::from(0)).is_empty());
			assert_eq!(<RelayDispatchQueue>::get(ParaId::from(1)).len(), 1);
		});
		new_test_ext(parachains.clone()).execute_with(|| {
			init_block();
			queue_upward_messages(0.into(), &vec![
				UpwardMessage { origin: ParachainDispatchOrigin::Parachain, data: vec![0; 2] }
			]);
			queue_upward_messages(1.into(), &vec![
				UpwardMessage { origin: ParachainDispatchOrigin::Parachain, data: vec![1; 2] }
			]);
			queue_upward_messages(2.into(), &vec![
				UpwardMessage { origin: ParachainDispatchOrigin::Parachain, data: vec![2] }
			]);
			let mut dispatched: Vec<(ParaId, ParachainDispatchOrigin, Vec<u8>)> = vec![];
			let dummy = |id, origin, data: &[u8]| dispatched.push((id, origin, data.to_vec()));
			Parachains::dispatch_upward_messages(2, 3, dummy);
			assert_eq!(dispatched, vec![
				(0.into(), ParachainDispatchOrigin::Parachain, vec![0; 2]),
				(2.into(), ParachainDispatchOrigin::Parachain, vec![2])
			]);
			assert!(<RelayDispatchQueue>::get(ParaId::from(0)).is_empty());
			assert_eq!(<RelayDispatchQueue>::get(ParaId::from(1)).len(), 1);
			assert!(<RelayDispatchQueue>::get(ParaId::from(2)).is_empty());
		});
		new_test_ext(parachains.clone()).execute_with(|| {
			init_block();
			queue_upward_messages(0.into(), &vec![
				UpwardMessage { origin: ParachainDispatchOrigin::Parachain, data: vec![0; 2] }
			]);
			queue_upward_messages(1.into(), &vec![
				UpwardMessage { origin: ParachainDispatchOrigin::Parachain, data: vec![1; 2] }
			]);
			queue_upward_messages(2.into(), &vec![
				UpwardMessage { origin: ParachainDispatchOrigin::Parachain, data: vec![2] }
			]);
			let mut dispatched: Vec<(ParaId, ParachainDispatchOrigin, Vec<u8>)> = vec![];
			let dummy = |id, origin, data: &[u8]| dispatched.push((id, origin, data.to_vec()));
			Parachains::dispatch_upward_messages(2, 3, dummy);
			assert_eq!(dispatched, vec![
				(0.into(), ParachainDispatchOrigin::Parachain, vec![0; 2]),
				(2.into(), ParachainDispatchOrigin::Parachain, vec![2])
			]);
			assert!(<RelayDispatchQueue>::get(ParaId::from(0)).is_empty());
			assert_eq!(<RelayDispatchQueue>::get(ParaId::from(1)).len(), 1);
			assert!(<RelayDispatchQueue>::get(ParaId::from(2)).is_empty());
		});
		new_test_ext(parachains.clone()).execute_with(|| {
			init_block();
			queue_upward_messages(0.into(), &vec![
				UpwardMessage { origin: ParachainDispatchOrigin::Parachain, data: vec![0; 2] }
			]);
			queue_upward_messages(1.into(), &vec![
				UpwardMessage { origin: ParachainDispatchOrigin::Parachain, data: vec![1; 2] }
			]);
			queue_upward_messages(2.into(), &vec![
				UpwardMessage { origin: ParachainDispatchOrigin::Parachain, data: vec![2] }
			]);
			let mut dispatched: Vec<(ParaId, ParachainDispatchOrigin, Vec<u8>)> = vec![];
			let dummy = |id, origin, data: &[u8]| dispatched.push((id, origin, data.to_vec()));
			Parachains::dispatch_upward_messages(2, 3, dummy);
			assert_eq!(dispatched, vec![
				(0.into(), ParachainDispatchOrigin::Parachain, vec![0; 2]),
				(2.into(), ParachainDispatchOrigin::Parachain, vec![2]),
			]);
			assert!(<RelayDispatchQueue>::get(ParaId::from(0)).is_empty());
			assert_eq!(<RelayDispatchQueue>::get(ParaId::from(1)).len(), 1);
			assert!(<RelayDispatchQueue>::get(ParaId::from(2)).is_empty());
		});
	}

	#[test]
	fn check_queue_upward_messages_works() {
		let parachains = vec![
			(0u32.into(), vec![], vec![]),
		];
		new_test_ext(parachains.clone()).execute_with(|| {
			run_to_block(2);
			let messages = vec![
				UpwardMessage { origin: ParachainDispatchOrigin::Signed, data: vec![0] }
			];
			assert_ok!(Parachains::check_upward_messages(0.into(), &messages, 2, 3));

			// all good.
			queue_upward_messages(0.into(), &vec![
				UpwardMessage { origin: ParachainDispatchOrigin::Signed, data: vec![0] },
			]);
			let messages = vec![
				UpwardMessage { origin: ParachainDispatchOrigin::Parachain, data: vec![1, 2] }
			];
			assert_ok!(Parachains::check_upward_messages(0.into(), &messages, 2, 3));
			queue_upward_messages(0.into(), &messages);
			assert_eq!(<RelayDispatchQueue>::get(ParaId::from(0)), vec![
				UpwardMessage { origin: ParachainDispatchOrigin::Signed, data: vec![0] },
				UpwardMessage { origin: ParachainDispatchOrigin::Parachain, data: vec![1, 2] },
			]);
		});
	}

	#[test]
	fn check_queue_full_upward_messages_fails() {
		let parachains = vec![
			(0u32.into(), vec![], vec![]),
		];
		new_test_ext(parachains.clone()).execute_with(|| {
			run_to_block(2);
			// oversize, but ok since it's just one and the queue is empty.
			let messages = vec![
				UpwardMessage { origin: ParachainDispatchOrigin::Signed, data: vec![0; 4] },
			];
			assert_ok!(Parachains::check_upward_messages(0.into(), &messages, 2, 3));

			// oversize and bad since it's not just one.
			let messages = vec![
				UpwardMessage { origin: ParachainDispatchOrigin::Signed, data: vec![0] },
				UpwardMessage { origin: ParachainDispatchOrigin::Signed, data: vec![0; 4] },
			];
			assert_err!(
				Parachains::check_upward_messages(0.into(), &messages, 2, 3),
				Error::<Test>::QueueFull
			);

			// too many messages.
			let messages = vec![
				UpwardMessage { origin: ParachainDispatchOrigin::Signed, data: vec![0] },
				UpwardMessage { origin: ParachainDispatchOrigin::Signed, data: vec![1] },
				UpwardMessage { origin: ParachainDispatchOrigin::Signed, data: vec![2] },
			];
			assert_err!(
				Parachains::check_upward_messages(0.into(), &messages, 2, 3),
				Error::<Test>::QueueFull
			);
		});
	}

	#[test]
	fn check_queued_too_many_upward_messages_fails() {
		let parachains = vec![
			(0u32.into(), vec![], vec![]),
		];
		new_test_ext(parachains.clone()).execute_with(|| {
			run_to_block(2);
			// too many messages.
			queue_upward_messages(0.into(), &vec![
				UpwardMessage { origin: ParachainDispatchOrigin::Signed, data: vec![0] },
			]);
			let messages = vec![
				UpwardMessage { origin: ParachainDispatchOrigin::Signed, data: vec![1] },
				UpwardMessage { origin: ParachainDispatchOrigin::Signed, data: vec![2] },
			];
			assert_err!(
				Parachains::check_upward_messages(0.into(), &messages, 2, 3),
				Error::<Test>::QueueFull
			);
		});
	}

	#[test]
	fn check_queued_total_oversize_upward_messages_fails() {
		let parachains = vec![
			(0u32.into(), vec![], vec![]),
		];
		new_test_ext(parachains.clone()).execute_with(|| {
			run_to_block(2);
			// too much data.
			queue_upward_messages(0.into(), &vec![
				UpwardMessage { origin: ParachainDispatchOrigin::Signed, data: vec![0, 1] },
			]);
			let messages = vec![
				UpwardMessage { origin: ParachainDispatchOrigin::Signed, data: vec![2, 3] },
			];
			assert_err!(
				Parachains::check_upward_messages(0.into(), &messages, 2, 3),
				Error::<Test>::QueueFull
			);
		});
	}

	#[test]
	fn check_queued_pre_jumbo_upward_messages_fails() {
		let parachains = vec![
			(0u32.into(), vec![], vec![]),
		];
		new_test_ext(parachains.clone()).execute_with(|| {
			run_to_block(2);
			// bad - already an oversize messages queued.
			queue_upward_messages(0.into(), &vec![
				UpwardMessage { origin: ParachainDispatchOrigin::Signed, data: vec![0; 4] },
			]);
			let messages = vec![
				UpwardMessage { origin: ParachainDispatchOrigin::Signed, data: vec![0] }
			];
			assert_err!(
				Parachains::check_upward_messages(0.into(), &messages, 2, 3),
				Error::<Test>::QueueFull
			);
		});
	}

	#[test]
	fn check_queued_post_jumbo_upward_messages_fails() {
		let parachains = vec![
			(0u32.into(), vec![], vec![]),
		];
		new_test_ext(parachains.clone()).execute_with(|| {
			run_to_block(2);
			// bad - oversized and already a message queued.
			queue_upward_messages(0.into(), &vec![
				UpwardMessage { origin: ParachainDispatchOrigin::Signed, data: vec![0] },
			]);
			let messages = vec![
				UpwardMessage { origin: ParachainDispatchOrigin::Signed, data: vec![0; 4] }
			];
			assert_err!(
				Parachains::check_upward_messages(0.into(), &messages, 2, 3),
				Error::<Test>::QueueFull
			);
		});
	}

	#[test]
	fn upward_queuing_works() {
		// That the list of egress queue roots is in ascending order by `ParaId`.
		let parachains = vec![
			(0u32.into(), vec![], vec![]),
			(1u32.into(), vec![], vec![]),
		];

		new_test_ext(parachains.clone()).execute_with(|| {
			run_to_block(2);
			// parachain 0 is self
			let mut candidates = vec![
				new_candidate_with_upward_messages(0, vec![
					(ParachainDispatchOrigin::Signed, vec![1]),
				]),
				new_candidate_with_upward_messages(1, vec![
					(ParachainDispatchOrigin::Parachain, vec![2]),
				])
			];
			candidates.iter_mut().for_each(make_attestations);

			assert_ok!(Parachains::dispatch(
				set_heads(candidates),
				Origin::NONE,
			));

			assert!(<RelayDispatchQueue>::get(ParaId::from(0)).is_empty());
			assert!(<RelayDispatchQueue>::get(ParaId::from(1)).is_empty());
		});
	}

	#[test]
	fn active_parachains_should_work() {
		let parachains = vec![
			(5u32.into(), vec![1,2,3], vec![1]),
			(100u32.into(), vec![4,5,6], vec![2]),
		];

		new_test_ext(parachains.clone()).execute_with(|| {
			run_to_block(2);
			assert_eq!(Parachains::active_parachains(), vec![(5u32.into(), None), (100u32.into(), None)]);
			assert_eq!(Parachains::parachain_code(ParaId::from(5u32)), Some(vec![1, 2, 3]));
			assert_eq!(Parachains::parachain_code(ParaId::from(100u32)), Some(vec![4, 5, 6]));
		});
	}

	#[test]
	fn register_deregister() {
		let parachains = vec![
			(5u32.into(), vec![1,2,3], vec![1]),
			(100u32.into(), vec![4,5,6], vec![2,]),
		];

		new_test_ext(parachains.clone()).execute_with(|| {
			run_to_block(2);
			assert_eq!(Parachains::active_parachains(), vec![(5u32.into(), None), (100u32.into(), None)]);

			assert_eq!(Parachains::parachain_code(ParaId::from(5u32)), Some(vec![1,2,3]));
			assert_eq!(Parachains::parachain_code(ParaId::from(100u32)), Some(vec![4,5,6]));

			assert_ok!(Registrar::register_para(Origin::ROOT, 99u32.into(), ParaInfo{scheduling: Scheduling::Always}, vec![7,8,9], vec![1, 1, 1]));
			assert_ok!(Parachains::set_heads(Origin::NONE, vec![]));

			run_to_block(3);

			assert_eq!(Parachains::active_parachains(), vec![(5u32.into(), None), (99u32.into(), None), (100u32.into(), None)]);
			assert_eq!(Parachains::parachain_code(&ParaId::from(99u32)), Some(vec![7,8,9]));

			assert_ok!(Registrar::deregister_para(Origin::ROOT, 5u32.into()));
			assert_ok!(Parachains::set_heads(Origin::NONE, vec![]));

			// parachain still active this block. another block must pass before it's inactive.
			run_to_block(4);

			assert_eq!(Parachains::active_parachains(), vec![(99u32.into(), None), (100u32.into(), None)]);
			assert_eq!(Parachains::parachain_code(&ParaId::from(5u32)), None);
		});
	}

	#[test]
	fn duty_roster_works() {
		let parachains = vec![
			(0u32.into(), vec![], vec![]),
			(1u32.into(), vec![], vec![]),
		];

		new_test_ext(parachains.clone()).execute_with(|| {
			run_to_block(2);
			let check_roster = |duty_roster: &DutyRoster| {
				assert_eq!(duty_roster.validator_duty.len(), 8);
				for i in (0..2).map(ParaId::from) {
					assert_eq!(duty_roster.validator_duty.iter().filter(|&&j| j == Chain::Parachain(i)).count(), 3);
				}
				assert_eq!(duty_roster.validator_duty.iter().filter(|&&j| j == Chain::Relay).count(), 2);
			};

			let duty_roster_0 = Parachains::calculate_duty_roster().0;
			check_roster(&duty_roster_0);

			System::initialize(&1, &H256::from([1; 32]), &Default::default(), &Default::default(), Default::default());
			RandomnessCollectiveFlip::on_initialize(1);
			let duty_roster_1 = Parachains::calculate_duty_roster().0;
			check_roster(&duty_roster_1);
			assert_ne!(duty_roster_0, duty_roster_1);


			System::initialize(&2, &H256::from([2; 32]), &Default::default(), &Default::default(), Default::default());
			RandomnessCollectiveFlip::on_initialize(2);
			let duty_roster_2 = Parachains::calculate_duty_roster().0;
			check_roster(&duty_roster_2);
			assert_ne!(duty_roster_0, duty_roster_2);
			assert_ne!(duty_roster_1, duty_roster_2);
		});
	}

	#[test]
	fn unattested_candidate_is_rejected() {
		let parachains = vec![
			(0u32.into(), vec![], vec![]),
			(1u32.into(), vec![], vec![]),
		];

		new_test_ext(parachains.clone()).execute_with(|| {
			run_to_block(2);
			let candidate = make_blank_attested(raw_candidate(0.into()));
			assert!(Parachains::dispatch(set_heads(vec![candidate]), Origin::NONE).is_err());
		})
	}

	#[test]
	fn attested_candidates_accepted_in_order() {
		let parachains = vec![
			(0u32.into(), vec![], vec![]),
			(1u32.into(), vec![], vec![]),
		];

		new_test_ext(parachains.clone()).execute_with(|| {
			run_to_block(2);
			assert_eq!(Parachains::active_parachains().len(), 2);

			let mut candidate_a = make_blank_attested(raw_candidate(0.into()));
			let mut candidate_b = make_blank_attested(raw_candidate(1.into()));

			make_attestations(&mut candidate_a);
			make_attestations(&mut candidate_b);

			assert!(Parachains::dispatch(
				set_heads(vec![candidate_b.clone(), candidate_a.clone()]),
				Origin::NONE,
			).is_err());

			assert_ok!(Parachains::dispatch(
				set_heads(vec![candidate_a.clone(), candidate_b.clone()]),
				Origin::NONE,
			));
		});
	}

	#[test]
	fn duplicate_vote_is_rejected() {
		let parachains = vec![
			(0u32.into(), vec![], vec![]),
			(1u32.into(), vec![], vec![]),
		];

		new_test_ext(parachains.clone()).execute_with(|| {
			run_to_block(2);

			let mut candidate = make_blank_attested(raw_candidate(0.into()));
			make_attestations(&mut candidate);

			let mut double_validity = candidate.clone();
			double_validity.validity_votes.push(candidate.validity_votes[0].clone());
			double_validity.validator_indices.push(true);

			assert!(Parachains::dispatch(
				set_heads(vec![double_validity]),
				Origin::NONE,
			).is_err());
		});
	}

	#[test]
	fn validators_not_from_group_is_rejected() {
		let parachains = vec![
			(0u32.into(), vec![], vec![]),
			(1u32.into(), vec![], vec![]),
		];

		new_test_ext(parachains.clone()).execute_with(|| {
			run_to_block(2);

			let mut candidate = make_blank_attested(raw_candidate(0.into()));
			make_attestations(&mut candidate);

			// Change the last vote index to make it not corresponding to the assigned group.
			assert!(candidate.validator_indices.pop().is_some());
			candidate.validator_indices.append(&mut bitvec![0, 0, 0, 0, 0, 0, 0, 0, 0, 0, 0, 1]);

			assert!(Parachains::dispatch(
				set_heads(vec![candidate]),
				Origin::NONE,
			).is_err());
		});
	}

	#[test]
	fn empty_trie_root_const_is_blake2_hashed_null_node() {
		let hashed_null_node = <NodeCodec<Blake2Hasher> as trie_db::NodeCodec>::hashed_null_node();
		assert_eq!(hashed_null_node, EMPTY_TRIE_ROOT.into())
	}
}<|MERGE_RESOLUTION|>--- conflicted
+++ resolved
@@ -289,12 +289,9 @@
 					&heads,
 				);
 
-<<<<<<< HEAD
 				// note: we dispatch new messages _after_ the call to `check_candidates`
 				// which deducts any fees. if that were not the case, an upward message
 				// could be dispatched and spend money that invalidated a candidate.
-=======
->>>>>>> 90a11a30
 				Self::dispatch_upward_messages(
 					MAX_QUEUE_COUNT,
 					WATERMARK_QUEUE_SIZE,
