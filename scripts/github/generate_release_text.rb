# frozen_string_literal: true

require 'base64'
require 'changelogerator'
require 'erb'
require 'git'
require 'json'
require 'octokit'
require 'toml'
require_relative './lib.rb'

current_ref = ENV['GITHUB_REF']
token = ENV['GITHUB_TOKEN']
github_client = Octokit::Client.new(
  access_token: token
)

polkadot_path = ENV['GITHUB_WORKSPACE'] + '/polkadot/'

# Generate an ERB renderer based on the template .erb file
renderer = ERB.new(
  File.read(ENV['GITHUB_WORKSPACE'] + '/polkadot/scripts/github/polkadot_release.erb'),
  trim_mode: '<>'
)

# get ref of last polkadot release
last_ref = 'refs/tags/' + github_client.latest_release(ENV['GITHUB_REPOSITORY']).tag_name

polkadot_cl = Changelog.new(
  'paritytech/polkadot', last_ref, current_ref, token: token
)

# Gets the substrate commit hash used for a given polkadot ref
def get_substrate_commit(client, ref)
  cargo = TOML::Parser.new(
    Base64.decode64(
      client.contents(
        ENV['GITHUB_REPOSITORY'],
        path: 'Cargo.lock',
        query: { ref: ref.to_s }
      ).content
    )
  ).parsed
  cargo['package'].find { |p| p['name'] == 'sc-cli' }['source'].split('#').last
end

substrate_prev_sha = get_substrate_commit(github_client, last_ref)
substrate_cur_sha = get_substrate_commit(github_client, current_ref)

substrate_cl = Changelog.new(
  'paritytech/substrate', substrate_prev_sha, substrate_cur_sha,
  token: token,
  prefix: true
)

# Combine all changes into a single array and filter out companions
all_changes = (polkadot_cl.changes + substrate_cl.changes).reject do |c|
  c[:title] =~ /[Cc]ompanion/
end

# Set all the variables needed for a release

misc_changes = Changelog.changes_with_label(all_changes, 'B1-releasenotes')
client_changes = Changelog.changes_with_label(all_changes, 'B5-clientnoteworthy')
runtime_changes = Changelog.changes_with_label(all_changes, 'B7-runtimenoteworthy')

# Add the audit status for runtime changes
runtime_changes.each do |c|
<<<<<<< HEAD
  if c[:labels].any? { |l| l[:name] == 'D1-audited👍' }
    c[:pretty_title] = "✅ `audited` #{c[:pretty_title]}"
    next
  end
  if c[:labels].any? { |l| l[:name] == 'D9-needsaudit👮' }
    c[:pretty_title] = "❌ `AWAITING AUDIT` #{c[:pretty_title]}"
    next
  end
  if c[:labels].any? { |l| l[:name] == 'D5-nicetohaveaudit⚠️' }
=======
  if c.labels.any? { |l| l[:name] == 'D1-audited 👍' }
    c[:pretty_title] = "✅ `audited` #{c[:pretty_title]}"
    next
  end
  if c.labels.any? { |l| l[:name] == 'D2-notlive 💤' }
    c[:pretty_title] = "✅ `not live` #{c[:pretty_title]}"
    next
  end
  if c.labels.any? { |l| l[:name] == 'D3-trivial 🧸' }
    c[:pretty_title] = "✅ `trivial` #{c[:pretty_title]}"
    next
  end
  if c.labels.any? { |l| l[:name] == 'D5-nicetohaveaudit ⚠️' }
>>>>>>> 4af60b5e
    c[:pretty_title] = "⏳ `pending non-critical audit` #{c[:pretty_title]}"
    next
  end
  if c.labels.any? { |l| l[:name] == 'D9-needsaudit 👮' }
    c[:pretty_title] = "❌ `AWAITING AUDIT` #{c[:pretty_title]}"
    next
  end
  c[:pretty_title] = "⭕️ `unknown audit requirements` #{c[:pretty_title]}"
end

# The priority of users upgraded is determined by the highest-priority
# *Client* change
release_priority = Changelog.highest_priority_for_changes(client_changes)

# Pulled from the previous Github step
rustc_stable = ENV['RUSTC_STABLE']
rustc_nightly = ENV['RUSTC_NIGHTLY']
polkadot_runtime = get_runtime('polkadot', polkadot_path)
kusama_runtime = get_runtime('kusama', polkadot_path)
westend_runtime = get_runtime('westend', polkadot_path)

# These json files should have been downloaded as part of the build-runtimes
# github action

polkadot_json = JSON.parse(
  File.read(
    ENV['GITHUB_WORKSPACE'] + '/polkadot-srtool-json/srtool_output.json'
  )
)

kusama_json = JSON.parse(
  File.read(
    ENV['GITHUB_WORKSPACE'] + '/kusama-srtool-json/srtool_output.json'
  )
)

puts renderer.result<|MERGE_RESOLUTION|>--- conflicted
+++ resolved
@@ -66,17 +66,6 @@
 
 # Add the audit status for runtime changes
 runtime_changes.each do |c|
-<<<<<<< HEAD
-  if c[:labels].any? { |l| l[:name] == 'D1-audited👍' }
-    c[:pretty_title] = "✅ `audited` #{c[:pretty_title]}"
-    next
-  end
-  if c[:labels].any? { |l| l[:name] == 'D9-needsaudit👮' }
-    c[:pretty_title] = "❌ `AWAITING AUDIT` #{c[:pretty_title]}"
-    next
-  end
-  if c[:labels].any? { |l| l[:name] == 'D5-nicetohaveaudit⚠️' }
-=======
   if c.labels.any? { |l| l[:name] == 'D1-audited 👍' }
     c[:pretty_title] = "✅ `audited` #{c[:pretty_title]}"
     next
@@ -90,7 +79,6 @@
     next
   end
   if c.labels.any? { |l| l[:name] == 'D5-nicetohaveaudit ⚠️' }
->>>>>>> 4af60b5e
     c[:pretty_title] = "⏳ `pending non-critical audit` #{c[:pretty_title]}"
     next
   end
