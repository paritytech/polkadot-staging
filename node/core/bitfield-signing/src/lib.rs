// Copyright 2020 Parity Technologies (UK) Ltd.
// This file is part of Polkadot.

// Polkadot is free software: you can redistribute it and/or modify
// it under the terms of the GNU General Public License as published by
// the Free Software Foundation, either version 3 of the License, or
// (at your option) any later version.

// Polkadot is distributed in the hope that it will be useful,
// but WITHOUT ANY WARRANTY; without even the implied warranty of
// MERCHANTABILITY or FITNESS FOR A PARTICULAR PURPOSE.  See the
// GNU General Public License for more details.

// You should have received a copy of the GNU General Public License
// along with Polkadot.  If not, see <http://www.gnu.org/licenses/>.

//! The bitfield signing subsystem produces `SignedAvailabilityBitfield`s once per block.

#![deny(unused_crate_dependencies)]
#![warn(missing_docs)]
#![recursion_limit="256"]

use futures::{channel::{mpsc, oneshot}, lock::Mutex, prelude::*, future, Future};
use sp_keystore::{Error as KeystoreError, SyncCryptoStorePtr};
use polkadot_node_subsystem::{
	jaeger,
	messages::{
		AllMessages, AvailabilityStoreMessage, BitfieldDistributionMessage,
		BitfieldSigningMessage, RuntimeApiMessage, RuntimeApiRequest,
	},
	errors::RuntimeApiError,
};
use polkadot_node_subsystem_util::{
	self as util, JobManager, JobTrait, Validator, FromJobCommand, metrics::{self, prometheus},
};
use polkadot_primitives::v1::{AvailabilityBitfield, CoreState, Hash, ValidatorIndex};
use std::{pin::Pin, time::Duration, iter::FromIterator};
use wasm_timer::{Delay, Instant};

/// Delay between starting a bitfield signing job and its attempting to create a bitfield.
const JOB_DELAY: Duration = Duration::from_millis(1500);
const LOG_TARGET: &str = "bitfield_signing";

/// Each `BitfieldSigningJob` prepares a signed bitfield for a single relay parent.
pub struct BitfieldSigningJob;

/// Errors we may encounter in the course of executing the `BitfieldSigningSubsystem`.
#[derive(Debug, thiserror::Error)]
#[allow(missing_docs)]
pub enum Error {
	#[error(transparent)]
	Util(#[from] util::Error),

	#[error(transparent)]
	Io(#[from] std::io::Error),

	#[error(transparent)]
	Oneshot(#[from] oneshot::Canceled),

	#[error(transparent)]
	MpscSend(#[from] mpsc::SendError),

	#[error(transparent)]
	Runtime(#[from] RuntimeApiError),

	#[error("Keystore failed: {0:?}")]
	Keystore(KeystoreError),
}

/// If there is a candidate pending availability, query the Availability Store
/// for whether we have the availability chunk for our validator index.
#[tracing::instrument(level = "trace", skip(sender), fields(subsystem = LOG_TARGET))]
async fn get_core_availability(
	relay_parent: Hash,
	core: CoreState,
	validator_idx: ValidatorIndex,
	sender: &Mutex<&mut mpsc::Sender<FromJobCommand>>,
) -> Result<bool, Error> {
	let span = jaeger::hash_span(&relay_parent, "core_availability");
	if let CoreState::Occupied(core) = core {
		tracing::trace!(target: LOG_TARGET, para_id = %core.para_id, "Getting core availability");

		let _span = span.child("occupied");
		let (tx, rx) = oneshot::channel();
		sender
			.lock()
			.await
			.send(
				AllMessages::from(RuntimeApiMessage::Request(
					relay_parent,
					RuntimeApiRequest::CandidatePendingAvailability(core.para_id, tx),
				)).into(),
			)
			.await?;

		let committed_candidate_receipt = match rx.await? {
			Ok(Some(ccr)) => ccr,
			Ok(None) => {
				tracing::trace!(target: LOG_TARGET, para_id = %core.para_id, "No committed candidate");
				return Ok(false)
			},
			Err(e) => {
				// Don't take down the node on runtime API errors.
				tracing::warn!(target: LOG_TARGET, err = ?e, "Encountered a runtime API error");
				return Ok(false);
			}
		};

		let candidate_hash = committed_candidate_receipt.hash();
		drop(_span);
		let _span = span.child("query chunk");
		let candidate_hash = committed_candidate_receipt.hash();

		let (tx, rx) = oneshot::channel();
		sender
			.lock()
			.await
			.send(
				AllMessages::from(AvailabilityStoreMessage::QueryChunkAvailability(
					candidate_hash,
					validator_idx,
					tx,
				)).into(),
			)
			.await?;

		let res = rx.await.map_err(Into::into);

		tracing::trace!(
			target: LOG_TARGET,
			para_id = %core.para_id,
			availability = ?res,
			?candidate_hash,
			"Candidate availability",
		);

<<<<<<< HEAD
		return res
=======
		res
>>>>>>> 64117118
	}

	Ok(false)
}

/// delegates to the v1 runtime API
async fn get_availability_cores(
	relay_parent: Hash,
	sender: &mut mpsc::Sender<FromJobCommand>,
) -> Result<Vec<CoreState>, Error> {
	let _span = jaeger::hash_span(&relay_parent, "get availability cores");
	let (tx, rx) = oneshot::channel();
	sender
		.send(AllMessages::from(RuntimeApiMessage::Request(relay_parent, RuntimeApiRequest::AvailabilityCores(tx))).into())
		.await?;
	match rx.await {
		Ok(Ok(out)) => Ok(out),
		Ok(Err(runtime_err)) => Err(runtime_err.into()),
		Err(err) => Err(err.into())
	}
}

/// - get the list of core states from the runtime
/// - for each core, concurrently determine chunk availability (see `get_core_availability`)
/// - return the bitfield if there were no errors at any point in this process
///   (otherwise, it's prone to false negatives)
#[tracing::instrument(level = "trace", skip(sender), fields(subsystem = LOG_TARGET))]
async fn construct_availability_bitfield(
	relay_parent: Hash,
	validator_idx: ValidatorIndex,
	sender: &mut mpsc::Sender<FromJobCommand>,
) -> Result<AvailabilityBitfield, Error> {
	// get the set of availability cores from the runtime
	let availability_cores = get_availability_cores(relay_parent, sender).await?;

	// Wrap the sender in a Mutex to share it between the futures.
	//
	// We use a `Mutex` here to not `clone` the sender inside the future, because
	// cloning the sender will always increase the capacity of the channel by one.
	// (for the lifetime of the sender)
	let sender = Mutex::new(sender);

	// Handle all cores concurrently
	// `try_join_all` returns all results in the same order as the input futures.
	let results = future::try_join_all(
		availability_cores.into_iter().map(|core| get_core_availability(relay_parent, core, validator_idx, &sender)),
	).await?;

	Ok(AvailabilityBitfield(FromIterator::from_iter(results)))
}

#[derive(Clone)]
struct MetricsInner {
	bitfields_signed_total: prometheus::Counter<prometheus::U64>,
	run: prometheus::Histogram,
}

/// Bitfield signing metrics.
#[derive(Default, Clone)]
pub struct Metrics(Option<MetricsInner>);

impl Metrics {
	fn on_bitfield_signed(&self) {
		if let Some(metrics) = &self.0 {
			metrics.bitfields_signed_total.inc();
		}
	}

	/// Provide a timer for `prune_povs` which observes on drop.
	fn time_run(&self) -> Option<metrics::prometheus::prometheus::HistogramTimer> {
		self.0.as_ref().map(|metrics| metrics.run.start_timer())
	}
}

impl metrics::Metrics for Metrics {
	fn try_register(registry: &prometheus::Registry) -> Result<Self, prometheus::PrometheusError> {
		let metrics = MetricsInner {
			bitfields_signed_total: prometheus::register(
				prometheus::Counter::new(
					"parachain_bitfields_signed_total",
					"Number of bitfields signed.",
				)?,
				registry,
			)?,
			run: prometheus::register(
				prometheus::Histogram::with_opts(
					prometheus::HistogramOpts::new(
						"parachain_bitfield_signing_run",
						"Time spent within `bitfield_signing::run`",
					)
				)?,
				registry,
			)?,
		};
		Ok(Metrics(Some(metrics)))
	}
}

impl JobTrait for BitfieldSigningJob {
	type ToJob = BitfieldSigningMessage;
	type Error = Error;
	type RunArgs = SyncCryptoStorePtr;
	type Metrics = Metrics;

	const NAME: &'static str = "BitfieldSigningJob";

	/// Run a job for the parent block indicated
	#[tracing::instrument(skip(keystore, metrics, _receiver, sender), fields(subsystem = LOG_TARGET))]
	fn run(
		relay_parent: Hash,
		keystore: Self::RunArgs,
		metrics: Self::Metrics,
		_receiver: mpsc::Receiver<BitfieldSigningMessage>,
		mut sender: mpsc::Sender<FromJobCommand>,
	) -> Pin<Box<dyn Future<Output = Result<(), Self::Error>> + Send>> {
		let metrics = metrics.clone();
		async move {
			let span = jaeger::hash_span(&relay_parent, "run:bitfield-signing");
			let _span = span.child("delay");
			let wait_until = Instant::now() + JOB_DELAY;

			// now do all the work we can before we need to wait for the availability store
			// if we're not a validator, we can just succeed effortlessly
			let validator = match Validator::new(relay_parent, keystore.clone(), sender.clone()).await {
				Ok(validator) => validator,
				Err(util::Error::NotAValidator) => return Ok(()),
				Err(err) => return Err(Error::Util(err)),
			};

			// wait a bit before doing anything else
			Delay::new_at(wait_until).await?;

			// this timer does not appear at the head of the function because we don't want to include
			// JOB_DELAY each time.
			let _timer = metrics.time_run();

			drop(_span);
			let _span = span.child("availablity");

			let bitfield =
				match construct_availability_bitfield(relay_parent, validator.index(), &mut sender).await
			{
				Err(Error::Runtime(runtime_err)) => {
					// Don't take down the node on runtime API errors.
					tracing::warn!(target: LOG_TARGET, err = ?runtime_err, "Encountered a runtime API error");
					return Ok(());
				}
				Err(err) => return Err(err),
				Ok(bitfield) => bitfield,
			};

			drop(_span);
			let _span = span.child("signing");

			let signed_bitfield = validator
				.sign(keystore.clone(), bitfield)
				.await
				.map_err(|e| Error::Keystore(e))?;
			metrics.on_bitfield_signed();

			drop(_span);
			let _span = span.child("gossip");

			sender
				.send(
					AllMessages::from(
						BitfieldDistributionMessage::DistributeBitfield(relay_parent, signed_bitfield),
					).into(),
				)
				.await
				.map_err(Into::into)
		}
		.boxed()
	}
}

/// BitfieldSigningSubsystem manages a number of bitfield signing jobs.
pub type BitfieldSigningSubsystem<Spawner, Context> = JobManager<Spawner, Context, BitfieldSigningJob>;

#[cfg(test)]
mod tests {
	use super::*;
	use futures::{pin_mut, executor::block_on};
	use polkadot_primitives::v1::OccupiedCore;

	fn occupied_core(para_id: u32) -> CoreState {
		CoreState::Occupied(OccupiedCore {
			para_id: para_id.into(),
			group_responsible: para_id.into(),
			next_up_on_available: None,
			occupied_since: 100_u32,
			time_out_at: 200_u32,
			next_up_on_time_out: None,
			availability: Default::default(),
		})
	}

	#[test]
	fn construct_availability_bitfield_works() {
		block_on(async move {
			let (mut sender, mut receiver) = mpsc::channel(10);
			let relay_parent = Hash::default();
			let validator_index = 1u32;

			let future = construct_availability_bitfield(relay_parent, validator_index, &mut sender).fuse();
			pin_mut!(future);

			loop {
				futures::select! {
					m = receiver.next() => match m.unwrap() {
						FromJobCommand::SendMessage(
							AllMessages::RuntimeApi(
								RuntimeApiMessage::Request(rp, RuntimeApiRequest::AvailabilityCores(tx)),
							),
						) => {
							assert_eq!(relay_parent, rp);
							tx.send(Ok(vec![CoreState::Free, occupied_core(1), occupied_core(2)])).unwrap();
						},
						FromJobCommand::SendMessage(
							AllMessages::RuntimeApi(
								RuntimeApiMessage::Request(rp, RuntimeApiRequest::CandidatePendingAvailability(para_id, tx)),
							),
						) => {
							assert_eq!(relay_parent, rp);

							if para_id == 1.into() {
								tx.send(Ok(Some(Default::default()))).unwrap();
							} else {
								tx.send(Ok(None)).unwrap();
							}
						},
						FromJobCommand::SendMessage(
							AllMessages::AvailabilityStore(
								AvailabilityStoreMessage::QueryChunkAvailability(_, vidx, tx),
							),
						) => {
							assert_eq!(validator_index, vidx);

							tx.send(true).unwrap();
						},
						o => panic!("Unknown message: {:?}", o),
					},
					r = future => match r {
						Ok(r) => {
							assert!(!r.0.get(0).unwrap());
							assert!(r.0.get(1).unwrap());
							assert!(!r.0.get(2).unwrap());
							break
						},
						Err(e) => panic!("Failed: {:?}", e),
					},
				}
			}
		});
	}
}<|MERGE_RESOLUTION|>--- conflicted
+++ resolved
@@ -106,7 +106,6 @@
 			}
 		};
 
-		let candidate_hash = committed_candidate_receipt.hash();
 		drop(_span);
 		let _span = span.child("query chunk");
 		let candidate_hash = committed_candidate_receipt.hash();
@@ -134,11 +133,7 @@
 			"Candidate availability",
 		);
 
-<<<<<<< HEAD
-		return res
-=======
 		res
->>>>>>> 64117118
 	}
 
 	Ok(false)
