--- conflicted
+++ resolved
@@ -10,13 +10,8 @@
 derive_more = "0.99.9"
 futures = "0.3.5"
 futures-timer = "3.0.2"
-<<<<<<< HEAD
-keystore = { package = "sc-keystore", git = "https://github.com/rakanalh/substrate", branch = "async-keystore-auth-discovery" }
-=======
->>>>>>> 14d683a3
 log = "0.4.8"
 parity-scale-codec = "1.3.4"
-parking_lot = { version = "0.10.0", optional = true }
 pin-project = "0.4.22"
 smallvec = "1.4.1"
 streamunordered = "0.5.1"
@@ -25,27 +20,15 @@
 polkadot-node-subsystem = { path = "../subsystem" }
 polkadot-primitives = { path = "../../primitives" }
 polkadot-statement-table = { path = "../../statement-table" }
-<<<<<<< HEAD
+
 sc-network = { git = "https://github.com/rakanalh/substrate", branch = "async-keystore-auth-discovery" }
-smallvec = "1.4.1"
 sp-core = { git = "https://github.com/rakanalh/substrate", branch = "async-keystore-auth-discovery" }
 sp-application-crypto = { git = "https://github.com/rakanalh/substrate", branch = "async-keystore-auth-discovery" }
 sp-keystore = { git = "https://github.com/rakanalh/substrate", branch = "async-keystore-auth-discovery" }
-streamunordered = "0.5.1"
-=======
-
-sc-keystore = { git = "https://github.com/paritytech/substrate", branch = "master" }
-sc-network = { git = "https://github.com/paritytech/substrate", branch = "master" }
-sp-core = { git = "https://github.com/paritytech/substrate", branch = "master" }
-sp-application-crypto = { git = "https://github.com/paritytech/substrate", branch = "master" }
-sp-keystore = { git = "https://github.com/paritytech/substrate", branch = "master" }
-substrate-prometheus-endpoint = { git = "https://github.com/paritytech/substrate", branch = "master" }
->>>>>>> 14d683a3
+substrate-prometheus-endpoint = { git = "https://github.com/rakanalh/substrate", branch = "async-keystore-auth-discovery" }
 
 [dev-dependencies]
 assert_matches = "1.3.0"
-async-trait = "0.1"
 futures = { version = "0.3.5", features = ["thread-pool"] }
-parking_lot = "0.10.0"
 polkadot-node-subsystem-test-helpers = { path = "../subsystem-test-helpers" }
 env_logger = "0.7.1"