--- conflicted
+++ resolved
@@ -27,16 +27,13 @@
 
 #[cfg(feature = "std")]
 use primitives::bytes;
-<<<<<<< HEAD
-use primitives::sr25519;
-use application_crypto::{Wraps, KeyTypeId};
-=======
 use application_crypto::KeyTypeId;
->>>>>>> 81e6711f
 
 pub use polkadot_parachain::{
 	Id, AccountIdConversion, ParachainDispatchOrigin, UpwardMessage,
 };
+
+/// The key type ID for a collator key.
 pub const COLLATOR_KEY_TYPE_ID: KeyTypeId = KeyTypeId(*b"coll");
 
 mod collator_app {
@@ -54,6 +51,7 @@
 /// Signature on candidate's block data by a collator.
 pub type CollatorSignature = collator_app::Signature;
 
+/// The key type ID for a parachain validator key.
 pub const PARACHAIN_KEY_TYPE_ID: KeyTypeId = KeyTypeId(*b"para");
 
 mod validator_app {
@@ -170,10 +168,7 @@
 	/// Check integrity vs. provided block data.
 	pub fn check_signature(&self) -> Result<(), ()> {
 		use runtime_primitives::traits::AppVerify;
-<<<<<<< HEAD
-=======
-
->>>>>>> 81e6711f
+
 		if self.signature.verify(self.block_data_hash.as_ref(), &self.collator) {
 			Ok(())
 		} else {
