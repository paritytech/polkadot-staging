// Copyright 2017-2020 Parity Technologies (UK) Ltd.
// This file is part of Polkadot.

// Polkadot is free software: you can redistribute it and/or modify
// it under the terms of the GNU General Public License as published by
// the Free Software Foundation, either version 3 of the License, or
// (at your option) any later version.

// Polkadot is distributed in the hope that it will be useful,
// but WITHOUT ANY WARRANTY; without even the implied warranty of
// MERCHANTABILITY or FITNESS FOR A PARTICULAR PURPOSE.  See the
// GNU General Public License for more details.

// You should have received a copy of the GNU General Public License
// along with Polkadot.  If not, see <http://www.gnu.org/licenses/>.

//! Message types for the overseer and subsystems.
//!
//! These messages are intended to define the protocol by which different subsystems communicate with each
//! other and signals that they receive from an overseer to coordinate their work.
//! This is intended for use with the `polkadot-overseer` crate.
//!
//! Subsystems' APIs are defined separately from their implementation, leading to easier mocking.

use futures::channel::{mpsc, oneshot};
use thiserror::Error;

pub use sc_network::IfDisconnected;

use polkadot_node_network_protocol::{
	PeerId, UnifiedReputationChange, peer_set::PeerSet,
	request_response::{
		Requests, request::IncomingRequest, v1 as req_res_v1
	},
	v1 as protocol_v1,
};
use polkadot_node_primitives::{
	CollationGenerationConfig, SignedFullStatement, ValidationResult,
	approval::{BlockApprovalMeta, IndirectAssignmentCert, IndirectSignedApprovalVote},
	BabeEpoch, AvailableData, PoV, ErasureChunk
};
use polkadot_primitives::v1::{
	AuthorityDiscoveryId, BackedCandidate, BlockNumber, SessionInfo,
	Header as BlockHeader, CandidateDescriptor, CandidateEvent, CandidateReceipt,
	CollatorId, CommittedCandidateReceipt, CoreState,
	GroupRotationInfo, Hash, Id as ParaId, OccupiedCoreAssumption,
	PersistedValidationData, SessionIndex, SignedAvailabilityBitfield,
	ValidationCode, ValidatorId, CandidateHash,
	ValidatorIndex, ValidatorSignature, InboundDownwardMessage, InboundHrmpMessage,
	CandidateIndex, GroupIndex, MultiDisputeStatementSet, SignedAvailabilityBitfields,
};
use polkadot_statement_table::v1::Misbehavior;
use std::{sync::Arc, collections::btree_map::BTreeMap};


/// Network events as transmitted to other subsystems, wrapped in their message types.
pub mod network_bridge_event;
pub use network_bridge_event::NetworkBridgeEvent;

/// Subsystem messages where each message is always bound to a relay parent.
pub trait BoundToRelayParent {
	/// Returns the relay parent this message is bound to.
	fn relay_parent(&self) -> Hash;
}

/// Messages received by the Candidate Selection subsystem.
#[derive(Debug)]
pub enum CandidateSelectionMessage {
	/// A candidate collation can be fetched from a collator and should be considered for seconding.
	Collation(Hash, ParaId, CollatorId),
	/// We recommended a particular candidate to be seconded, but it was invalid; penalize the collator.
	///
	/// The hash is the relay parent.
	Invalid(Hash, CandidateReceipt),
	/// The candidate we recommended to be seconded was validated successfully.
	///
	/// The hash is the relay parent.
	Seconded(Hash, SignedFullStatement),
}

impl BoundToRelayParent for CandidateSelectionMessage {
	fn relay_parent(&self) -> Hash {
		match self {
			Self::Collation(hash, ..) => *hash,
			Self::Invalid(hash, _) => *hash,
			Self::Seconded(hash, _) => *hash,
		}
	}
}

impl Default for CandidateSelectionMessage {
	fn default() -> Self {
		CandidateSelectionMessage::Invalid(Default::default(), Default::default())
	}
}

/// Messages received by the Candidate Backing subsystem.
#[derive(Debug)]
pub enum CandidateBackingMessage {
	/// Requests a set of backable candidates that could be backed in a child of the given
	/// relay-parent, referenced by its hash.
	GetBackedCandidates(Hash, Vec<CandidateHash>, oneshot::Sender<Vec<BackedCandidate>>),
	/// Note that the Candidate Backing subsystem should second the given candidate in the context of the
	/// given relay-parent (ref. by hash). This candidate must be validated.
	Second(Hash, CandidateReceipt, PoV),
	/// Note a validator's statement about a particular candidate. Disagreements about validity must be escalated
	/// to a broader check by Misbehavior Arbitration. Agreements are simply tallied until a quorum is reached.
	Statement(Hash, SignedFullStatement),
}

impl BoundToRelayParent for CandidateBackingMessage {
	fn relay_parent(&self) -> Hash {
		match self {
			Self::GetBackedCandidates(hash, _, _) => *hash,
			Self::Second(hash, _, _) => *hash,
			Self::Statement(hash, _) => *hash,
		}
	}
}

/// Blanket error for validation failing for internal reasons.
#[derive(Debug, Error)]
#[error("Validation failed with {0:?}")]
pub struct ValidationFailed(pub String);

/// Messages received by the Validation subsystem.
///
/// ## Validation Requests
///
/// Validation requests made to the subsystem should return an error only on internal error.
/// Otherwise, they should return either `Ok(ValidationResult::Valid(_))`
/// or `Ok(ValidationResult::Invalid)`.
#[derive(Debug)]
pub enum CandidateValidationMessage {
	/// Validate a candidate with provided parameters using relay-chain state.
	///
	/// This will implicitly attempt to gather the `PersistedValidationData` and `ValidationCode`
	/// from the runtime API of the chain, based on the `relay_parent`
	/// of the `CandidateDescriptor`.
	///
	/// This will also perform checking of validation outputs against the acceptance criteria.
	///
	/// If there is no state available which can provide this data or the core for
	/// the para is not free at the relay-parent, an error is returned.
	ValidateFromChainState(
		CandidateDescriptor,
		Arc<PoV>,
		oneshot::Sender<Result<ValidationResult, ValidationFailed>>,
	),
	/// Validate a candidate with provided, exhaustive parameters for validation.
	///
	/// Explicitly provide the `PersistedValidationData` and `ValidationCode` so this can do full
	/// validation without needing to access the state of the relay-chain.
	///
	/// This request doesn't involve acceptance criteria checking, therefore only useful for the
	/// cases where the validity of the candidate is established. This is the case for the typical
	/// use-case: secondary checkers would use this request relying on the full prior checks
	/// performed by the relay-chain.
	ValidateFromExhaustive(
		PersistedValidationData,
		ValidationCode,
		CandidateDescriptor,
		Arc<PoV>,
		oneshot::Sender<Result<ValidationResult, ValidationFailed>>,
	),
}

impl CandidateValidationMessage {
	/// If the current variant contains the relay parent hash, return it.
	pub fn relay_parent(&self) -> Option<Hash> {
		match self {
			Self::ValidateFromChainState(_, _, _) => None,
			Self::ValidateFromExhaustive(_, _, _, _, _) => None,
		}
	}
}


/// Messages received by the Collator Protocol subsystem.
#[derive(Debug, derive_more::From)]
pub enum CollatorProtocolMessage {
	/// Signal to the collator protocol that it should connect to validators with the expectation
	/// of collating on the given para. This is only expected to be called once, early on, if at all,
	/// and only by the Collation Generation subsystem. As such, it will overwrite the value of
	/// the previous signal.
	///
	/// This should be sent before any `DistributeCollation` message.
	CollateOn(ParaId),
	/// Provide a collation to distribute to validators with an optional result sender.
	///
	/// The result sender should be informed when at least one parachain validator seconded the collation. It is also
	/// completely okay to just drop the sender.
	DistributeCollation(CandidateReceipt, PoV, Option<oneshot::Sender<SignedFullStatement>>),
	/// Fetch a collation under the given relay-parent for the given ParaId.
	FetchCollation(Hash, CollatorId, ParaId, oneshot::Sender<(CandidateReceipt, PoV)>),
	/// Report a collator as having provided an invalid collation. This should lead to disconnect
	/// and blacklist of the collator.
	ReportCollator(CollatorId),
	/// Note a collator as having provided a good collation.
	NoteGoodCollation(CollatorId),
	/// Notify a collator that its collation was seconded.
	NotifyCollationSeconded(CollatorId, Hash, SignedFullStatement),
	/// Get a network bridge update.
	#[from]
	NetworkBridgeUpdateV1(NetworkBridgeEvent<protocol_v1::CollatorProtocolMessage>),
	/// Incoming network request for a collation.
	CollationFetchingRequest(IncomingRequest<req_res_v1::CollationFetchingRequest>)
}

/// Messages received by the network bridge subsystem.
#[derive(Debug)]
pub enum NetworkBridgeMessage {
	/// Report a peer for their actions.
	ReportPeer(PeerId, UnifiedReputationChange),

	/// Disconnect a peer from the given peer-set without affecting their reputation.
	DisconnectPeer(PeerId, PeerSet),

	/// Send a message to one or more peers on the validation peer-set.
	SendValidationMessage(Vec<PeerId>, protocol_v1::ValidationProtocol),

	/// Send a message to one or more peers on the collation peer-set.
	SendCollationMessage(Vec<PeerId>, protocol_v1::CollationProtocol),

	/// Send a batch of validation messages.
	///
	/// NOTE: Messages will be processed in order (at least statement distribution relies on this).
	SendValidationMessages(Vec<(Vec<PeerId>, protocol_v1::ValidationProtocol)>),

	/// Send a batch of collation messages.
	///
	/// NOTE: Messages will be processed in order.
	SendCollationMessages(Vec<(Vec<PeerId>, protocol_v1::CollationProtocol)>),

	/// Send requests via substrate request/response.
	/// Second parameter, tells what to do if we are not yet connected to the peer.
	SendRequests(Vec<Requests>, IfDisconnected),

	/// Connect to peers who represent the given `validator_ids`.
	///
	/// Also ask the network to stay connected to these peers at least
	/// until a new request is issued.
	///
	/// Because it overrides the previous request, it must be ensured
	/// that `validator_ids` include all peers the subsystems
	/// are interested in (per `PeerSet`).
	///
	/// A caller can learn about validator connections by listening to the
	/// `PeerConnected` events from the network bridge.
	ConnectToValidators {
		/// Ids of the validators to connect to.
		validator_ids: Vec<AuthorityDiscoveryId>,
		/// The underlying protocol to use for this request.
		peer_set: PeerSet,
<<<<<<< HEAD
		/// A request is revoked by dropping the `keep_alive` sender.
		/// The revocation takes place upon the next connection request.
		keep_alive: oneshot::Receiver<()>,
=======
		/// Sends back the number of `AuthorityDiscoveryId`s which
		/// authority discovery has failed to resolve.
		failed: oneshot::Sender<usize>,
>>>>>>> a886a4be
	},
}

impl NetworkBridgeMessage {
	/// If the current variant contains the relay parent hash, return it.
	pub fn relay_parent(&self) -> Option<Hash> {
		match self {
			Self::ReportPeer(_, _) => None,
			Self::DisconnectPeer(_, _) => None,
			Self::SendValidationMessage(_, _) => None,
			Self::SendCollationMessage(_, _) => None,
			Self::SendValidationMessages(_) => None,
			Self::SendCollationMessages(_) => None,
			Self::ConnectToValidators { .. } => None,
			Self::SendRequests { .. } => None,
		}
	}
}

/// Availability Distribution Message.
#[derive(Debug)]
pub enum AvailabilityDistributionMessage {
	/// Incoming network request for an availability chunk.
	ChunkFetchingRequest(IncomingRequest<req_res_v1::ChunkFetchingRequest>),
	/// Incoming network request for a seconded PoV.
	PoVFetchingRequest(IncomingRequest<req_res_v1::PoVFetchingRequest>),
	/// Instruct availability distribution to fetch a remote PoV.
	///
	/// NOTE: The result of this fetch is not yet locally validated and could be bogus.
	FetchPoV {
		/// The relay parent giving the necessary context.
		relay_parent: Hash,
		/// Validator to fetch the PoV from.
		from_validator: ValidatorIndex,
		/// Candidate hash to fetch the PoV for.
		candidate_hash: CandidateHash,
		/// Expected hash of the PoV, a PoV not matching this hash will be rejected.
		pov_hash: Hash,
		/// Sender for getting back the result of this fetch.
		///
		/// The sender will be canceled if the fetching failed for some reason.
		tx: oneshot::Sender<PoV>,
	},
}

/// Availability Recovery Message.
#[derive(Debug, derive_more::From)]
pub enum AvailabilityRecoveryMessage {
	/// Recover available data from validators on the network.
	RecoverAvailableData(
		CandidateReceipt,
		SessionIndex,
		Option<GroupIndex>, // Optional backing group to request from first.
		oneshot::Sender<Result<AvailableData, crate::errors::RecoveryError>>,
	),
	/// Incoming network request for available data.
	#[from]
	AvailableDataFetchingRequest(IncomingRequest<req_res_v1::AvailableDataFetchingRequest>),
}

/// Bitfield distribution message.
#[derive(Debug, derive_more::From)]
pub enum BitfieldDistributionMessage {
	/// Distribute a bitfield via gossip to other validators.
	DistributeBitfield(Hash, SignedAvailabilityBitfield),

	/// Event from the network bridge.
	#[from]
	NetworkBridgeUpdateV1(NetworkBridgeEvent<protocol_v1::BitfieldDistributionMessage>),
}

impl BitfieldDistributionMessage {
	/// If the current variant contains the relay parent hash, return it.
	pub fn relay_parent(&self) -> Option<Hash> {
		match self {
			Self::DistributeBitfield(hash, _) => Some(*hash),
			Self::NetworkBridgeUpdateV1(_) => None,
		}
	}
}

/// Bitfield signing message.
///
/// Currently non-instantiable.
#[derive(Debug)]
pub enum BitfieldSigningMessage {}

impl BoundToRelayParent for BitfieldSigningMessage {
	fn relay_parent(&self) -> Hash {
		match *self {}
	}
}

/// Availability store subsystem message.
#[derive(Debug)]
pub enum AvailabilityStoreMessage {
	/// Query a `AvailableData` from the AV store.
	QueryAvailableData(CandidateHash, oneshot::Sender<Option<AvailableData>>),

	/// Query whether a `AvailableData` exists within the AV Store.
	///
	/// This is useful in cases when existence
	/// matters, but we don't want to necessarily pass around multiple
	/// megabytes of data to get a single bit of information.
	QueryDataAvailability(CandidateHash, oneshot::Sender<bool>),

	/// Query an `ErasureChunk` from the AV store by the candidate hash and validator index.
	QueryChunk(CandidateHash, ValidatorIndex, oneshot::Sender<Option<ErasureChunk>>),

	/// Query all chunks that we have for the given candidate hash.
	QueryAllChunks(CandidateHash, oneshot::Sender<Vec<ErasureChunk>>),

	/// Query whether an `ErasureChunk` exists within the AV Store.
	///
	/// This is useful in cases like bitfield signing, when existence
	/// matters, but we don't want to necessarily pass around large
	/// quantities of data to get a single bit of information.
	QueryChunkAvailability(CandidateHash, ValidatorIndex, oneshot::Sender<bool>),

	/// Store an `ErasureChunk` in the AV store.
	///
	/// Return `Ok(())` if the store operation succeeded, `Err(())` if it failed.
	StoreChunk {
		/// A hash of the candidate this chunk belongs to.
		candidate_hash: CandidateHash,
		/// The chunk itself.
		chunk: ErasureChunk,
		/// Sending side of the channel to send result to.
		tx: oneshot::Sender<Result<(), ()>>,
	},

	/// Store a `AvailableData` in the AV store.
	/// If `ValidatorIndex` is present store corresponding chunk also.
	///
	/// Return `Ok(())` if the store operation succeeded, `Err(())` if it failed.
	StoreAvailableData(CandidateHash, Option<ValidatorIndex>, u32, AvailableData, oneshot::Sender<Result<(), ()>>),
}

impl AvailabilityStoreMessage {
	/// In fact, none of the AvailabilityStore messages assume a particular relay parent.
	pub fn relay_parent(&self) -> Option<Hash> {
		match self {
			_ => None,
		}
	}
}

/// A response channel for the result of a chain API request.
pub type ChainApiResponseChannel<T> = oneshot::Sender<Result<T, crate::errors::ChainApiError>>;

/// Chain API request subsystem message.
#[derive(Debug)]
pub enum ChainApiMessage {
	/// Request the block number by hash.
	/// Returns `None` if a block with the given hash is not present in the db.
	BlockNumber(Hash, ChainApiResponseChannel<Option<BlockNumber>>),
	/// Request the block header by hash.
	/// Returns `None` if a block with the given hash is not present in the db.
	BlockHeader(Hash, ChainApiResponseChannel<Option<BlockHeader>>),
	/// Request the finalized block hash by number.
	/// Returns `None` if a block with the given number is not present in the db.
	/// Note: the caller must ensure the block is finalized.
	FinalizedBlockHash(BlockNumber, ChainApiResponseChannel<Option<Hash>>),
	/// Request the last finalized block number.
	/// This request always succeeds.
	FinalizedBlockNumber(ChainApiResponseChannel<BlockNumber>),
	/// Request the `k` ancestors block hashes of a block with the given hash.
	/// The response channel may return a `Vec` of size up to `k`
	/// filled with ancestors hashes with the following order:
	/// `parent`, `grandparent`, ...
	Ancestors {
		/// The hash of the block in question.
		hash: Hash,
		/// The number of ancestors to request.
		k: usize,
		/// The response channel.
		response_channel: ChainApiResponseChannel<Vec<Hash>>,
	},
}

impl ChainApiMessage {
	/// If the current variant contains the relay parent hash, return it.
	pub fn relay_parent(&self) -> Option<Hash> {
		None
	}
}

/// A sender for the result of a runtime API request.
pub type RuntimeApiSender<T> = oneshot::Sender<Result<T, crate::errors::RuntimeApiError>>;

/// A request to the Runtime API subsystem.
#[derive(Debug)]
pub enum RuntimeApiRequest {
	/// Get the next, current and some previous authority discovery set deduplicated.
	Authorities(RuntimeApiSender<Vec<AuthorityDiscoveryId>>),
	/// Get the current validator set.
	Validators(RuntimeApiSender<Vec<ValidatorId>>),
	/// Get the validator groups and group rotation info.
	ValidatorGroups(RuntimeApiSender<(Vec<Vec<ValidatorIndex>>, GroupRotationInfo)>),
	/// Get information on all availability cores.
	AvailabilityCores(RuntimeApiSender<Vec<CoreState>>),
	/// Get the persisted validation data for a particular para, taking the given
	/// `OccupiedCoreAssumption`, which will inform on how the validation data should be computed
	/// if the para currently occupies a core.
	PersistedValidationData(
		ParaId,
		OccupiedCoreAssumption,
		RuntimeApiSender<Option<PersistedValidationData>>,
	),
	/// Sends back `true` if the validation outputs pass all acceptance criteria checks.
	CheckValidationOutputs(
		ParaId,
		polkadot_primitives::v1::CandidateCommitments,
		RuntimeApiSender<bool>,
	),
	/// Get the session index that a child of the block will have.
	SessionIndexForChild(RuntimeApiSender<SessionIndex>),
	/// Get the validation code for a para, taking the given `OccupiedCoreAssumption`, which
	/// will inform on how the validation data should be computed if the para currently
	/// occupies a core.
	ValidationCode(
		ParaId,
		OccupiedCoreAssumption,
		RuntimeApiSender<Option<ValidationCode>>,
	),
	/// Fetch the historical validation code used by a para for candidates executed in the
	/// context of a given block height in the current chain.
	///
	/// `context_height` may be no greater than the height of the block in whose
	/// state the runtime API is executed. Otherwise `None` is returned.
	HistoricalValidationCode(
		ParaId,
		BlockNumber,
		RuntimeApiSender<Option<ValidationCode>>,
	),
	/// Get a the candidate pending availability for a particular parachain by parachain / core index
	CandidatePendingAvailability(ParaId, RuntimeApiSender<Option<CommittedCandidateReceipt>>),
	/// Get all events concerning candidates (backing, inclusion, time-out) in the parent of
	/// the block in whose state this request is executed.
	CandidateEvents(RuntimeApiSender<Vec<CandidateEvent>>),
	/// Get the session info for the given session, if stored.
	SessionInfo(SessionIndex, RuntimeApiSender<Option<SessionInfo>>),
	/// Get all the pending inbound messages in the downward message queue for a para.
	DmqContents(
		ParaId,
		RuntimeApiSender<Vec<InboundDownwardMessage<BlockNumber>>>,
	),
	/// Get the contents of all channels addressed to the given recipient. Channels that have no
	/// messages in them are also included.
	InboundHrmpChannelsContents(
		ParaId,
		RuntimeApiSender<BTreeMap<ParaId, Vec<InboundHrmpMessage<BlockNumber>>>>,
	),
	/// Get information about the BABE epoch the block was included in.
	CurrentBabeEpoch(RuntimeApiSender<BabeEpoch>),
}

/// A message to the Runtime API subsystem.
#[derive(Debug)]
pub enum RuntimeApiMessage {
	/// Make a request of the runtime API against the post-state of the given relay-parent.
	Request(Hash, RuntimeApiRequest),
}

impl RuntimeApiMessage {
	/// If the current variant contains the relay parent hash, return it.
	pub fn relay_parent(&self) -> Option<Hash> {
		match self {
			Self::Request(hash, _) => Some(*hash),
		}
	}
}

/// Statement distribution message.
#[derive(Debug, derive_more::From)]
pub enum StatementDistributionMessage {
	/// We have originated a signed statement in the context of
	/// given relay-parent hash and it should be distributed to other validators.
	Share(Hash, SignedFullStatement),
	/// Event from the network bridge.
	#[from]
	NetworkBridgeUpdateV1(NetworkBridgeEvent<protocol_v1::StatementDistributionMessage>),
	/// Get receiver for receiving incoming network requests for statement fetching.
	StatementFetchingReceiver(mpsc::Receiver<sc_network::config::IncomingRequest>),
}

/// This data becomes intrinsics or extrinsics which should be included in a future relay chain block.
// It needs to be cloneable because multiple potential block authors can request copies.
#[derive(Debug, Clone)]
pub enum ProvisionableData {
	/// This bitfield indicates the availability of various candidate blocks.
	Bitfield(Hash, SignedAvailabilityBitfield),
	/// The Candidate Backing subsystem believes that this candidate is valid, pending availability.
	BackedCandidate(CandidateReceipt),
	/// Misbehavior reports are self-contained proofs of validator misbehavior.
	MisbehaviorReport(Hash, ValidatorIndex, Misbehavior),
	/// Disputes trigger a broad dispute resolution process.
	Dispute(Hash, ValidatorSignature),
}

/// Inherent data returned by the provisioner
#[derive(Debug, Clone)]
pub struct ProvisionerInherentData {
	/// Signed bitfields.
	pub bitfields: SignedAvailabilityBitfields,
	/// Backed candidates.
	pub backed_candidates: Vec<BackedCandidate>,
	/// Dispute statement sets.
	pub disputes: MultiDisputeStatementSet,
}

/// Message to the Provisioner.
///
/// In all cases, the Hash is that of the relay parent.
#[derive(Debug)]
pub enum ProvisionerMessage {
	/// This message allows external subsystems to request the set of bitfields and backed candidates
	/// associated with a particular potential block hash.
	///
	/// This is expected to be used by a proposer, to inject that information into the InherentData
	/// where it can be assembled into the ParaInherent.
	RequestInherentData(Hash, oneshot::Sender<ProvisionerInherentData>),
	/// This data should become part of a relay chain block
	ProvisionableData(Hash, ProvisionableData),
}

impl BoundToRelayParent for ProvisionerMessage {
	fn relay_parent(&self) -> Hash {
		match self {
			Self::RequestInherentData(hash, _) => *hash,
			Self::ProvisionableData(hash, _) => *hash,
		}
	}
}

/// Message to the Collation Generation subsystem.
#[derive(Debug)]
pub enum CollationGenerationMessage {
	/// Initialize the collation generation subsystem
	Initialize(CollationGenerationConfig),
}

impl CollationGenerationMessage {
	/// If the current variant contains the relay parent hash, return it.
	pub fn relay_parent(&self) -> Option<Hash> {
		None
	}
}

/// The result type of [`ApprovalVotingMessage::CheckAndImportAssignment`] request.
#[derive(Debug, Clone, Copy, PartialEq, Eq)]
pub enum AssignmentCheckResult {
	/// The vote was accepted and should be propagated onwards.
	Accepted,
	/// The vote was valid but duplicate and should not be propagated onwards.
	AcceptedDuplicate,
	/// The vote was valid but too far in the future to accept right now.
	TooFarInFuture,
	/// The vote was bad and should be ignored, reporting the peer who propagated it.
	Bad,
}

/// The result type of [`ApprovalVotingMessage::CheckAndImportApproval`] request.
#[derive(Debug, Clone, Copy, PartialEq, Eq)]
pub enum ApprovalCheckResult {
	/// The vote was accepted and should be propagated onwards.
	Accepted,
	/// The vote was bad and should be ignored, reporting the peer who propagated it.
	Bad,
}

/// Message to the Approval Voting subsystem.
#[derive(Debug)]
pub enum ApprovalVotingMessage {
	/// Check if the assignment is valid and can be accepted by our view of the protocol.
	/// Should not be sent unless the block hash is known.
	CheckAndImportAssignment(
		IndirectAssignmentCert,
		CandidateIndex,
		oneshot::Sender<AssignmentCheckResult>,
	),
	/// Check if the approval vote is valid and can be accepted by our view of the
	/// protocol.
	///
	/// Should not be sent unless the block hash within the indirect vote is known.
	CheckAndImportApproval(
		IndirectSignedApprovalVote,
		oneshot::Sender<ApprovalCheckResult>,
	),
	/// Returns the highest possible ancestor hash of the provided block hash which is
	/// acceptable to vote on finality for.
	/// The `BlockNumber` provided is the number of the block's ancestor which is the
	/// earliest possible vote.
	///
	/// It can also return the same block hash, if that is acceptable to vote upon.
	/// Return `None` if the input hash is unrecognized.
	ApprovedAncestor(Hash, BlockNumber, oneshot::Sender<Option<(Hash, BlockNumber)>>),
}

/// Message to the Approval Distribution subsystem.
#[derive(Debug, derive_more::From)]
pub enum ApprovalDistributionMessage {
	/// Notify the `ApprovalDistribution` subsystem about new blocks
	/// and the candidates contained within them.
	NewBlocks(Vec<BlockApprovalMeta>),
	/// Distribute an assignment cert from the local validator. The cert is assumed
	/// to be valid, relevant, and for the given relay-parent and validator index.
	DistributeAssignment(IndirectAssignmentCert, CandidateIndex),
	/// Distribute an approval vote for the local validator. The approval vote is assumed to be
	/// valid, relevant, and the corresponding approval already issued.
	/// If not, the subsystem is free to drop the message.
	DistributeApproval(IndirectSignedApprovalVote),
	/// An update from the network bridge.
	#[from]
	NetworkBridgeUpdateV1(NetworkBridgeEvent<protocol_v1::ApprovalDistributionMessage>),
}

/// Message to the Gossip Support subsystem.
#[derive(Debug)]
pub enum GossipSupportMessage {
}<|MERGE_RESOLUTION|>--- conflicted
+++ resolved
@@ -252,15 +252,9 @@
 		validator_ids: Vec<AuthorityDiscoveryId>,
 		/// The underlying protocol to use for this request.
 		peer_set: PeerSet,
-<<<<<<< HEAD
-		/// A request is revoked by dropping the `keep_alive` sender.
-		/// The revocation takes place upon the next connection request.
-		keep_alive: oneshot::Receiver<()>,
-=======
 		/// Sends back the number of `AuthorityDiscoveryId`s which
 		/// authority discovery has failed to resolve.
 		failed: oneshot::Sender<usize>,
->>>>>>> a886a4be
 	},
 }
 
