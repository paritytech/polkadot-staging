// Copyright 2020 Parity Technologies (UK) Ltd.
// This file is part of Polkadot.

// Polkadot is free software: you can redistribute it and/or modify
// it under the terms of the GNU General Public License as published by
// the Free Software Foundation, either version 3 of the License, or
// (at your option) any later version.

// Polkadot is distributed in the hope that it will be useful,
// but WITHOUT ANY WARRANTY; without even the implied warranty of
// MERCHANTABILITY or FITNESS FOR A PARTICULAR PURPOSE.  See the
// GNU General Public License for more details.

// You should have received a copy of the GNU General Public License
// along with Polkadot.  If not, see <http://www.gnu.org/licenses/>.

//! Implements a `CandidateBackingSubsystem`.

#![deny(unused_crate_dependencies)]

use std::collections::{HashMap, HashSet};
use std::pin::Pin;
use std::sync::Arc;

use bitvec::vec::BitVec;
use futures::{channel::{mpsc, oneshot}, Future, FutureExt, SinkExt, StreamExt};

use sp_keystore::SyncCryptoStorePtr;
use polkadot_primitives::v1::{
	AvailableData, BackedCandidate, CandidateCommitments, CandidateDescriptor, CandidateHash,
	CandidateReceipt, CollatorId, CommittedCandidateReceipt, CoreIndex, CoreState, Hash, Id as ParaId,
	PoV, SigningContext, ValidatorId, ValidatorIndex, ValidatorSignature, ValidityAttestation,
};
use polkadot_node_primitives::{
	Statement, SignedFullStatement, ValidationResult,
};
use polkadot_subsystem::{
	PerLeafSpan, Stage,
	jaeger,
	messages::{
		AllMessages, AvailabilityStoreMessage, CandidateBackingMessage, CandidateSelectionMessage,
		CandidateValidationMessage, PoVDistributionMessage, ProvisionableData,
		ProvisionerMessage, StatementDistributionMessage, ValidationFailed, RuntimeApiRequest,
	},
};
use polkadot_node_subsystem_util::{
	self as util,
	request_session_index_for_child,
	request_validator_groups,
	request_validators,
	request_from_runtime,
	Validator,
	delegated_subsystem,
	FromJobCommand,
	metrics::{self, prometheus},
};
use statement_table::{
	generic::AttestedCandidate as TableAttestedCandidate,
	Context as TableContextTrait,
	Table,
	v1::{
		SignedStatement as TableSignedStatement,
		Statement as TableStatement,
		Summary as TableSummary,
	},
};
use thiserror::Error;

const LOG_TARGET: &str = "candidate_backing";

#[derive(Debug, Error)]
enum Error {
	#[error("Candidate is not found")]
	CandidateNotFound,
	#[error("Signature is invalid")]
	InvalidSignature,
	#[error("Failed to send candidates {0:?}")]
	Send(Vec<BackedCandidate>),
	#[error("FetchPoV channel closed before receipt")]
	FetchPoV(#[source] oneshot::Canceled),
	#[error("ValidateFromChainState channel closed before receipt")]
	ValidateFromChainState(#[source] oneshot::Canceled),
	#[error("StoreAvailableData channel closed before receipt")]
	StoreAvailableData(#[source] oneshot::Canceled),
	#[error("a channel was closed before receipt in try_join!")]
	JoinMultiple(#[source] oneshot::Canceled),
	#[error("Obtaining erasure chunks failed")]
	ObtainErasureChunks(#[from] erasure_coding::Error),
	#[error(transparent)]
	ValidationFailed(#[from] ValidationFailed),
	#[error(transparent)]
	Mpsc(#[from] mpsc::SendError),
	#[error(transparent)]
	UtilError(#[from] util::Error),
}

enum ValidatedCandidateCommand {
	// We were instructed to second the candidate.
	Second(BackgroundValidationResult),
	// We were instructed to validate the candidate.
	Attest(BackgroundValidationResult),
}

impl std::fmt::Debug for ValidatedCandidateCommand {
	fn fmt(&self, f: &mut std::fmt::Formatter) -> std::fmt::Result {
		let candidate_hash = self.candidate_hash();
		match *self {
			ValidatedCandidateCommand::Second(_) =>
				write!(f, "Second({})", candidate_hash),
			ValidatedCandidateCommand::Attest(_) =>
				write!(f, "Attest({})", candidate_hash),
		}
	}
}

impl ValidatedCandidateCommand {
	fn candidate_hash(&self) -> CandidateHash {
		match *self {
			ValidatedCandidateCommand::Second(Ok((ref candidate, _, _))) => candidate.hash(),
			ValidatedCandidateCommand::Second(Err(ref candidate)) => candidate.hash(),
			ValidatedCandidateCommand::Attest(Ok((ref candidate, _, _))) => candidate.hash(),
			ValidatedCandidateCommand::Attest(Err(ref candidate)) => candidate.hash(),
		}
	}
}

/// Holds all data needed for candidate backing job operation.
struct CandidateBackingJob {
	/// The hash of the relay parent on top of which this job is doing it's work.
	parent: Hash,
	/// Outbound message channel sending part.
	tx_from: mpsc::Sender<FromJobCommand>,
	/// The `ParaId` assigned to this validator
	assignment: Option<ParaId>,
	/// The collator required to author the candidate, if any.
	required_collator: Option<CollatorId>,
	/// Spans for all candidates that are not yet backable.
	unbacked_candidates: HashMap<CandidateHash, jaeger::Span>,
	/// We issued `Seconded`, `Valid` or `Invalid` statements on about these candidates.
	issued_statements: HashSet<CandidateHash>,
	/// These candidates are undergoing validation in the background.
	awaiting_validation: HashSet<CandidateHash>,
	/// `Some(h)` if this job has already issued `Seconded` statement for some candidate with `h` hash.
	seconded: Option<CandidateHash>,
	/// The candidates that are includable, by hash. Each entry here indicates
	/// that we've sent the provisioner the backed candidate.
	backed: HashSet<CandidateHash>,
	keystore: SyncCryptoStorePtr,
	table: Table<TableContext>,
	table_context: TableContext,
	background_validation: mpsc::Receiver<ValidatedCandidateCommand>,
	background_validation_tx: mpsc::Sender<ValidatedCandidateCommand>,
	metrics: Metrics,
}

const fn group_quorum(n_validators: usize) -> usize {
	(n_validators / 2) + 1
}

#[derive(Default)]
struct TableContext {
	signing_context: SigningContext,
	validator: Option<Validator>,
	groups: HashMap<ParaId, Vec<ValidatorIndex>>,
	validators: Vec<ValidatorId>,
}

impl TableContextTrait for TableContext {
	type AuthorityId = ValidatorIndex;
	type Digest = CandidateHash;
	type GroupId = ParaId;
	type Signature = ValidatorSignature;
	type Candidate = CommittedCandidateReceipt;

	fn candidate_digest(candidate: &CommittedCandidateReceipt) -> CandidateHash {
		candidate.hash()
	}

	fn candidate_group(candidate: &CommittedCandidateReceipt) -> ParaId {
		candidate.descriptor().para_id
	}

	fn is_member_of(&self, authority: &ValidatorIndex, group: &ParaId) -> bool {
		self.groups.get(group).map_or(false, |g| g.iter().position(|a| a == authority).is_some())
	}

	fn requisite_votes(&self, group: &ParaId) -> usize {
		self.groups.get(group).map_or(usize::max_value(), |g| group_quorum(g.len()))
	}
}

struct InvalidErasureRoot;

// It looks like it's not possible to do an `impl From` given the current state of
// the code. So this does the necessary conversion.
fn primitive_statement_to_table(s: &SignedFullStatement) -> TableSignedStatement {
	let statement = match s.payload() {
		Statement::Seconded(c) => TableStatement::Candidate(c.clone()),
		Statement::Valid(h) => TableStatement::Valid(h.clone()),
		Statement::Invalid(h) => TableStatement::Invalid(h.clone()),
	};

	TableSignedStatement {
		statement,
		signature: s.signature().clone(),
		sender: s.validator_index(),
	}
}

#[tracing::instrument(level = "trace", skip(attested, table_context), fields(subsystem = LOG_TARGET))]
fn table_attested_to_backed(
	attested: TableAttestedCandidate<
		ParaId,
		CommittedCandidateReceipt,
		ValidatorIndex,
		ValidatorSignature,
	>,
	table_context: &TableContext,
) -> Option<BackedCandidate> {
	let TableAttestedCandidate { candidate, validity_votes, group_id: para_id } = attested;

	let (ids, validity_votes): (Vec<_>, Vec<ValidityAttestation>) = validity_votes
		.into_iter()
		.map(|(id, vote)| (id, vote.into()))
		.unzip();

	let group = table_context.groups.get(&para_id)?;

	let mut validator_indices = BitVec::with_capacity(group.len());

	validator_indices.resize(group.len(), false);

	// The order of the validity votes in the backed candidate must match
	// the order of bits set in the bitfield, which is not necessarily
	// the order of the `validity_votes` we got from the table.
	let mut vote_positions = Vec::with_capacity(validity_votes.len());
	for (orig_idx, id) in ids.iter().enumerate() {
		if let Some(position) = group.iter().position(|x| x == id) {
			validator_indices.set(position, true);
			vote_positions.push((orig_idx, position));
		} else {
			tracing::warn!(
				target: LOG_TARGET,
				"Logic error: Validity vote from table does not correspond to group",
			);

			return None;
		}
	}
	vote_positions.sort_by_key(|(_orig, pos_in_group)| *pos_in_group);

	Some(BackedCandidate {
		candidate,
		validity_votes: vote_positions.into_iter()
			.map(|(pos_in_votes, _pos_in_group)| validity_votes[pos_in_votes].clone())
			.collect(),
		validator_indices,
	})
}

async fn store_available_data(
	tx_from: &mut mpsc::Sender<FromJobCommand>,
	id: Option<ValidatorIndex>,
	n_validators: u32,
	candidate_hash: CandidateHash,
	available_data: AvailableData,
) -> Result<(), Error> {
	let (tx, rx) = oneshot::channel();
	tx_from.send(AllMessages::AvailabilityStore(
			AvailabilityStoreMessage::StoreAvailableData(
				candidate_hash,
				id,
				n_validators,
				available_data,
				tx,
			)
		).into()
	).await?;

	let _ = rx.await.map_err(Error::StoreAvailableData)?;

	Ok(())
}

// Make a `PoV` available.
//
// This will compute the erasure root internally and compare it to the expected erasure root.
// This returns `Err()` iff there is an internal error. Otherwise, it returns either `Ok(Ok(()))` or `Ok(Err(_))`.
#[tracing::instrument(level = "trace", skip(tx_from, pov, span), fields(subsystem = LOG_TARGET))]
async fn make_pov_available(
	tx_from: &mut mpsc::Sender<FromJobCommand>,
	validator_index: Option<ValidatorIndex>,
	n_validators: usize,
	pov: Arc<PoV>,
	candidate_hash: CandidateHash,
	validation_data: polkadot_primitives::v1::PersistedValidationData,
	expected_erasure_root: Hash,
	span: Option<&jaeger::Span>,
) -> Result<Result<(), InvalidErasureRoot>, Error> {
	let available_data = AvailableData {
		pov,
		validation_data,
	};

	{
		let _span = span.as_ref().map(|s| {
			s.child_with_candidate("erasure-coding", &candidate_hash)
		});

		let chunks = erasure_coding::obtain_chunks_v1(
			n_validators,
			&available_data,
		)?;

		let branches = erasure_coding::branches(chunks.as_ref());
		let erasure_root = branches.root();

		if erasure_root != expected_erasure_root {
			return Ok(Err(InvalidErasureRoot));
		}
	}

	{
		let _span = span.as_ref().map(|s|
			s.child_with_candidate("store-data", &candidate_hash)
		);

		store_available_data(
			tx_from,
			validator_index,
			n_validators as u32,
			candidate_hash,
			available_data,
		).await?;
	}

	Ok(Ok(()))
}

async fn request_pov_from_distribution(
	tx_from: &mut mpsc::Sender<FromJobCommand>,
	parent: Hash,
	descriptor: CandidateDescriptor,
) -> Result<Arc<PoV>, Error> {
	let (tx, rx) = oneshot::channel();

	tx_from.send(AllMessages::PoVDistribution(
		PoVDistributionMessage::FetchPoV(parent, descriptor, tx)
	).into()).await?;

	rx.await.map_err(Error::FetchPoV)
}

async fn request_candidate_validation(
	tx_from: &mut mpsc::Sender<FromJobCommand>,
	candidate: CandidateDescriptor,
	pov: Arc<PoV>,
) -> Result<ValidationResult, Error> {
	let (tx, rx) = oneshot::channel();

	tx_from.send(AllMessages::CandidateValidation(
			CandidateValidationMessage::ValidateFromChainState(
				candidate,
				pov,
				tx,
			)
		).into()
	).await?;

	match rx.await {
		Ok(Ok(validation_result)) => Ok(validation_result),
		Ok(Err(err)) => Err(Error::ValidationFailed(err)),
		Err(err) => Err(Error::ValidateFromChainState(err)),
	}
}

type BackgroundValidationResult = Result<(CandidateReceipt, CandidateCommitments, Arc<PoV>), CandidateReceipt>;

struct BackgroundValidationParams<F> {
	tx_from: mpsc::Sender<FromJobCommand>,
	tx_command: mpsc::Sender<ValidatedCandidateCommand>,
	candidate: CandidateReceipt,
	relay_parent: Hash,
	pov: Option<Arc<PoV>>,
	validator_index: Option<ValidatorIndex>,
	n_validators: usize,
	span: Option<jaeger::Span>,
	make_command: F,
}

async fn validate_and_make_available(
	params: BackgroundValidationParams<impl Fn(BackgroundValidationResult) -> ValidatedCandidateCommand + Sync>,
) -> Result<(), Error> {
	let BackgroundValidationParams {
		mut tx_from,
		mut tx_command,
		candidate,
		relay_parent,
		pov,
		validator_index,
		n_validators,
		span,
		make_command,
	} = params;

	let pov = match pov {
		Some(pov) => pov,
		None => {
			let _span = span.as_ref().map(|s| s.child("request-pov"));
			request_pov_from_distribution(
				&mut tx_from,
				relay_parent,
				candidate.descriptor.clone(),
			).await?
		}
	};

	let v = {
		let _span = span.as_ref().map(|s| {
			s.child_builder("request-validation")
			.with_pov(&pov)
			.build()
		});
		request_candidate_validation(&mut tx_from, candidate.descriptor.clone(), pov.clone()).await?
	};

	let expected_commitments_hash = candidate.commitments_hash;

	let res = match v {
		ValidationResult::Valid(commitments, validation_data) => {
			tracing::debug!(
				target: LOG_TARGET,
				candidate_hash = ?candidate.hash(),
				"Validation successful",
			);

			// If validation produces a new set of commitments, we vote the candidate as invalid.
			if commitments.hash() != expected_commitments_hash {
				tracing::debug!(
					target: LOG_TARGET,
					candidate_hash = ?candidate.hash(),
					actual_commitments = ?commitments,
					"Commitments obtained with validation don't match the announced by the candidate receipt",
				);
				Err(candidate)
			} else {
				let erasure_valid = make_pov_available(
					&mut tx_from,
					validator_index,
					n_validators,
					pov.clone(),
					candidate.hash(),
					validation_data,
					candidate.descriptor.erasure_root,
					span.as_ref(),
				).await?;

				match erasure_valid {
					Ok(()) => Ok((candidate, commitments, pov.clone())),
					Err(InvalidErasureRoot) => {
						tracing::debug!(
							target: LOG_TARGET,
							candidate_hash = ?candidate.hash(),
							actual_commitments = ?commitments,
							"Erasure root doesn't match the announced by the candidate receipt",
						);
						Err(candidate)
					},
				}
			}
		}
		ValidationResult::Invalid(reason) => {
			tracing::debug!(
				target: LOG_TARGET,
				candidate_hash = ?candidate.hash(),
				reason = ?reason,
				"Validation yielded an invalid candidate",
			);
			Err(candidate)
		}
	};

	tx_command.send(make_command(res)).await.map_err(Into::into)
}

impl CandidateBackingJob {
	/// Run asynchronously.
	async fn run_loop(
		mut self,
		mut rx_to: mpsc::Receiver<CandidateBackingMessage>,
		span: PerLeafSpan,
	) -> Result<(), Error> {
		loop {
			futures::select! {
				validated_command = self.background_validation.next() => {
					let _span = span.child("process-validation-result");
					if let Some(c) = validated_command {
						self.handle_validated_candidate_command(&span, c).await?;
					} else {
						panic!("`self` hasn't dropped and `self` holds a reference to this sender; qed");
					}
				}
				to_job = rx_to.next() => match to_job {
					None => break,
					Some(msg) => {
						// we intentionally want spans created in `process_msg` to descend from the
						// `span ` which is longer-lived than this ephemeral timing span.
						let _timing_span = span.child("process-message");
						self.process_msg(&span, msg).await?;
					}
				}
			}
		}

		Ok(())
	}

	#[tracing::instrument(level = "trace", skip(self), fields(subsystem = LOG_TARGET))]
	async fn handle_validated_candidate_command(
		&mut self,
		parent_span: &jaeger::Span,
		command: ValidatedCandidateCommand,
	) -> Result<(), Error> {
		let candidate_hash = command.candidate_hash();
		self.awaiting_validation.remove(&candidate_hash);

		match command {
			ValidatedCandidateCommand::Second(res) => {
				match res {
					Ok((candidate, commitments, pov)) => {
						// sanity check.
						if self.seconded.is_none() && !self.issued_statements.contains(&candidate_hash) {
							self.seconded = Some(candidate_hash);
							self.issued_statements.insert(candidate_hash);
							self.metrics.on_candidate_seconded();

							let statement = Statement::Seconded(CommittedCandidateReceipt {
								descriptor: candidate.descriptor.clone(),
								commitments,
							});
							if let Some(stmt) = self.sign_import_and_distribute_statement(
								statement,
								parent_span,
							).await? {
								self.issue_candidate_seconded_message(stmt).await?;
							}
							self.distribute_pov(candidate.descriptor, pov).await?;
						}
					}
					Err(candidate) => {
						self.issue_candidate_invalid_message(candidate).await?;
					}
				}
			}
			ValidatedCandidateCommand::Attest(res) => {
				// sanity check.
				if !self.issued_statements.contains(&candidate_hash) {
					let statement = if res.is_ok() {
						Statement::Valid(candidate_hash)
					} else {
						Statement::Invalid(candidate_hash)
					};

					self.issued_statements.insert(candidate_hash);
					self.sign_import_and_distribute_statement(statement, &parent_span).await?;
				}
			}
		}

		Ok(())
	}

	#[tracing::instrument(level = "trace", skip(self, params), fields(subsystem = LOG_TARGET))]
	async fn background_validate_and_make_available(
		&mut self,
		params: BackgroundValidationParams<
			impl Fn(BackgroundValidationResult) -> ValidatedCandidateCommand + Send + 'static + Sync
		>,
	) -> Result<(), Error> {
		let candidate_hash = params.candidate.hash();

		if self.awaiting_validation.insert(candidate_hash) {
			// spawn background task.
			let bg = async move {
				if let Err(e) = validate_and_make_available(params).await {
					tracing::error!("Failed to validate and make available: {:?}", e);
				}
			};
			self.tx_from.send(FromJobCommand::Spawn("Backing Validation", bg.boxed())).await?;
		}

		Ok(())
	}

	async fn issue_candidate_invalid_message(
		&mut self,
		candidate: CandidateReceipt,
	) -> Result<(), Error> {
		self.tx_from.send(AllMessages::from(CandidateSelectionMessage::Invalid(self.parent, candidate)).into()).await?;

		Ok(())
	}

	async fn issue_candidate_seconded_message(
		&mut self,
		statement: SignedFullStatement,
	) -> Result<(), Error> {
		self.tx_from.send(AllMessages::from(CandidateSelectionMessage::Seconded(self.parent, statement)).into()).await?;

		Ok(())
	}

	/// Kick off background validation with intent to second.
	#[tracing::instrument(level = "trace", skip(self, parent_span, pov), fields(subsystem = LOG_TARGET))]
	async fn validate_and_second(
		&mut self,
		parent_span: &jaeger::Span,
		candidate: &CandidateReceipt,
		pov: Arc<PoV>,
	) -> Result<(), Error> {
		// Check that candidate is collated by the right collator.
		if self.required_collator.as_ref()
			.map_or(false, |c| c != &candidate.descriptor().collator)
		{
			self.issue_candidate_invalid_message(candidate.clone()).await?;
			return Ok(());
		}

		let candidate_hash = candidate.hash();
		let span = self.get_unbacked_validation_child(parent_span, candidate_hash);

		tracing::debug!(
			target: LOG_TARGET,
			candidate_hash = ?candidate_hash,
			candidate_receipt = ?candidate,
			"Validate and second candidate",
		);

		self.background_validate_and_make_available(BackgroundValidationParams {
			tx_from: self.tx_from.clone(),
			tx_command: self.background_validation_tx.clone(),
			candidate: candidate.clone(),
			relay_parent: self.parent,
			pov: Some(pov),
			validator_index: self.table_context.validator.as_ref().map(|v| v.index()),
			n_validators: self.table_context.validators.len(),
			span,
			make_command: ValidatedCandidateCommand::Second,
		}).await?;

		Ok(())
	}

	async fn sign_import_and_distribute_statement(
		&mut self,
		statement: Statement,
		parent_span: &jaeger::Span,
	) -> Result<Option<SignedFullStatement>, Error> {
		if let Some(signed_statement) = self.sign_statement(statement).await {
			self.import_statement(&signed_statement, parent_span).await?;
			self.distribute_signed_statement(signed_statement.clone()).await?;
			Ok(Some(signed_statement))
		} else {
			Ok(None)
		}
	}

	/// Check if there have happened any new misbehaviors and issue necessary messages.
	#[tracing::instrument(level = "trace", skip(self), fields(subsystem = LOG_TARGET))]
	async fn issue_new_misbehaviors(&mut self) -> Result<(), Error> {
		// collect the misbehaviors to avoid double mutable self borrow issues
		let misbehaviors: Vec<_> = self.table.drain_misbehaviors().collect();
		for (validator_id, report) in misbehaviors {
			self.send_to_provisioner(
				ProvisionerMessage::ProvisionableData(
					self.parent,
					ProvisionableData::MisbehaviorReport(self.parent, validator_id, report)
				)
			).await?
		}

		Ok(())
	}

	/// Import a statement into the statement table and return the summary of the import.
	#[tracing::instrument(level = "trace", skip(self), fields(subsystem = LOG_TARGET))]
	async fn import_statement(
		&mut self,
		statement: &SignedFullStatement,
		parent_span: &jaeger::Span,
	) -> Result<Option<TableSummary>, Error> {
		tracing::debug!(
			target: LOG_TARGET,
			statement = ?statement.payload().to_compact(),
			"Importing statement",
		);

		let import_statement_span = {
			// create a span only for candidates we're already aware of.
			let candidate_hash = statement.payload().candidate_hash();
			self.get_unbacked_statement_child(parent_span, candidate_hash, statement.validator_index())
		};

		let stmt = primitive_statement_to_table(statement);

		let summary = self.table.import_statement(&self.table_context, stmt);

		let unbacked_span = if let Some(attested) = summary.as_ref()
			.and_then(|s| self.table.attested_candidate(&s.candidate, &self.table_context))
		{
			let candidate_hash = attested.candidate.hash();
			// `HashSet::insert` returns true if the thing wasn't in there already.
			if self.backed.insert(candidate_hash) {
				let span = self.remove_unbacked_span(&candidate_hash);

				if let Some(backed) =
					table_attested_to_backed(attested, &self.table_context)
				{
					tracing::debug!(
						target: LOG_TARGET,
						candidate_hash = ?candidate_hash,
						"Candidate backed",
					);

					let message = ProvisionerMessage::ProvisionableData(
						self.parent,
						ProvisionableData::BackedCandidate(backed.receipt()),
					);
					self.send_to_provisioner(message).await?;

					span.as_ref().map(|s| s.child("backed"));
					span
				} else {
					None
				}
			} else {
				None
			}
		} else {
			None
		};

		self.issue_new_misbehaviors().await?;

		// It is important that the child span is dropped before its parent span (`unbacked_span`)
		drop(import_statement_span);
		drop(unbacked_span);

		Ok(summary)
	}

	#[tracing::instrument(level = "trace", skip(self, span), fields(subsystem = LOG_TARGET))]
	async fn process_msg(&mut self, span: &jaeger::Span, msg: CandidateBackingMessage) -> Result<(), Error> {
		match msg {
			CandidateBackingMessage::Second(_relay_parent, candidate, pov) => {
				let _timer = self.metrics.time_process_second();

				let span = span.child_builder("second")
					.with_stage(jaeger::Stage::CandidateBacking)
					.with_pov(&pov)
					.with_candidate(&candidate.hash())
					.with_relay_parent(&_relay_parent)
					.build();

				// Sanity check that candidate is from our assignment.
				if Some(candidate.descriptor().para_id) != self.assignment {
					return Ok(());
				}

				// If the message is a `CandidateBackingMessage::Second`, sign and dispatch a
				// Seconded statement only if we have not seconded any other candidate and
				// have not signed a Valid statement for the requested candidate.
				if self.seconded.is_none() {
					// This job has not seconded a candidate yet.
					let candidate_hash = candidate.hash();
					let pov = Arc::new(pov);

					if !self.issued_statements.contains(&candidate_hash) {
						self.validate_and_second(&span, &candidate, pov.clone()).await?;
					}
				}
			}
			CandidateBackingMessage::Statement(_relay_parent, statement) => {
				let _timer = self.metrics.time_process_statement();
				let span = span.child_builder("statement")
					.with_stage(jaeger::Stage::CandidateBacking)
					.with_candidate(&statement.payload().candidate_hash())
					.with_relay_parent(&_relay_parent)
					.build();

				self.check_statement_signature(&statement)?;
				match self.maybe_validate_and_import(&span, statement).await {
					Err(Error::ValidationFailed(_)) => return Ok(()),
					Err(e) => return Err(e),
					Ok(()) => (),
				}
			}
			CandidateBackingMessage::GetBackedCandidates(_, requested_candidates, tx) => {
				let _timer = self.metrics.time_get_backed_candidates();

				let backed = requested_candidates
					.into_iter()
					.filter_map(|hash| {
						self.table.attested_candidate(&hash, &self.table_context)
							.and_then(|attested| table_attested_to_backed(attested, &self.table_context))
					})
					.collect();

				tx.send(backed).map_err(|data| Error::Send(data))?;
			}
		}

		Ok(())
	}

	/// Kick off validation work and distribute the result as a signed statement.
	#[tracing::instrument(level = "trace", skip(self, span), fields(subsystem = LOG_TARGET))]
	async fn kick_off_validation_work(
		&mut self,
		summary: TableSummary,
		span: Option<jaeger::Span>,
	) -> Result<(), Error> {
		let candidate_hash = summary.candidate;

		if self.issued_statements.contains(&candidate_hash) {
			return Ok(())
		}

		// We clone the commitments here because there are borrowck
		// errors relating to this being a struct and methods borrowing the entirety of self
		// and not just those things that the function uses.
		let candidate = self.table.get_candidate(&candidate_hash).ok_or(Error::CandidateNotFound)?.to_plain();
		let descriptor = candidate.descriptor().clone();

		tracing::debug!(
			target: LOG_TARGET,
			candidate_hash = ?candidate_hash,
			candidate_receipt = ?candidate,
			"Kicking off validation",
		);

		// Check that candidate is collated by the right collator.
		if self.required_collator.as_ref()
			.map_or(false, |c| c != &descriptor.collator)
		{
			// If not, we've got the statement in the table but we will
			// not issue validation work for it.
			//
			// Act as though we've issued a statement.
			self.issued_statements.insert(candidate_hash);
			return Ok(());
		}

		self.background_validate_and_make_available(BackgroundValidationParams {
			tx_from: self.tx_from.clone(),
			tx_command: self.background_validation_tx.clone(),
			candidate,
			relay_parent: self.parent,
			pov: None,
			validator_index: self.table_context.validator.as_ref().map(|v| v.index()),
			n_validators: self.table_context.validators.len(),
			span,
			make_command: ValidatedCandidateCommand::Attest,
		}).await
	}

	/// Import the statement and kick off validation work if it is a part of our assignment.
	#[tracing::instrument(level = "trace", skip(self, parent_span), fields(subsystem = LOG_TARGET))]
	async fn maybe_validate_and_import(
		&mut self,
		parent_span: &jaeger::Span,
		statement: SignedFullStatement,
	) -> Result<(), Error> {
		if let Some(summary) = self.import_statement(&statement, parent_span).await? {
			if let Statement::Seconded(_) = statement.payload() {
				if Some(summary.group_id) == self.assignment {
					let span = self.get_unbacked_validation_child(parent_span, summary.candidate);

					self.kick_off_validation_work(summary, span).await?;
				}
			}
		}

		Ok(())
	}

	#[tracing::instrument(level = "trace", skip(self), fields(subsystem = LOG_TARGET))]
	async fn sign_statement(&self, statement: Statement) -> Option<SignedFullStatement> {
		let signed = self.table_context
			.validator
			.as_ref()?
			.sign(self.keystore.clone(), statement)
			.await
			.ok()?;
		self.metrics.on_statement_signed();
		Some(signed)
	}

	#[tracing::instrument(level = "trace", skip(self), fields(subsystem = LOG_TARGET))]
	fn check_statement_signature(&self, statement: &SignedFullStatement) -> Result<(), Error> {
		let idx = statement.validator_index().0 as usize;

		if self.table_context.validators.len() > idx {
			statement.check_signature(
				&self.table_context.signing_context,
				&self.table_context.validators[idx],
			).map_err(|_| Error::InvalidSignature)?;
		} else {
			return Err(Error::InvalidSignature);
		}

		Ok(())
	}

	/// Insert or get the unbacked-span for the given candidate hash.
	fn insert_or_get_unbacked_span(&mut self, parent_span: &jaeger::Span, hash: CandidateHash) -> Option<&jaeger::Span> {
		if !self.backed.contains(&hash) {
			// only add if we don't consider this backed.
			let span = self.unbacked_candidates.entry(hash).or_insert_with(|| {
				parent_span.child_with_candidate("unbacked-candidate", &hash)
			});
			Some(span)
		} else {
			None
		}
	}

	fn get_unbacked_validation_child(&mut self, parent_span: &jaeger::Span, hash: CandidateHash) -> Option<jaeger::Span> {
		self.insert_or_get_unbacked_span(parent_span, hash)
			.map(|span| {
				span.child_builder("validation")
					.with_candidate(&hash)
					.with_stage(Stage::CandidateBacking)
					.build()
			})
	}

	fn get_unbacked_statement_child(
		&mut self,
		parent_span: &jaeger::Span,
		hash: CandidateHash,
		validator: ValidatorIndex,
	) -> Option<jaeger::Span> {
		self.insert_or_get_unbacked_span(parent_span, hash).map(|span| {
<<<<<<< HEAD
			let mut span = span.child("import-statement");
			span.add_string_tag("validator-index", &format!("{:?}", validator));
			span
=======
			span.child_builder("import-statement")
				.with_candidate(&hash)
				.with_validator_index(validator)
				.build()
>>>>>>> f9186eb2
		})
	}

	fn remove_unbacked_span(&mut self, hash: &CandidateHash) -> Option<jaeger::Span> {
		self.unbacked_candidates.remove(hash)
	}

	async fn send_to_provisioner(&mut self, msg: ProvisionerMessage) -> Result<(), Error> {
		self.tx_from.send(AllMessages::from(msg).into()).await?;

		Ok(())
	}

	async fn distribute_pov(
		&mut self,
		descriptor: CandidateDescriptor,
		pov: Arc<PoV>,
	) -> Result<(), Error> {
		self.tx_from.send(AllMessages::from(
			PoVDistributionMessage::DistributePoV(self.parent, descriptor, pov),
		).into()).await.map_err(Into::into)
	}

	async fn distribute_signed_statement(&mut self, s: SignedFullStatement) -> Result<(), Error> {
		let smsg = StatementDistributionMessage::Share(self.parent, s);

		self.tx_from.send(AllMessages::from(smsg).into()).await?;

		Ok(())
	}
}

impl util::JobTrait for CandidateBackingJob {
	type ToJob = CandidateBackingMessage;
	type Error = Error;
	type RunArgs = SyncCryptoStorePtr;
	type Metrics = Metrics;

	const NAME: &'static str = "CandidateBackingJob";

	#[tracing::instrument(skip(span, keystore, metrics, rx_to, tx_from), fields(subsystem = LOG_TARGET))]
	fn run(
		parent: Hash,
		span: Arc<jaeger::Span>,
		keystore: SyncCryptoStorePtr,
		metrics: Metrics,
		rx_to: mpsc::Receiver<Self::ToJob>,
		mut tx_from: mpsc::Sender<FromJobCommand>,
	) -> Pin<Box<dyn Future<Output = Result<(), Self::Error>> + Send>> {
		async move {
			macro_rules! try_runtime_api {
				($x: expr) => {
					match $x {
						Ok(x) => x,
						Err(e) => {
							tracing::warn!(
								target: LOG_TARGET,
								err = ?e,
								"Failed to fetch runtime API data for job",
							);

							// We can't do candidate validation work if we don't have the
							// requisite runtime API data. But these errors should not take
							// down the node.
							return Ok(());
						}
					}
				}
			}

			let span = PerLeafSpan::new(span, "backing");
			let _span = span.child("runtime-apis");

			let (validators, groups, session_index, cores) = futures::try_join!(
				try_runtime_api!(request_validators(parent, &mut tx_from).await),
				try_runtime_api!(request_validator_groups(parent, &mut tx_from).await),
				try_runtime_api!(request_session_index_for_child(parent, &mut tx_from).await),
				try_runtime_api!(request_from_runtime(
					parent,
					&mut tx_from,
					|tx| RuntimeApiRequest::AvailabilityCores(tx),
				).await),
			).map_err(Error::JoinMultiple)?;

			let validators = try_runtime_api!(validators);
			let (validator_groups, group_rotation_info) = try_runtime_api!(groups);
			let session_index = try_runtime_api!(session_index);
			let cores = try_runtime_api!(cores);

			drop(_span);
			let _span = span.child("validator-construction");

			let signing_context = SigningContext { parent_hash: parent, session_index };
			let validator = match Validator::construct(
				&validators,
				signing_context,
				keystore.clone(),
			).await {
				Ok(v) => v,
				Err(util::Error::NotAValidator) => { return Ok(()) },
				Err(e) => {
					tracing::warn!(
						target: LOG_TARGET,
						err = ?e,
						"Cannot participate in candidate backing",
					);

					return Ok(())
				}
			};

			drop(_span);
			let _span = span.child("calc-validator-groups");


			let mut groups = HashMap::new();

			let n_cores = cores.len();

			let mut assignment = None;
			for (idx, core) in cores.into_iter().enumerate() {
				// Ignore prospective assignments on occupied cores for the time being.
				if let CoreState::Scheduled(scheduled) = core {
					let core_index = CoreIndex(idx as _);
					let group_index = group_rotation_info.group_for_core(core_index, n_cores);
					if let Some(g) = validator_groups.get(group_index.0 as usize) {
						if g.contains(&validator.index()) {
							assignment = Some((scheduled.para_id, scheduled.collator));
						}
						groups.insert(scheduled.para_id, g.clone());
					}
				}
			}

			let table_context = TableContext {
				groups,
				validators,
				signing_context: validator.signing_context().clone(),
				validator: Some(validator),
			};

			let (assignment, required_collator) = match assignment {
				None => (None, None),
				Some((assignment, required_collator)) => (Some(assignment), required_collator),
			};

			drop(_span);
			let _span = span.child("wait-for-job");

			let (background_tx, background_rx) = mpsc::channel(16);
			let job = CandidateBackingJob {
				parent,
				tx_from,
				assignment,
				required_collator,
				issued_statements: HashSet::new(),
				awaiting_validation: HashSet::new(),
				seconded: None,
				unbacked_candidates: HashMap::new(),
				backed: HashSet::new(),
				keystore,
				table: Table::default(),
				table_context,
				background_validation: background_rx,
				background_validation_tx: background_tx,
				metrics,
			};
			drop(_span);

			job.run_loop(rx_to, span).await
		}.boxed()
	}
}

#[derive(Clone)]
struct MetricsInner {
	signed_statements_total: prometheus::Counter<prometheus::U64>,
	candidates_seconded_total: prometheus::Counter<prometheus::U64>,
	process_second: prometheus::Histogram,
	process_statement: prometheus::Histogram,
	get_backed_candidates: prometheus::Histogram,
}

/// Candidate backing metrics.
#[derive(Default, Clone)]
pub struct Metrics(Option<MetricsInner>);

impl Metrics {
	fn on_statement_signed(&self) {
		if let Some(metrics) = &self.0 {
			metrics.signed_statements_total.inc();
		}
	}

	fn on_candidate_seconded(&self) {
		if let Some(metrics) = &self.0 {
			metrics.candidates_seconded_total.inc();
		}
	}

	/// Provide a timer for handling `CandidateBackingMessage:Second` which observes on drop.
	fn time_process_second(&self) -> Option<metrics::prometheus::prometheus::HistogramTimer> {
		self.0.as_ref().map(|metrics| metrics.process_second.start_timer())
	}

	/// Provide a timer for handling `CandidateBackingMessage::Statement` which observes on drop.
	fn time_process_statement(&self) -> Option<metrics::prometheus::prometheus::HistogramTimer> {
		self.0.as_ref().map(|metrics| metrics.process_statement.start_timer())
	}

	/// Provide a timer for handling `CandidateBackingMessage::GetBackedCandidates` which observes on drop.
	fn time_get_backed_candidates(&self) -> Option<metrics::prometheus::prometheus::HistogramTimer> {
		self.0.as_ref().map(|metrics| metrics.get_backed_candidates.start_timer())
	}
}

impl metrics::Metrics for Metrics {
	fn try_register(registry: &prometheus::Registry) -> Result<Self, prometheus::PrometheusError> {
		let metrics = MetricsInner {
			signed_statements_total: prometheus::register(
				prometheus::Counter::new(
					"parachain_candidate_backing_signed_statements_total",
					"Number of statements signed.",
				)?,
				registry,
			)?,
			candidates_seconded_total: prometheus::register(
				prometheus::Counter::new(
					"parachain_candidate_backing_candidates_seconded_total",
					"Number of candidates seconded.",
				)?,
				registry,
			)?,
			process_second: prometheus::register(
				prometheus::Histogram::with_opts(
					prometheus::HistogramOpts::new(
						"parachain_candidate_backing_process_second",
						"Time spent within `candidate_backing::process_second`",
					)
				)?,
				registry,
			)?,
			process_statement: prometheus::register(
				prometheus::Histogram::with_opts(
					prometheus::HistogramOpts::new(
						"parachain_candidate_backing_process_statement",
						"Time spent within `candidate_backing::process_statement`",
					)
				)?,
				registry,
			)?,
			get_backed_candidates: prometheus::register(
				prometheus::Histogram::with_opts(
					prometheus::HistogramOpts::new(
						"parachain_candidate_backing_get_backed_candidates",
						"Time spent within `candidate_backing::get_backed_candidates`",
					)
				)?,
				registry,
			)?,
		};
		Ok(Metrics(Some(metrics)))
	}
}

delegated_subsystem!(CandidateBackingJob(SyncCryptoStorePtr, Metrics) <- CandidateBackingMessage as CandidateBackingSubsystem);

#[cfg(test)]
mod tests {
	use super::*;
	use assert_matches::assert_matches;
	use futures::{future, Future};
	use polkadot_primitives::v1::{BlockData, GroupRotationInfo, HeadData, PersistedValidationData, ScheduledCore};
	use polkadot_subsystem::{
		messages::{RuntimeApiRequest, RuntimeApiMessage},
		ActiveLeavesUpdate, FromOverseer, OverseerSignal,
	};
	use polkadot_node_primitives::InvalidCandidate;
	use sp_keyring::Sr25519Keyring;
	use sp_application_crypto::AppKey;
	use sp_keystore::{CryptoStore, SyncCryptoStore};
	use statement_table::v1::Misbehavior;
	use std::collections::HashMap;

	fn validator_pubkeys(val_ids: &[Sr25519Keyring]) -> Vec<ValidatorId> {
		val_ids.iter().map(|v| v.public().into()).collect()
	}

	fn table_statement_to_primitive(
		statement: TableStatement,
	) -> Statement {
		match statement {
			TableStatement::Candidate(committed_candidate_receipt) => Statement::Seconded(committed_candidate_receipt),
			TableStatement::Valid(candidate_hash) => Statement::Valid(candidate_hash),
			TableStatement::Invalid(candidate_hash) => Statement::Invalid(candidate_hash),
		}
	}

	struct TestState {
		chain_ids: Vec<ParaId>,
		keystore: SyncCryptoStorePtr,
		validators: Vec<Sr25519Keyring>,
		validator_public: Vec<ValidatorId>,
		validation_data: PersistedValidationData,
		validator_groups: (Vec<Vec<ValidatorIndex>>, GroupRotationInfo),
		availability_cores: Vec<CoreState>,
		head_data: HashMap<ParaId, HeadData>,
		signing_context: SigningContext,
		relay_parent: Hash,
	}

	impl Default for TestState {
		fn default() -> Self {
			let chain_a = ParaId::from(1);
			let chain_b = ParaId::from(2);
			let thread_a = ParaId::from(3);

			let chain_ids = vec![chain_a, chain_b, thread_a];

			let validators = vec![
				Sr25519Keyring::Alice,
				Sr25519Keyring::Bob,
				Sr25519Keyring::Charlie,
				Sr25519Keyring::Dave,
				Sr25519Keyring::Ferdie,
				Sr25519Keyring::One,
			];

			let keystore = Arc::new(sc_keystore::LocalKeystore::in_memory());
			// Make sure `Alice` key is in the keystore, so this mocked node will be a parachain validator.
			SyncCryptoStore::sr25519_generate_new(&*keystore, ValidatorId::ID, Some(&validators[0].to_seed()))
				.expect("Insert key into keystore");

			let validator_public = validator_pubkeys(&validators);

			let validator_groups = vec![vec![2, 0, 3, 5], vec![1], vec![4]];
			let group_rotation_info = GroupRotationInfo {
				session_start_block: 0,
				group_rotation_frequency: 100,
				now: 1,
			};

			let thread_collator: CollatorId = Sr25519Keyring::Two.public().into();
			let availability_cores = vec![
				CoreState::Scheduled(ScheduledCore {
					para_id: chain_a,
					collator: None,
				}),
				CoreState::Scheduled(ScheduledCore {
					para_id: chain_b,
					collator: None,
				}),
				CoreState::Scheduled(ScheduledCore {
					para_id: thread_a,
					collator: Some(thread_collator.clone()),
				}),
			];

			let mut head_data = HashMap::new();
			head_data.insert(chain_a, HeadData(vec![4, 5, 6]));

			let relay_parent = Hash::repeat_byte(5);

			let signing_context = SigningContext {
				session_index: 1,
				parent_hash: relay_parent,
			};

			let validation_data = PersistedValidationData {
				parent_head: HeadData(vec![7, 8, 9]),
				relay_parent_number: Default::default(),
				max_pov_size: 1024,
				relay_parent_storage_root: Default::default(),
			};

			Self {
				chain_ids,
				keystore,
				validators,
				validator_public,
				validator_groups: (validator_groups, group_rotation_info),
				availability_cores,
				head_data,
				validation_data,
				signing_context,
				relay_parent,
			}
		}
	}

	struct TestHarness {
		virtual_overseer: polkadot_node_subsystem_test_helpers::TestSubsystemContextHandle<CandidateBackingMessage>,
	}

	fn test_harness<T: Future<Output=()>>(keystore: SyncCryptoStorePtr, test: impl FnOnce(TestHarness) -> T) {
		let pool = sp_core::testing::TaskExecutor::new();

		let (context, virtual_overseer) = polkadot_node_subsystem_test_helpers::make_subsystem_context(pool.clone());

		let subsystem = CandidateBackingSubsystem::run(context, keystore, Metrics(None), pool.clone());

		let test_fut = test(TestHarness {
			virtual_overseer,
		});

		futures::pin_mut!(test_fut);
		futures::pin_mut!(subsystem);
		futures::executor::block_on(future::select(test_fut, subsystem));
	}

	fn make_erasure_root(test: &TestState, pov: PoV) -> Hash {
		let available_data = AvailableData {
			validation_data: test.validation_data.clone(),
			pov: Arc::new(pov),
		};

		let chunks = erasure_coding::obtain_chunks_v1(test.validators.len(), &available_data).unwrap();
		erasure_coding::branches(&chunks).root()
	}

	#[derive(Default)]
	struct TestCandidateBuilder {
		para_id: ParaId,
		head_data: HeadData,
		pov_hash: Hash,
		relay_parent: Hash,
		erasure_root: Hash,
	}

	impl TestCandidateBuilder {
		fn build(self) -> CommittedCandidateReceipt {
			CommittedCandidateReceipt {
				descriptor: CandidateDescriptor {
					para_id: self.para_id,
					pov_hash: self.pov_hash,
					relay_parent: self.relay_parent,
					erasure_root: self.erasure_root,
					..Default::default()
				},
				commitments: CandidateCommitments {
					head_data: self.head_data,
					..Default::default()
				},
			}
		}
	}

	// Tests that the subsystem performs actions that are requied on startup.
	async fn test_startup(
		virtual_overseer: &mut polkadot_node_subsystem_test_helpers::TestSubsystemContextHandle<CandidateBackingMessage>,
		test_state: &TestState,
	) {
		// Start work on some new parent.
		virtual_overseer.send(FromOverseer::Signal(
			OverseerSignal::ActiveLeaves(ActiveLeavesUpdate::start_work(
				test_state.relay_parent,
				Arc::new(jaeger::Span::Disabled),
			)))
		).await;

		// Check that subsystem job issues a request for a validator set.
		assert_matches!(
			virtual_overseer.recv().await,
			AllMessages::RuntimeApi(
				RuntimeApiMessage::Request(parent, RuntimeApiRequest::Validators(tx))
			) if parent == test_state.relay_parent => {
				tx.send(Ok(test_state.validator_public.clone())).unwrap();
			}
		);

		// Check that subsystem job issues a request for the validator groups.
		assert_matches!(
			virtual_overseer.recv().await,
			AllMessages::RuntimeApi(
				RuntimeApiMessage::Request(parent, RuntimeApiRequest::ValidatorGroups(tx))
			) if parent == test_state.relay_parent => {
				tx.send(Ok(test_state.validator_groups.clone())).unwrap();
			}
		);

		// Check that subsystem job issues a request for the session index for child.
		assert_matches!(
			virtual_overseer.recv().await,
			AllMessages::RuntimeApi(
				RuntimeApiMessage::Request(parent, RuntimeApiRequest::SessionIndexForChild(tx))
			) if parent == test_state.relay_parent => {
				tx.send(Ok(test_state.signing_context.session_index)).unwrap();
			}
		);

		// Check that subsystem job issues a request for the availability cores.
		assert_matches!(
			virtual_overseer.recv().await,
			AllMessages::RuntimeApi(
				RuntimeApiMessage::Request(parent, RuntimeApiRequest::AvailabilityCores(tx))
			) if parent == test_state.relay_parent => {
				tx.send(Ok(test_state.availability_cores.clone())).unwrap();
			}
		);
	}

	// Test that a `CandidateBackingMessage::Second` issues validation work
	// and in case validation is successful issues a `StatementDistributionMessage`.
	#[test]
	fn backing_second_works() {
		let test_state = TestState::default();
		test_harness(test_state.keystore.clone(), |test_harness| async move {
			let TestHarness { mut virtual_overseer } = test_harness;

			test_startup(&mut virtual_overseer, &test_state).await;

			let pov = PoV {
				block_data: BlockData(vec![42, 43, 44]),
			};

			let expected_head_data = test_state.head_data.get(&test_state.chain_ids[0]).unwrap();

			let pov_hash = pov.hash();
			let candidate = TestCandidateBuilder {
				para_id: test_state.chain_ids[0],
				relay_parent: test_state.relay_parent,
				pov_hash,
				head_data: expected_head_data.clone(),
				erasure_root: make_erasure_root(&test_state, pov.clone()),
				..Default::default()
			}.build();

			let second = CandidateBackingMessage::Second(
				test_state.relay_parent,
				candidate.to_plain(),
				pov.clone(),
			);

			virtual_overseer.send(FromOverseer::Communication{ msg: second }).await;


			assert_matches!(
				virtual_overseer.recv().await,
				AllMessages::CandidateValidation(
					CandidateValidationMessage::ValidateFromChainState(
						c,
						pov,
						tx,
					)
				) if pov == pov && &c == candidate.descriptor() => {
					tx.send(Ok(
						ValidationResult::Valid(CandidateCommitments {
							head_data: expected_head_data.clone(),
							horizontal_messages: Vec::new(),
							upward_messages: Vec::new(),
							new_validation_code: None,
							processed_downward_messages: 0,
							hrmp_watermark: 0,
						}, test_state.validation_data),
					)).unwrap();
				}
			);

			assert_matches!(
				virtual_overseer.recv().await,
				AllMessages::AvailabilityStore(
					AvailabilityStoreMessage::StoreAvailableData(candidate_hash, _, _, _, tx)
				) if candidate_hash == candidate.hash() => {
					tx.send(Ok(())).unwrap();
				}
			);

			assert_matches!(
				virtual_overseer.recv().await,
				AllMessages::StatementDistribution(
					StatementDistributionMessage::Share(
						parent_hash,
						signed_statement,
					)
				) if parent_hash == test_state.relay_parent => {
					signed_statement.check_signature(
						&test_state.signing_context,
						&test_state.validator_public[0],
					).unwrap();
				}
			);

			assert_matches!(
				virtual_overseer.recv().await,
				AllMessages::CandidateSelection(CandidateSelectionMessage::Seconded(hash, statement)) => {
					assert_eq!(test_state.relay_parent, hash);
					assert_matches!(statement.payload(), Statement::Seconded(_));
				}
			);

			assert_matches!(
				virtual_overseer.recv().await,
				AllMessages::PoVDistribution(PoVDistributionMessage::DistributePoV(hash, descriptor, pov_received)) => {
					assert_eq!(test_state.relay_parent, hash);
					assert_eq!(candidate.descriptor, descriptor);
					assert_eq!(pov, *pov_received);
				}
			);

			virtual_overseer.send(FromOverseer::Signal(
				OverseerSignal::ActiveLeaves(ActiveLeavesUpdate::stop_work(test_state.relay_parent)))
			).await;
		});
	}

	// Test that the candidate reaches quorum succesfully.
	#[test]
	fn backing_works() {
		let test_state = TestState::default();
		test_harness(test_state.keystore.clone(), |test_harness| async move {
			let TestHarness { mut virtual_overseer } = test_harness;

			test_startup(&mut virtual_overseer, &test_state).await;

			let pov = PoV {
				block_data: BlockData(vec![1, 2, 3]),
			};

			let pov_hash = pov.hash();

			let expected_head_data = test_state.head_data.get(&test_state.chain_ids[0]).unwrap();

			let candidate_a = TestCandidateBuilder {
				para_id: test_state.chain_ids[0],
				relay_parent: test_state.relay_parent,
				pov_hash,
				head_data: expected_head_data.clone(),
				erasure_root: make_erasure_root(&test_state, pov.clone()),
				..Default::default()
			}.build();

			let candidate_a_hash = candidate_a.hash();
			let public0 = CryptoStore::sr25519_generate_new(
				&*test_state.keystore,
				ValidatorId::ID,
				Some(&test_state.validators[0].to_seed()),
			).await.expect("Insert key into keystore");
			let public1 = CryptoStore::sr25519_generate_new(
				&*test_state.keystore,
				ValidatorId::ID,
				Some(&test_state.validators[5].to_seed()),
			).await.expect("Insert key into keystore");
			let public2 = CryptoStore::sr25519_generate_new(
				&*test_state.keystore,
				ValidatorId::ID,
				Some(&test_state.validators[2].to_seed()),
			).await.expect("Insert key into keystore");

			let signed_a = SignedFullStatement::sign(
				&test_state.keystore,
				Statement::Seconded(candidate_a.clone()),
				&test_state.signing_context,
				2,
				&public2.into(),
			).await.expect("should be signed");

			let signed_b = SignedFullStatement::sign(
				&test_state.keystore,
				Statement::Valid(candidate_a_hash),
				&test_state.signing_context,
				5,
				&public1.into(),
			).await.expect("should be signed");

			let statement = CandidateBackingMessage::Statement(test_state.relay_parent, signed_a.clone());

			virtual_overseer.send(FromOverseer::Communication{ msg: statement }).await;

			// Sending a `Statement::Seconded` for our assignment will start
			// validation process. The first thing requested is PoV from the
			// `PoVDistribution`.
			assert_matches!(
				virtual_overseer.recv().await,
				AllMessages::PoVDistribution(
					PoVDistributionMessage::FetchPoV(relay_parent, _, tx)
				) if relay_parent == test_state.relay_parent => {
					tx.send(Arc::new(pov.clone())).unwrap();
				}
			);

			// The next step is the actual request to Validation subsystem
			// to validate the `Seconded` candidate.
			assert_matches!(
				virtual_overseer.recv().await,
				AllMessages::CandidateValidation(
					CandidateValidationMessage::ValidateFromChainState(
						c,
						pov,
						tx,
					)
				) if pov == pov && &c == candidate_a.descriptor() => {
					tx.send(Ok(
						ValidationResult::Valid(CandidateCommitments {
							head_data: expected_head_data.clone(),
							upward_messages: Vec::new(),
							horizontal_messages: Vec::new(),
							new_validation_code: None,
							processed_downward_messages: 0,
							hrmp_watermark: 0,
						}, test_state.validation_data),
					)).unwrap();
				}
			);

			assert_matches!(
				virtual_overseer.recv().await,
				AllMessages::AvailabilityStore(
					AvailabilityStoreMessage::StoreAvailableData(candidate_hash, _, _, _, tx)
				) if candidate_hash == candidate_a.hash() => {
					tx.send(Ok(())).unwrap();
				}
			);

			assert_matches!(
				virtual_overseer.recv().await,
				AllMessages::StatementDistribution(
					StatementDistributionMessage::Share(hash, stmt)
				) => {
					assert_eq!(test_state.relay_parent, hash);
					stmt.check_signature(&test_state.signing_context, &public0.into()).expect("Is signed correctly");
				}
			);

			let statement = CandidateBackingMessage::Statement(
				test_state.relay_parent,
				signed_b.clone(),
			);

			virtual_overseer.send(FromOverseer::Communication{ msg: statement }).await;

			assert_matches!(
				virtual_overseer.recv().await,
				AllMessages::Provisioner(
					ProvisionerMessage::ProvisionableData(
						_,
						ProvisionableData::BackedCandidate(candidate_receipt)
					)
				) => {
					assert_eq!(candidate_receipt, candidate_a.to_plain());
				}
			);

			virtual_overseer.send(FromOverseer::Signal(
				OverseerSignal::ActiveLeaves(ActiveLeavesUpdate::stop_work(test_state.relay_parent)))
			).await;
		});
	}

	#[test]
	fn backing_works_while_validation_ongoing() {
		let test_state = TestState::default();
		test_harness(test_state.keystore.clone(), |test_harness| async move {
			let TestHarness { mut virtual_overseer } = test_harness;

			test_startup(&mut virtual_overseer, &test_state).await;

			let pov = PoV {
				block_data: BlockData(vec![1, 2, 3]),
			};

			let pov_hash = pov.hash();

			let expected_head_data = test_state.head_data.get(&test_state.chain_ids[0]).unwrap();

			let candidate_a = TestCandidateBuilder {
				para_id: test_state.chain_ids[0],
				relay_parent: test_state.relay_parent,
				pov_hash,
				head_data: expected_head_data.clone(),
				erasure_root: make_erasure_root(&test_state, pov.clone()),
				..Default::default()
			}.build();

			let candidate_a_hash = candidate_a.hash();
			let public1 = CryptoStore::sr25519_generate_new(
				&*test_state.keystore,
				ValidatorId::ID,
				Some(&test_state.validators[5].to_seed()),
			).await.expect("Insert key into keystore");
			let public2 = CryptoStore::sr25519_generate_new(
				&*test_state.keystore,
				ValidatorId::ID,
				Some(&test_state.validators[2].to_seed()),
			).await.expect("Insert key into keystore");
			let public3 = CryptoStore::sr25519_generate_new(
				&*test_state.keystore,
				ValidatorId::ID,
				Some(&test_state.validators[3].to_seed()),
			).await.expect("Insert key into keystore");

			let signed_a = SignedFullStatement::sign(
				&test_state.keystore,
				Statement::Seconded(candidate_a.clone()),
				&test_state.signing_context,
				2,
				&public2.into(),
			).await.expect("should be signed");

			let signed_b = SignedFullStatement::sign(
				&test_state.keystore,
				Statement::Valid(candidate_a_hash),
				&test_state.signing_context,
				5,
				&public1.into(),
			).await.expect("should be signed");

			let signed_c = SignedFullStatement::sign(
				&test_state.keystore,
				Statement::Valid(candidate_a_hash),
				&test_state.signing_context,
				3,
				&public3.into(),
			).await.expect("should be signed");

			let statement = CandidateBackingMessage::Statement(test_state.relay_parent, signed_a.clone());
			virtual_overseer.send(FromOverseer::Communication{ msg: statement }).await;

			// Sending a `Statement::Seconded` for our assignment will start
			// validation process. The first thing requested is PoV from the
			// `PoVDistribution`.
			assert_matches!(
				virtual_overseer.recv().await,
				AllMessages::PoVDistribution(
					PoVDistributionMessage::FetchPoV(relay_parent, _, tx)
				) if relay_parent == test_state.relay_parent => {
					tx.send(Arc::new(pov.clone())).unwrap();
				}
			);

			// The next step is the actual request to Validation subsystem
			// to validate the `Seconded` candidate.
			assert_matches!(
				virtual_overseer.recv().await,
				AllMessages::CandidateValidation(
					CandidateValidationMessage::ValidateFromChainState(
						c,
						pov,
						tx,
					)
				) if pov == pov && &c == candidate_a.descriptor() => {
					// we never validate the candidate. our local node
					// shouldn't issue any statements.
					std::mem::forget(tx);
				}
			);

			let statement = CandidateBackingMessage::Statement(
				test_state.relay_parent,
				signed_b.clone(),
			);

			virtual_overseer.send(FromOverseer::Communication{ msg: statement }).await;

			let statement = CandidateBackingMessage::Statement(
				test_state.relay_parent,
				signed_c.clone(),
			);

			virtual_overseer.send(FromOverseer::Communication{ msg: statement }).await;

			// Candidate gets backed entirely by other votes.
			assert_matches!(
				virtual_overseer.recv().await,
				AllMessages::Provisioner(
					ProvisionerMessage::ProvisionableData(
						_,
						ProvisionableData::BackedCandidate(CandidateReceipt {
							descriptor,
							..
						})
					)
				) if descriptor == candidate_a.descriptor
			);

			let (tx, rx) = oneshot::channel();
			let msg = CandidateBackingMessage::GetBackedCandidates(
				test_state.relay_parent,
				vec![candidate_a.hash()],
				tx,
			);

			virtual_overseer.send(FromOverseer::Communication{ msg }).await;

			let candidates = rx.await.unwrap();
			assert_eq!(1, candidates.len());
			assert_eq!(candidates[0].validity_votes.len(), 3);

			assert!(candidates[0].validity_votes.contains(
				&ValidityAttestation::Implicit(signed_a.signature().clone())
			));
			assert!(candidates[0].validity_votes.contains(
				&ValidityAttestation::Explicit(signed_b.signature().clone())
			));
			assert!(candidates[0].validity_votes.contains(
				&ValidityAttestation::Explicit(signed_c.signature().clone())
			));
			assert_eq!(
				candidates[0].validator_indices,
				bitvec::bitvec![bitvec::order::Lsb0, u8; 1, 0, 1, 1],
			);

			virtual_overseer.send(FromOverseer::Signal(
				OverseerSignal::ActiveLeaves(ActiveLeavesUpdate::stop_work(test_state.relay_parent)))
			).await;
		});
	}

	// Issuing conflicting statements on the same candidate should
	// be a misbehavior.
	#[test]
	fn backing_misbehavior_works() {
		let test_state = TestState::default();
		test_harness(test_state.keystore.clone(), |test_harness| async move {
			let TestHarness { mut virtual_overseer } = test_harness;

			test_startup(&mut virtual_overseer, &test_state).await;

			let pov = PoV {
				block_data: BlockData(vec![1, 2, 3]),
			};

			let pov_hash = pov.hash();

			let expected_head_data = test_state.head_data.get(&test_state.chain_ids[0]).unwrap();

			let candidate_a = TestCandidateBuilder {
				para_id: test_state.chain_ids[0],
				relay_parent: test_state.relay_parent,
				pov_hash,
				erasure_root: make_erasure_root(&test_state, pov.clone()),
				head_data: expected_head_data.clone(),
				..Default::default()
			}.build();

			let candidate_a_hash = candidate_a.hash();
			let public0 = CryptoStore::sr25519_generate_new(
				&*test_state.keystore,
				ValidatorId::ID, Some(&test_state.validators[0].to_seed())
			).await.expect("Insert key into keystore");
			let public2 = CryptoStore::sr25519_generate_new(
				&*test_state.keystore,
				ValidatorId::ID, Some(&test_state.validators[2].to_seed())
			).await.expect("Insert key into keystore");
			let signed_a = SignedFullStatement::sign(
				&test_state.keystore,
				Statement::Seconded(candidate_a.clone()),
				&test_state.signing_context,
				2,
				&public2.into(),
			).await.expect("should be signed");

			let signed_b = SignedFullStatement::sign(
				&test_state.keystore,
				Statement::Invalid(candidate_a_hash),
				&test_state.signing_context,
				2,
				&public2.into(),
			).await.expect("should be signed");

			let signed_c = SignedFullStatement::sign(
				&test_state.keystore,
				Statement::Invalid(candidate_a_hash),
				&test_state.signing_context,
				0,
				&public0.into(),
			).await.expect("should be signed");

			let statement = CandidateBackingMessage::Statement(test_state.relay_parent, signed_a.clone());

			virtual_overseer.send(FromOverseer::Communication{ msg: statement }).await;

			assert_matches!(
				virtual_overseer.recv().await,
				AllMessages::PoVDistribution(
					PoVDistributionMessage::FetchPoV(relay_parent, _, tx)
				) if relay_parent == test_state.relay_parent => {
					tx.send(Arc::new(pov.clone())).unwrap();
				}
			);

			assert_matches!(
				virtual_overseer.recv().await,
				AllMessages::CandidateValidation(
					CandidateValidationMessage::ValidateFromChainState(
						c,
						pov,
						tx,
					)
				) if pov == pov && &c == candidate_a.descriptor() => {
					tx.send(Ok(
						ValidationResult::Valid(CandidateCommitments {
							head_data: expected_head_data.clone(),
							upward_messages: Vec::new(),
							horizontal_messages: Vec::new(),
							new_validation_code: None,
							processed_downward_messages: 0,
							hrmp_watermark: 0,
						}, test_state.validation_data),
					)).unwrap();
				}
			);

			assert_matches!(
				virtual_overseer.recv().await,
				AllMessages::AvailabilityStore(
					AvailabilityStoreMessage::StoreAvailableData(candidate_hash, _, _, _, tx)
				) if candidate_hash == candidate_a.hash() => {
						tx.send(Ok(())).unwrap();
					}
			);

			assert_matches!(
				virtual_overseer.recv().await,
				AllMessages::StatementDistribution(
					StatementDistributionMessage::Share(
						relay_parent,
						signed_statement,
					)
				) if relay_parent == test_state.relay_parent => {
					signed_statement.check_signature(
						&test_state.signing_context,
						&test_state.validator_public[0],
					).unwrap();

					assert_eq!(*signed_statement.payload(), Statement::Valid(candidate_a_hash));
				}
			);

			// This `Invalid` statement contradicts the `Candidate` statement
			// sent at first.
			let statement = CandidateBackingMessage::Statement(test_state.relay_parent, signed_b.clone());

			virtual_overseer.send(FromOverseer::Communication{ msg: statement }).await;

			assert_matches!(
				virtual_overseer.recv().await,
				AllMessages::Provisioner(
					ProvisionerMessage::ProvisionableData(
						_,
						ProvisionableData::MisbehaviorReport(
							relay_parent,
							validator_index,
							Misbehavior::ValidityDoubleVote(vdv),
						)
					)
				) if relay_parent == test_state.relay_parent => {
					let ((t1, s1), (t2, s2)) = vdv.deconstruct::<TableContext>();
					let t1 = table_statement_to_primitive(t1);
					let t2 = table_statement_to_primitive(t2);

					SignedFullStatement::new(
						t1,
						validator_index,
						s1,
						&test_state.signing_context,
						&test_state.validator_public[validator_index as usize],
					).expect("signature must be valid");

					SignedFullStatement::new(
						t2,
						validator_index,
						s2,
						&test_state.signing_context,
						&test_state.validator_public[validator_index as usize],
					).expect("signature must be valid");
				}
			);

			// This `Invalid` statement contradicts the `Valid` statement the subsystem
			// should have issued behind the scenes.
			let statement = CandidateBackingMessage::Statement(test_state.relay_parent, signed_c.clone());

			virtual_overseer.send(FromOverseer::Communication{ msg: statement }).await;

			assert_matches!(
				virtual_overseer.recv().await,
				AllMessages::Provisioner(
					ProvisionerMessage::ProvisionableData(
						_,
						ProvisionableData::MisbehaviorReport(
							relay_parent,
							validator_index,
							Misbehavior::ValidityDoubleVote(vdv),
						)
					)
				) if relay_parent == test_state.relay_parent => {
					let ((t1, s1), (t2, s2)) = vdv.deconstruct::<TableContext>();
					let t1 = table_statement_to_primitive(t1);
					let t2 = table_statement_to_primitive(t2);

					SignedFullStatement::new(
						t1,
						validator_index,
						s1,
						&test_state.signing_context,
						&test_state.validator_public[validator_index as usize],
					).expect("signature must be valid");

					SignedFullStatement::new(
						t2,
						validator_index,
						s2,
						&test_state.signing_context,
						&test_state.validator_public[validator_index as usize],
					).expect("signature must be valid");
				}
			);
		});
	}

	// Test that if we are asked to second an invalid candidate we
	// can still second a valid one afterwards.
	#[test]
	fn backing_dont_second_invalid() {
		let test_state = TestState::default();
		test_harness(test_state.keystore.clone(), |test_harness| async move {
			let TestHarness { mut virtual_overseer } = test_harness;

			test_startup(&mut virtual_overseer, &test_state).await;

			let pov_block_a = PoV {
				block_data: BlockData(vec![42, 43, 44]),
			};

			let pov_block_b = PoV {
				block_data: BlockData(vec![45, 46, 47]),
			};

			let pov_hash_a = pov_block_a.hash();
			let pov_hash_b = pov_block_b.hash();

			let expected_head_data = test_state.head_data.get(&test_state.chain_ids[0]).unwrap();

			let candidate_a = TestCandidateBuilder {
				para_id: test_state.chain_ids[0],
				relay_parent: test_state.relay_parent,
				pov_hash: pov_hash_a,
				erasure_root: make_erasure_root(&test_state, pov_block_a.clone()),
				..Default::default()
			}.build();

			let candidate_b = TestCandidateBuilder {
				para_id: test_state.chain_ids[0],
				relay_parent: test_state.relay_parent,
				pov_hash: pov_hash_b,
				erasure_root: make_erasure_root(&test_state, pov_block_b.clone()),
				head_data: expected_head_data.clone(),
				..Default::default()
			}.build();

			let second = CandidateBackingMessage::Second(
				test_state.relay_parent,
				candidate_a.to_plain(),
				pov_block_a.clone(),
			);

			virtual_overseer.send(FromOverseer::Communication{ msg: second }).await;


			assert_matches!(
				virtual_overseer.recv().await,
				AllMessages::CandidateValidation(
					CandidateValidationMessage::ValidateFromChainState(
						c,
						pov,
						tx,
					)
				) if pov == pov && &c == candidate_a.descriptor() => {
					tx.send(Ok(ValidationResult::Invalid(InvalidCandidate::BadReturn))).unwrap();
				}
			);

			assert_matches!(
				virtual_overseer.recv().await,
				AllMessages::CandidateSelection(
					CandidateSelectionMessage::Invalid(parent_hash, c)
				) if parent_hash == test_state.relay_parent && c == candidate_a.to_plain()
			);

			let second = CandidateBackingMessage::Second(
				test_state.relay_parent,
				candidate_b.to_plain(),
				pov_block_b.clone(),
			);

			virtual_overseer.send(FromOverseer::Communication{ msg: second }).await;

			assert_matches!(
				virtual_overseer.recv().await,
				AllMessages::CandidateValidation(
					CandidateValidationMessage::ValidateFromChainState(
						c,
						pov,
						tx,
					)
				) if pov == pov && &c == candidate_b.descriptor() => {
					tx.send(Ok(
						ValidationResult::Valid(CandidateCommitments {
							head_data: expected_head_data.clone(),
							upward_messages: Vec::new(),
							horizontal_messages: Vec::new(),
							new_validation_code: None,
							processed_downward_messages: 0,
							hrmp_watermark: 0,
						}, test_state.validation_data),
					)).unwrap();
				}
			);

			assert_matches!(
				virtual_overseer.recv().await,
				AllMessages::AvailabilityStore(
					AvailabilityStoreMessage::StoreAvailableData(candidate_hash, _, _, _, tx)
				) if candidate_hash == candidate_b.hash() => {
					tx.send(Ok(())).unwrap();
				}
			);

			assert_matches!(
				virtual_overseer.recv().await,
				AllMessages::StatementDistribution(
					StatementDistributionMessage::Share(
						parent_hash,
						signed_statement,
					)
				) if parent_hash == test_state.relay_parent => {
					signed_statement.check_signature(
						&test_state.signing_context,
						&test_state.validator_public[0],
					).unwrap();

					assert_eq!(*signed_statement.payload(), Statement::Seconded(candidate_b));
				}
			);

			virtual_overseer.send(FromOverseer::Signal(
				OverseerSignal::ActiveLeaves(ActiveLeavesUpdate::stop_work(test_state.relay_parent)))
			).await;
		});
	}

	// Test that if we have already issued a statement (in this case `Invalid`) about a
	// candidate we will not be issuing a `Seconded` statement on it.
	#[test]
	fn backing_multiple_statements_work() {
		let test_state = TestState::default();
		test_harness(test_state.keystore.clone(), |test_harness| async move {
			let TestHarness { mut virtual_overseer } = test_harness;

			test_startup(&mut virtual_overseer, &test_state).await;

			let pov = PoV {
				block_data: BlockData(vec![42, 43, 44]),
			};

			let pov_hash = pov.hash();

			let candidate = TestCandidateBuilder {
				para_id: test_state.chain_ids[0],
				relay_parent: test_state.relay_parent,
				pov_hash,
				erasure_root: make_erasure_root(&test_state, pov.clone()),
				..Default::default()
			}.build();

			let candidate_hash = candidate.hash();

			let validator2 = CryptoStore::sr25519_generate_new(
				&*test_state.keystore,
				ValidatorId::ID, Some(&test_state.validators[2].to_seed())
			).await.expect("Insert key into keystore");

			let signed_a = SignedFullStatement::sign(
				&test_state.keystore,
				Statement::Seconded(candidate.clone()),
				&test_state.signing_context,
				2,
				&validator2.into(),
			).await.expect("should be signed");

			// Send in a `Statement` with a candidate.
			let statement = CandidateBackingMessage::Statement(
				test_state.relay_parent,
				signed_a.clone(),
			);

			virtual_overseer.send(FromOverseer::Communication{ msg: statement }).await;

			// Subsystem requests PoV and requests validation.
			assert_matches!(
				virtual_overseer.recv().await,
				AllMessages::PoVDistribution(
					PoVDistributionMessage::FetchPoV(relay_parent, _, tx)
				) => {
					assert_eq!(relay_parent, test_state.relay_parent);
					tx.send(Arc::new(pov.clone())).unwrap();
				}
			);


			// Tell subsystem that this candidate is invalid.
			assert_matches!(
				virtual_overseer.recv().await,
				AllMessages::CandidateValidation(
					CandidateValidationMessage::ValidateFromChainState(
						c,
						pov,
						tx,
					)
				) if pov == pov && &c == candidate.descriptor() => {
					tx.send(Ok(ValidationResult::Invalid(InvalidCandidate::BadReturn))).unwrap();
				}
			);

			// The invalid message is shared.
			assert_matches!(
				virtual_overseer.recv().await,
				AllMessages::StatementDistribution(
					StatementDistributionMessage::Share(
						relay_parent,
						signed_statement,
					)
				) => {
					assert_eq!(relay_parent, test_state.relay_parent);
					signed_statement.check_signature(
						&test_state.signing_context,
						&test_state.validator_public[0],
					).unwrap();
					assert_eq!(*signed_statement.payload(), Statement::Invalid(candidate_hash));
				}
			);

			// Ask subsystem to `Second` a candidate that already has a statement issued about.
			// This should emit no actions from subsystem.
			let second = CandidateBackingMessage::Second(
				test_state.relay_parent,
				candidate.to_plain(),
				pov.clone(),
			);

			virtual_overseer.send(FromOverseer::Communication{ msg: second }).await;

			let pov_to_second = PoV {
				block_data: BlockData(vec![3, 2, 1]),
			};

			let pov_hash = pov_to_second.hash();

			let candidate_to_second = TestCandidateBuilder {
				para_id: test_state.chain_ids[0],
				relay_parent: test_state.relay_parent,
				pov_hash,
				erasure_root: make_erasure_root(&test_state, pov_to_second.clone()),
				..Default::default()
			}.build();

			let second = CandidateBackingMessage::Second(
				test_state.relay_parent,
				candidate_to_second.to_plain(),
				pov_to_second.clone(),
			);

			// In order to trigger _some_ actions from subsystem ask it to second another
			// candidate. The only reason to do so is to make sure that no actions were
			// triggered on the prev step.
			virtual_overseer.send(FromOverseer::Communication{ msg: second }).await;

			assert_matches!(
				virtual_overseer.recv().await,
				AllMessages::CandidateValidation(
					CandidateValidationMessage::ValidateFromChainState(
						_,
						pov,
						_,
					)
				) => {
					assert_eq!(&*pov, &pov_to_second);
				}
			);
		});
	}

	// That that if the validation of the candidate has failed this does not stop
	// the work of this subsystem and so it is not fatal to the node.
	#[test]
	fn backing_works_after_failed_validation() {
		let test_state = TestState::default();
		test_harness(test_state.keystore.clone(), |test_harness| async move {
			let TestHarness { mut virtual_overseer } = test_harness;

			test_startup(&mut virtual_overseer, &test_state).await;

			let pov = PoV {
				block_data: BlockData(vec![42, 43, 44]),
			};

			let pov_hash = pov.hash();

			let candidate = TestCandidateBuilder {
				para_id: test_state.chain_ids[0],
				relay_parent: test_state.relay_parent,
				pov_hash,
				erasure_root: make_erasure_root(&test_state, pov.clone()),
				..Default::default()
			}.build();

			let public2 = CryptoStore::sr25519_generate_new(
				&*test_state.keystore,
				ValidatorId::ID, Some(&test_state.validators[2].to_seed())
			).await.expect("Insert key into keystore");
			let signed_a = SignedFullStatement::sign(
				&test_state.keystore,
				Statement::Seconded(candidate.clone()),
				&test_state.signing_context,
				2,
				&public2.into(),
			).await.expect("should be signed");

			// Send in a `Statement` with a candidate.
			let statement = CandidateBackingMessage::Statement(
				test_state.relay_parent,
				signed_a.clone(),
			);

			virtual_overseer.send(FromOverseer::Communication{ msg: statement }).await;

			// Subsystem requests PoV and requests validation.
			assert_matches!(
				virtual_overseer.recv().await,
				AllMessages::PoVDistribution(
					PoVDistributionMessage::FetchPoV(relay_parent, _, tx)
				) => {
					assert_eq!(relay_parent, test_state.relay_parent);
					tx.send(Arc::new(pov.clone())).unwrap();
				}
			);

			// Tell subsystem that this candidate is invalid.
			assert_matches!(
				virtual_overseer.recv().await,
				AllMessages::CandidateValidation(
					CandidateValidationMessage::ValidateFromChainState(
						c,
						pov,
						tx,
					)
				) if pov == pov && &c == candidate.descriptor() => {
					tx.send(Err(ValidationFailed("Internal test error".into()))).unwrap();
				}
			);

			// Try to get a set of backable candidates to trigger _some_ action in the subsystem
			// and check that it is still alive.
			let (tx, rx) = oneshot::channel();
			let msg = CandidateBackingMessage::GetBackedCandidates(
				test_state.relay_parent,
				vec![candidate.hash()],
				tx,
			);

			virtual_overseer.send(FromOverseer::Communication{ msg }).await;
			assert_eq!(rx.await.unwrap().len(), 0);
		});
	}

	// Test that a `CandidateBackingMessage::Second` issues validation work
	// and in case validation is successful issues a `StatementDistributionMessage`.
	#[test]
	fn backing_doesnt_second_wrong_collator() {
		let mut test_state = TestState::default();
		test_state.availability_cores[0] = CoreState::Scheduled(ScheduledCore {
			para_id: ParaId::from(1),
			collator: Some(Sr25519Keyring::Bob.public().into()),
		});

		test_harness(test_state.keystore.clone(), |test_harness| async move {
			let TestHarness { mut virtual_overseer } = test_harness;

			test_startup(&mut virtual_overseer, &test_state).await;

			let pov = PoV {
				block_data: BlockData(vec![42, 43, 44]),
			};

			let expected_head_data = test_state.head_data.get(&test_state.chain_ids[0]).unwrap();

			let pov_hash = pov.hash();
			let candidate = TestCandidateBuilder {
				para_id: test_state.chain_ids[0],
				relay_parent: test_state.relay_parent,
				pov_hash,
				head_data: expected_head_data.clone(),
				erasure_root: make_erasure_root(&test_state, pov.clone()),
				..Default::default()
			}.build();

			let second = CandidateBackingMessage::Second(
				test_state.relay_parent,
				candidate.to_plain(),
				pov.clone(),
			);

			virtual_overseer.send(FromOverseer::Communication{ msg: second }).await;

			assert_matches!(
				virtual_overseer.recv().await,
				AllMessages::CandidateSelection(
					CandidateSelectionMessage::Invalid(parent, c)
				) if parent == test_state.relay_parent && c == candidate.to_plain() => {
				}
			);

			virtual_overseer.send(FromOverseer::Signal(
				OverseerSignal::ActiveLeaves(ActiveLeavesUpdate::stop_work(test_state.relay_parent)))
			).await;
		});
	}

	#[test]
	fn validation_work_ignores_wrong_collator() {
		let mut test_state = TestState::default();
		test_state.availability_cores[0] = CoreState::Scheduled(ScheduledCore {
			para_id: ParaId::from(1),
			collator: Some(Sr25519Keyring::Bob.public().into()),
		});

		test_harness(test_state.keystore.clone(), |test_harness| async move {
			let TestHarness { mut virtual_overseer } = test_harness;

			test_startup(&mut virtual_overseer, &test_state).await;

			let pov = PoV {
				block_data: BlockData(vec![1, 2, 3]),
			};

			let pov_hash = pov.hash();

			let expected_head_data = test_state.head_data.get(&test_state.chain_ids[0]).unwrap();

			let candidate_a = TestCandidateBuilder {
				para_id: test_state.chain_ids[0],
				relay_parent: test_state.relay_parent,
				pov_hash,
				head_data: expected_head_data.clone(),
				erasure_root: make_erasure_root(&test_state, pov.clone()),
				..Default::default()
			}.build();

			let public2 = CryptoStore::sr25519_generate_new(
				&*test_state.keystore,
				ValidatorId::ID, Some(&test_state.validators[2].to_seed())
			).await.expect("Insert key into keystore");
			let seconding = SignedFullStatement::sign(
				&test_state.keystore,
				Statement::Seconded(candidate_a.clone()),
				&test_state.signing_context,
				2,
				&public2.into(),
			).await.expect("should be signed");

			let statement = CandidateBackingMessage::Statement(
				test_state.relay_parent,
				seconding.clone(),
			);

			virtual_overseer.send(FromOverseer::Communication{ msg: statement }).await;

			// The statement will be ignored because it has the wrong collator.
			virtual_overseer.send(FromOverseer::Signal(
				OverseerSignal::ActiveLeaves(ActiveLeavesUpdate::stop_work(test_state.relay_parent)))
			).await;
		});
	}

	#[test]
	fn candidate_backing_reorders_votes() {
		use sp_core::Encode;
		use std::convert::TryFrom;

		let relay_parent = [1; 32].into();
		let para_id = ParaId::from(10);
		let session_index = 5;
		let signing_context = SigningContext { parent_hash: relay_parent, session_index };
		let validators = vec![
			Sr25519Keyring::Alice,
			Sr25519Keyring::Bob,
			Sr25519Keyring::Charlie,
			Sr25519Keyring::Dave,
			Sr25519Keyring::Ferdie,
			Sr25519Keyring::One,
		];

		let validator_public = validator_pubkeys(&validators);
		let validator_groups = {
			let mut validator_groups = HashMap::new();
			validator_groups.insert(para_id, vec![0, 1, 2, 3, 4, 5]);
			validator_groups
		};

		let table_context = TableContext {
			signing_context,
			validator: None,
			groups: validator_groups,
			validators: validator_public.clone(),
		};

		let fake_attestation = |idx: u32| {
			let candidate: CommittedCandidateReceipt  = Default::default();
			let hash = candidate.hash();
			let mut data = vec![0; 64];
			data[0..32].copy_from_slice(hash.0.as_bytes());
			data[32..36].copy_from_slice(idx.encode().as_slice());

			let sig = ValidatorSignature::try_from(data).unwrap();
			statement_table::generic::ValidityAttestation::Implicit(sig)
		};

		let attested = TableAttestedCandidate {
			candidate: Default::default(),
			validity_votes: vec![
				(5, fake_attestation(5)),
				(3, fake_attestation(3)),
				(1, fake_attestation(1)),
			],
			group_id: para_id,
		};

		let backed = table_attested_to_backed(attested, &table_context).unwrap();

		let expected_bitvec = {
			let mut validator_indices = BitVec::<bitvec::order::Lsb0, u8>::with_capacity(6);
			validator_indices.resize(6, false);

			validator_indices.set(1, true);
			validator_indices.set(3, true);
			validator_indices.set(5, true);

			validator_indices
		};

		// Should be in bitfield order, which is opposite to the order provided to the function.
		let expected_attestations = vec![
			fake_attestation(1).into(),
			fake_attestation(3).into(),
			fake_attestation(5).into(),
		];

		assert_eq!(backed.validator_indices, expected_bitvec);
		assert_eq!(backed.validity_votes, expected_attestations);
	}
}<|MERGE_RESOLUTION|>--- conflicted
+++ resolved
@@ -942,16 +942,10 @@
 		validator: ValidatorIndex,
 	) -> Option<jaeger::Span> {
 		self.insert_or_get_unbacked_span(parent_span, hash).map(|span| {
-<<<<<<< HEAD
-			let mut span = span.child("import-statement");
-			span.add_string_tag("validator-index", &format!("{:?}", validator));
-			span
-=======
 			span.child_builder("import-statement")
 				.with_candidate(&hash)
 				.with_validator_index(validator)
 				.build()
->>>>>>> f9186eb2
 		})
 	}
 
