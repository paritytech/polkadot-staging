// Copyright 2017 Parity Technologies (UK) Ltd.
// This file is part of Polkadot.

// Polkadot is free software: you can redistribute it and/or modify
// it under the terms of the GNU General Public License as published by
// the Free Software Foundation, either version 3 of the License, or
// (at your option) any later version.

// Polkadot is distributed in the hope that it will be useful,
// but WITHOUT ANY WARRANTY; without even the implied warranty of
// MERCHANTABILITY or FITNESS FOR A PARTICULAR PURPOSE.  See the
// GNU General Public License for more details.

// You should have received a copy of the GNU General Public License
// along with Polkadot.  If not, see <http://www.gnu.org/licenses/>.

//! Main parachains logic. For now this is just the determination of which validators do what.

use rstd::prelude::*;
use rstd::collections::btree_map::BTreeMap;
use parity_codec::{Decode, HasCompact};
use srml_support::{decl_storage, decl_module, fail, ensure};

use bitvec::{bitvec, BigEndian};
use sr_primitives::traits::{
	Hash as HashT, BlakeTwo256, Member, CheckedConversion, Saturating, One, Zero,
};
use primitives::{Hash, Balance, parachain::{
	self, Id as ParaId, Chain, DutyRoster, AttestedCandidate, Statement, AccountIdConversion,
	ParachainDispatchOrigin, UpwardMessage, BlockIngressRoots,
}};
use {system, session};
use srml_support::{
	StorageValue, StorageMap, storage::AppendableStorageMap, Parameter, Dispatchable, dispatch::Result,
	traits::{Currency, WithdrawReason, ExistenceRequirement}
};

#[cfg(feature = "std")]
use srml_support::storage::hashed::generator;

use inherents::{ProvideInherent, InherentData, RuntimeString, MakeFatalError, InherentIdentifier};

#[cfg(any(feature = "std", test))]
use sr_primitives::{StorageOverlay, ChildrenStorageOverlay};

#[cfg(any(feature = "std", test))]
use rstd::marker::PhantomData;

use system::ensure_none;

// ranges for iteration of general block number don't work, so this
// is a utility to get around that.
struct BlockNumberRange<N> {
	low: N,
	high: N,
}

impl<N: Saturating + One + PartialOrd + PartialEq + Clone> Iterator for BlockNumberRange<N> {
	type Item = N;

	fn next(&mut self) -> Option<N> {
		if self.low >= self.high {
			return None
		}

		let item = self.low.clone();
		self.low = self.low.clone().saturating_add(One::one());
		Some(item)
	}
}

// creates a range iterator between `low` and `high`. `low` must be <= `high`.
fn number_range<N>(low: N, high: N) -> BlockNumberRange<N> {
	BlockNumberRange { low, high }
}

/// Parachain registration API.
pub trait ParachainRegistrar<AccountId> {
	/// An identifier for a parachain.
	type ParaId: Member + Parameter + Default + AccountIdConversion<AccountId> + Copy + HasCompact;

	/// Create a new unique parachain identity for later registration.
	fn new_id() -> Self::ParaId;

	/// Register a parachain with given `code` and `initial_head_data`. `id` must not yet be registered or it will
	/// result in a error.
	fn register_parachain(id: Self::ParaId, code: Vec<u8>, initial_head_data: Vec<u8>) -> Result;

	/// Deregister a parachain with given `id`. If `id` is not currently registered, an error is returned.
	fn deregister_parachain(id: Self::ParaId) -> Result;
}

impl<T: Trait> ParachainRegistrar<T::AccountId> for Module<T> {
	type ParaId = ParaId;
	fn new_id() -> ParaId {
		<NextFreeId<T>>::mutate(|n| { let r = *n; *n = ParaId::from(u32::from(*n) + 1); r })
	}
	fn register_parachain(id: ParaId, code: Vec<u8>, initial_head_data: Vec<u8>) -> Result {
		let mut parachains = Self::active_parachains();
		match parachains.binary_search(&id) {
			Ok(_) => fail!("Parachain already exists"),
			Err(idx) => parachains.insert(idx, id),
		}

		<Code<T>>::insert(id, code);
		<Parachains<T>>::put(parachains);
		<Heads<T>>::insert(id, initial_head_data);

		// Because there are no ordering guarantees that inherents
		// are applied before regular transactions, a parachain candidate could
		// be registered before the `UpdateHeads` inherent is processed. If so, messages
		// could be sent to a parachain in the block it is registered.
		<Watermarks<T>>::insert(id, <system::Module<T>>::block_number().saturating_sub(One::one()));

		Ok(())
	}
	fn deregister_parachain(id: ParaId) -> Result {
		let mut parachains = Self::active_parachains();
		match parachains.binary_search(&id) {
			Ok(idx) => { parachains.remove(idx); }
			Err(_) => return Ok(()),
		}

		<Code<T>>::remove(id);
		<Heads<T>>::remove(id);

		let watermark = <Watermarks<T>>::take(id);

		// clear all routing entries _to_. But not those _from_.
		if let Some(watermark) = watermark {
			let now = <system::Module<T>>::block_number();

			// iterate over all blocks between watermark and now + 1 (since messages might
			// have already been sent to `id` in this block.
			for unrouted_block in number_range(watermark, now).map(|n| n.saturating_add(One::one())) {
				<UnroutedIngress<T>>::remove(&(unrouted_block, id));
			}
		}

		<Parachains<T>>::put(parachains);

		Ok(())
	}
}

// wrapper trait because an associated type of `Currency<Self::AccountId,Balance=Balance>`
// doesn't work.`
pub trait ParachainCurrency<AccountId> {
	fn free_balance(para_id: ParaId) -> Balance;
	fn deduct(para_id: ParaId, amount: Balance) -> Result;
}

impl<AccountId, T: Currency<AccountId>> ParachainCurrency<AccountId> for T where
	T::Balance: From<Balance> + Into<Balance>,
	ParaId: AccountIdConversion<AccountId>,
{
	fn free_balance(para_id: ParaId) -> Balance {
		let para_account = para_id.into_account();
		T::free_balance(&para_account).into()
	}

	fn deduct(para_id: ParaId, amount: Balance) -> Result {
		let para_account = para_id.into_account();

		// burn the fee.
		let _ = T::withdraw(
			&para_account,
			amount.into(),
			WithdrawReason::Fee,
			ExistenceRequirement::KeepAlive,
		)?;

		Ok(())
	}
}

pub trait Trait: session::Trait {
	/// The outer origin type.
	type Origin: From<Origin> + From<system::RawOrigin<Self::AccountId>>;

	/// The outer call dispatch type.
	type Call: Parameter + Dispatchable<Origin=<Self as Trait>::Origin>;

	/// Some way of interacting with balances for fees.
	type ParachainCurrency: ParachainCurrency<Self::AccountId>;
}

/// Origin for the parachains module.
#[derive(PartialEq, Eq, Clone)]
#[cfg_attr(feature = "std", derive(Debug))]
pub enum Origin {
	/// It comes from a parachain.
	Parachain(ParaId),
}

// result of <NodeCodec<Blake2Hasher> as trie_db::NodeCodec<Blake2Hasher>>::hashed_null_node()
const EMPTY_TRIE_ROOT: [u8; 32] = [
	3, 23, 10, 46, 117, 151, 183, 183, 227, 216, 76, 5, 57, 29, 19, 154,
	98, 177, 87, 231, 135, 134, 216, 192, 130, 242, 157, 207, 76, 17, 19, 20
];

/// Total number of individual messages allowed in the parachain -> relay-chain message queue.
const MAX_QUEUE_COUNT: usize = 100;
/// Total size of messages allowed in the parachain -> relay-chain message queue before which no
/// further messages may be added to it. If it exceeds this then the queue may contain only a
/// single message.
const WATERMARK_QUEUE_SIZE: usize = 20000;

decl_storage! {
	trait Store for Module<T: Trait> as Parachains {
		// Vector of all parachain IDs.
		pub Parachains get(active_parachains): Vec<ParaId>;
		// The parachains registered at present.
		pub Code get(parachain_code): map ParaId => Option<Vec<u8>>;
		// The heads of the parachains registered at present.
		pub Heads get(parachain_head): map ParaId => Option<Vec<u8>>;
		// The watermark heights of the parachains registered at present.
		// For every parachain, this is the block height from which all messages targeting
		// that parachain have been processed. Can be `None` only if the parachain doesn't exist.
		pub Watermarks get(watermark): map ParaId => Option<T::BlockNumber>;

		/// Unrouted ingress. Maps (BlockNumber, to_chain) pairs to [(from_chain, egress_root)].
		///
		/// There may be an entry under (i, p) in this map for every i between the parachain's
		/// watermark and the current block.
		pub UnroutedIngress: map (T::BlockNumber, ParaId) => Option<Vec<(ParaId, Hash)>>;

		/// Messages ready to be dispatched onto the relay chain. It is subject to
		/// `MAX_MESSAGE_COUNT` and `WATERMARK_MESSAGE_SIZE`.
		pub RelayDispatchQueue: map ParaId => Vec<UpwardMessage>;
		/// Size of the dispatch queues. Separated from actual data in order to avoid costly
		/// decoding when checking receipt validity. First item in tuple is the count of messages
		//	second if the total length (in bytes) of the message payloads.
		pub RelayDispatchQueueSize: map ParaId => (u32, u32);

		// Did the parachain heads get updated in this block?
		DidUpdate: bool;

		/// The next unused ParaId value.
		NextFreeId: ParaId;
	}
	add_extra_genesis {
		config(parachains): Vec<(ParaId, Vec<u8>, Vec<u8>)>;
		config(_phdata): PhantomData<T>;
		build(|storage: &mut StorageOverlay, _: &mut ChildrenStorageOverlay, config: &GenesisConfig<T>| {
			let mut p = config.parachains.clone();
			p.sort_unstable_by_key(|&(ref id, _, _)| id.clone());
			p.dedup_by_key(|&mut (ref id, _, _)| id.clone());

			let only_ids: Vec<_> = p.iter().map(|&(ref id, _, _)| id).cloned().collect();

			<Parachains<T> as generator::StorageValue<_>>::put(&only_ids, storage);

			for (id, code, genesis) in p {
				// no ingress -- a chain cannot be routed to until it is live.
				<Code<T> as generator::StorageMap<_, _>>::insert(&id, &code, storage);
				<Heads<T> as generator::StorageMap<_, _>>::insert(&id, &genesis, storage);
				<Watermarks<T> as generator::StorageMap<_, _>>::insert(&id, &Zero::zero(), storage);
			}
		});
	}
}

decl_module! {
	/// Parachains module.
	pub struct Module<T: Trait> for enum Call where origin: <T as system::Trait>::Origin {
		/// Provide candidate receipts for parachains, in ascending order by id.
		fn set_heads(origin, heads: Vec<AttestedCandidate>) -> Result {
			ensure_none(origin)?;
			ensure!(!<DidUpdate<T>>::exists(), "Parachain heads must be updated only once in the block");

			let active_parachains = Self::active_parachains();
			let parachain_count = active_parachains.len();
			ensure!(heads.len() <= parachain_count, "Too many parachain candidates");

			if !active_parachains.is_empty() {
				// perform integrity checks before writing to storage.
				{
					let mut last_id = None;
					let mut iter = active_parachains.iter();
					for head in &heads {
						let id = head.parachain_index();
						// proposed heads must be ascending order by parachain ID without duplicate.
						ensure!(
							last_id.as_ref().map_or(true, |x| x < &id),
							"Parachain candidates out of order by ID"
						);

						// must be unknown since active parachains are always sorted.
						ensure!(
							iter.find(|x| x == &&id).is_some(),
							"Submitted candidate for unregistered or out-of-order parachain {}"
						);

						Self::check_upward_messages(
							id,
							&head.candidate.upward_messages,
							MAX_QUEUE_COUNT,
							WATERMARK_QUEUE_SIZE,
						)?;
						Self::check_egress_queue_roots(&head, &active_parachains)?;

						last_id = Some(head.parachain_index());
					}
				}

				Self::check_candidates(&heads)?;

				let current_number = <system::Module<T>>::block_number();

				Self::update_routing(
					current_number,
					&heads
				);

				Self::dispatch_upward_messages(
					current_number,
					&active_parachains,
					MAX_QUEUE_COUNT,
					WATERMARK_QUEUE_SIZE,
					Self::dispatch_message,
				);
			}

			<DidUpdate<T>>::put(true);

			Ok(())
		}

		/// Register a parachain with given code.
		/// Fails if given ID is already used.
		pub fn register_parachain(id: ParaId, code: Vec<u8>, initial_head_data: Vec<u8>) -> Result {
			<Self as ParachainRegistrar<T::AccountId>>::register_parachain(id, code, initial_head_data)
		}

		/// Deregister a parachain with given id
		pub fn deregister_parachain(id: ParaId) -> Result {
			<Self as ParachainRegistrar<T::AccountId>>::deregister_parachain(id)
		}

		fn on_finalize(_n: T::BlockNumber) {
			assert!(<Self as Store>::DidUpdate::take(), "Parachain heads must be updated once in the block");
		}
	}
}

fn majority_of(list_len: usize) -> usize {
	list_len / 2 + list_len % 2
}

fn localized_payload(statement: Statement, parent_hash: ::primitives::Hash) -> Vec<u8> {
	use parity_codec::Encode;

	let mut encoded = statement.encode();
	encoded.extend(parent_hash.as_ref());
	encoded
}

impl<T: Trait> Module<T> {
	/// Dispatch some messages from a parachain.
	fn dispatch_message(
		id: ParaId,
		origin: ParachainDispatchOrigin,
		data: &[u8],
	) {
		if let Some(message_call) = T::Call::decode(&mut &data[..]) {
			let origin: <T as Trait>::Origin = match origin {
				ParachainDispatchOrigin::Signed =>
					system::RawOrigin::Signed(id.into_account()).into(),
				ParachainDispatchOrigin::Parachain =>
					Origin::Parachain(id).into(),
			};
			let _ok = message_call.dispatch(origin).is_ok();
			// Not much to do with the result as it is. It's up to the parachain to ensure that the
			// message makes sense.
		}
	}

	/// Ensure all is well with the upward messages.
	fn check_upward_messages(
		id: ParaId,
		upward_messages: &[UpwardMessage],
		max_queue_count: usize,
		watermark_queue_size: usize,
	) -> Result {
		// Either there are no more messages to add...
		if !upward_messages.is_empty() {
			let (count, size) = <RelayDispatchQueueSize<T>>::get(id);
			ensure!(
				// ...or we are appending one message onto an empty queue...
				upward_messages.len() + count as usize == 1
				// ...or...
				|| (
					// ...the total messages in the queue ends up being no greater than the
					// limit...
					upward_messages.len() + count as usize <= max_queue_count
				&&
					// ...and the total size of the payloads in the queue ends up being no
					// greater than the limit.
					upward_messages.iter()
						.fold(size as usize, |a, x| a + x.data.len())
					<= watermark_queue_size
				),
				"Messages added when queue full"
			);
		}
		Ok(())
	}

	/// Update routing information from the parachain heads. This queues upwards
	/// messages to the relay chain as well.
	fn update_routing(
		now: T::BlockNumber,
		heads: &[AttestedCandidate],
	) {
		// TODO: per-chain watermark
		// https://github.com/paritytech/polkadot/issues/286
		let watermark = now.saturating_sub(One::one());

		let mut ingress_update = BTreeMap::new();

		for head in heads.iter() {
			let id = head.parachain_index();
			<Heads<T>>::insert(id, &head.candidate.head_data.0);

			let last_watermark = <Watermarks<T>>::mutate(id, |mark| {
				rstd::mem::replace(mark, Some(watermark))
			});

			if let Some(last_watermark) = last_watermark {
				// Discard routed ingress.
				for routed_height in number_range(last_watermark, watermark) {
					<UnroutedIngress<T>>::remove(&(routed_height, id));
				}
			}

			// place our egress root to `to` into the ingress table for (now, `to`).
			for &(to, root) in &head.candidate.egress_queue_roots {
				ingress_update.entry(to).or_insert_with(Vec::new).push((id, root));
			}

			// Queue up upwards messages (from parachains to relay chain).
			Self::queue_upward_messages(id, &head.candidate.upward_messages);
		}

		// apply the ingress update.
		for (to, ingress_roots) in ingress_update {
			<UnroutedIngress<T>>::insert((now, to), ingress_roots);
		}
	}

	/// Place any new upward messages into our queue for later dispatch.
	fn queue_upward_messages(id: ParaId, upward_messages: &[UpwardMessage]) {
		if !upward_messages.is_empty() {
			<RelayDispatchQueueSize<T>>::mutate(id, |&mut(ref mut count, ref mut len)| {
				*count += upward_messages.len() as u32;
				*len += upward_messages.iter()
					.fold(0, |a, x| a + x.data.len()) as u32;
			});
			// Should never be able to fail assuming our state is uncorrupted, but best not
			// to panic, even if it does.
			let _ = <RelayDispatchQueue<T>>::append(id, upward_messages);
		}
	}

	/// Simple round-robin dispatcher, using block number modulo parachain count
	/// to decide which takes precedence and proceeding from there.
	fn dispatch_upward_messages(
		now: T::BlockNumber,
		active_parachains: &[ParaId],
		max_queue_count: usize,
		watermark_queue_size: usize,
		mut dispatch_message: impl FnMut(ParaId, ParachainDispatchOrigin, &[u8]),
	) {
		let para_count = active_parachains.len();
		let offset = (now % T::BlockNumber::from(para_count as u32))
			.checked_into::<usize>()
			.expect("value is modulo a usize value; qed");

		let mut dispatched_count = 0usize;
		let mut dispatched_size = 0usize;
		for id in active_parachains.iter().cycle().skip(offset).take(para_count) {
			let (count, size) = <RelayDispatchQueueSize<T>>::get(id);
			let count = count as usize;
			let size = size as usize;
			if dispatched_count == 0 || (
				dispatched_count + count <= max_queue_count
					&& dispatched_size + size <= watermark_queue_size
			) {
				if count > 0 {
					// still dispatching messages...
					<RelayDispatchQueueSize<T>>::remove(id);
					let messages = <RelayDispatchQueue<T>>::take(id);
					for UpwardMessage { origin, data } in messages.into_iter() {
						dispatch_message(*id, origin, &data);
					}
					dispatched_count += count;
					dispatched_size += size;
					if dispatched_count >= max_queue_count
						|| dispatched_size >= watermark_queue_size
					{
						break
					}
				}
			}
		}
	}

	/// Calculate the current block's duty roster using system's random seed.
	pub fn calculate_duty_roster() -> DutyRoster {
		let parachains = Self::active_parachains();
		let parachain_count = parachains.len();
		let validator_count = crate::Aura::authorities().len();
		let validators_per_parachain = if parachain_count != 0 { (validator_count - 1) / parachain_count } else { 0 };

		let mut roles_val = (0..validator_count).map(|i| match i {
			i if i < parachain_count * validators_per_parachain => {
				let idx = i / validators_per_parachain;
				Chain::Parachain(parachains[idx].clone())
			}
			_ => Chain::Relay,
		}).collect::<Vec<_>>();


		let mut seed = {
			let phrase = b"validator_role_pairs";
			let seed = system::Module::<T>::random(&phrase[..]);
			let seed_len = seed.as_ref().len();
			let needed_bytes = validator_count * 4;

			// hash only the needed bits of the random seed.
			// if earlier bits are influencable, they will not factor into
			// the seed used here.
			let seed_off = if needed_bytes >= seed_len {
				0
			} else {
				seed_len - needed_bytes
			};

			BlakeTwo256::hash(&seed.as_ref()[seed_off..])
		};

		// shuffle
		for i in 0..(validator_count - 1) {
			// 4 bytes of entropy used per cycle, 32 bytes entropy per hash
			let offset = (i * 4 % 32) as usize;

			// number of roles remaining to select from.
			let remaining = (validator_count - i) as usize;

			// 8 32-bit ints per 256-bit seed.
			let val_index = u32::decode(&mut &seed[offset..offset + 4])
				.expect("using 4 bytes for a 32-bit quantity") as usize % remaining;

			if offset == 28 {
				// into the last 4 bytes - rehash to gather new entropy
				seed = BlakeTwo256::hash(seed.as_ref());
			}

			// exchange last item with randomly chosen first.
			roles_val.swap(remaining - 1, val_index);
		}

		DutyRoster {
			validator_duty: roles_val,
		}
	}

	/// Calculate the ingress to a specific parachain.
	/// Complexity: O(n) in the number of blocks since the parachain's watermark.
	/// invoked off-chain.
	///
	/// Yields a structure containing all unrouted ingress to the parachain.
	pub fn ingress(to: ParaId) -> Option<Vec<(T::BlockNumber, BlockIngressRoots)>> {
		let watermark = <Watermarks<T>>::get(to)?;
		let now = <system::Module<T>>::block_number();

		Some(number_range(watermark.saturating_add(One::one()),now)
			.filter_map(|unrouted_height| {
				<UnroutedIngress<T>>::get(&(unrouted_height, to)).map(|roots| {
					(unrouted_height, BlockIngressRoots(roots))
				})
			})
			.collect())
	}

	/// Get the parachain status necessary for validation.
	pub fn parachain_status(id: &parachain::Id) -> Option<parachain::Status> {
		let balance = T::ParachainCurrency::free_balance(*id);
		Self::parachain_head(id).map(|head_data| parachain::Status {
			head_data: parachain::HeadData(head_data),
			balance,
			// TODO: https://github.com/paritytech/polkadot/issues/92
			// plug in some real values here. most likely governable.
			fee_schedule: parachain::FeeSchedule {
				base: 0,
				per_byte: 0,
			}
		})
	}

	fn check_egress_queue_roots(head: &AttestedCandidate, active_parachains: &[ParaId]) -> Result {
		let mut last_egress_id = None;
		let mut iter = active_parachains.iter();
		for (egress_para_id, root) in &head.candidate.egress_queue_roots {
			// egress routes should be ascending order by parachain ID without duplicate.
			ensure!(
				last_egress_id.as_ref().map_or(true, |x| x < &egress_para_id),
				"Egress routes out of order by ID"
			);

			// a parachain can't route to self
			ensure!(
				*egress_para_id != head.candidate.parachain_index,
				"Parachain routing to self"
			);

			// no empty trie roots
			ensure!(
				*root != EMPTY_TRIE_ROOT.into(),
				"Empty trie root included"
			);

			// can't route to a parachain which doesn't exist
			ensure!(
				iter.find(|x| x == &egress_para_id).is_some(),
				"Routing to non-existent parachain"
			);

			last_egress_id = Some(egress_para_id)
		}
		Ok(())
	}

	// check the attestations on these candidates. The candidates should have been checked
	// that each candidates' chain ID is valid.
	fn check_candidates(attested_candidates: &[AttestedCandidate]) -> Result{
		use primitives::parachain::ValidityAttestation;
		use sr_primitives::traits::Verify;

		// returns groups of slices that have the same chain ID.
		// assumes the inner slice is sorted by id.
		struct GroupedDutyIter<'a> {
			next_idx: usize,
			inner: &'a [(usize, ParaId)],
		}

		impl<'a> GroupedDutyIter<'a> {
			fn new(inner: &'a [(usize, ParaId)]) -> Self {
				GroupedDutyIter { next_idx: 0, inner }
			}

			fn group_for(&mut self, wanted_id: ParaId) -> Option<&'a [(usize, ParaId)]> {
				while let Some((id, keys)) = self.next() {
					if wanted_id == id {
						return Some(keys)
					}
				}

				None
			}
		}

		impl<'a> Iterator for GroupedDutyIter<'a> {
			type Item = (ParaId, &'a [(usize, ParaId)]);

			fn next(&mut self) -> Option<Self::Item> {
				if self.next_idx == self.inner.len() { return None }
				let start_idx = self.next_idx;
				self.next_idx += 1;
				let start_id = self.inner[start_idx].1;

				while self.inner.get(self.next_idx).map_or(false, |&(_, ref id)| id == &start_id) {
					self.next_idx += 1;
				}

				Some((start_id, &self.inner[start_idx..self.next_idx]))
			}
		}

		let authorities = super::Aura::authorities();
		let duty_roster = Self::calculate_duty_roster();

		// convert a duty roster, which is originally a Vec<Chain>, where each
		// item corresponds to the same position in the session keys, into
		// a list containing (index, parachain duty) where indices are into the session keys.
		// this list is sorted ascending by parachain duty, just like the
		// parachain candidates are.
		let make_sorted_duties = |duty: &[Chain]| {
			let mut sorted_duties = Vec::with_capacity(duty.len());
			for (val_idx, duty) in duty.iter().enumerate() {
				let id = match duty {
					Chain::Relay => continue,
					Chain::Parachain(id) => id,
				};

				let idx = sorted_duties.binary_search_by_key(&id, |&(_, ref id)| id)
					.unwrap_or_else(|idx| idx);

				sorted_duties.insert(idx, (val_idx, *id));
			}

			sorted_duties
		};

		let sorted_validators = make_sorted_duties(&duty_roster.validator_duty);

		let parent_hash = super::System::parent_hash();
		let localized_payload = |statement: Statement| localized_payload(statement, parent_hash);

		let mut validator_groups = GroupedDutyIter::new(&sorted_validators[..]);

		for candidate in attested_candidates {
			let para_id = candidate.parachain_index();
			let validator_group = validator_groups.group_for(para_id)
				.ok_or("no validator group for parachain")?;

			ensure!(
				candidate.validity_votes.len() >= majority_of(validator_group.len()),
				"Not enough validity attestations"
			);

			let fees = candidate.candidate().fees;
			T::ParachainCurrency::deduct(para_id, fees)?;

			let mut candidate_hash = None;
			let mut encoded_implicit = None;
			let mut encoded_explicit = None;

			// track which voters have voted already, 1 bit per authority.
			let mut track_voters = bitvec![0; authorities.len()];
			for (auth_index, validity_attestation) in &candidate.validity_votes {
				let auth_index = *auth_index as usize;
				// protect against double-votes.
				match validator_group.iter().find(|&(idx, _)| *idx == auth_index) {
					None => return Err("Attesting validator not on this chain's validation duty."),
					Some(&(idx, _)) => {
						if track_voters.get(idx) {
							return Err("Voter already attested validity once")
						}
						track_voters.set(idx, true)
					}
				}

				let (payload, sig) = match validity_attestation {
					ValidityAttestation::Implicit(sig) => {
						let payload = encoded_implicit.get_or_insert_with(|| localized_payload(
							Statement::Candidate(candidate.candidate.clone()),
						));

						(payload, sig)
					}
					ValidityAttestation::Explicit(sig) => {
						let hash = candidate_hash
							.get_or_insert_with(|| candidate.candidate.hash())
							.clone();

						let payload = encoded_explicit.get_or_insert_with(|| localized_payload(
							Statement::Valid(hash),
						));

						(payload, sig)
					}
				};

				ensure!(
					sig.verify(&payload[..], &authorities[auth_index]),
					"Candidate validity attestation signature is bad."
				);
			}
		}

		Ok(())
	}

/*
	// TODO: Consider integrating if needed. (https://github.com/paritytech/polkadot/issues/223)
	/// Extract the parachain heads from the block.
	pub fn parachain_heads(&self) -> &[CandidateReceipt] {
		let x = self.inner.extrinsics.get(PARACHAINS_SET_POSITION as usize).and_then(|xt| match xt.function {
			Call::Parachains(ParachainsCall::set_heads(ref x)) => Some(&x[..]),
			_ => None
		});

		match x {
			Some(x) => x,
			None => panic!("Invalid polkadot block asserted at {:?}", self.file_line),
		}
	}
*/
}

pub const INHERENT_IDENTIFIER: InherentIdentifier = *b"newheads";

pub type InherentType = Vec<AttestedCandidate>;

impl<T: Trait> ProvideInherent for Module<T> {
	type Call = Call<T>;
	type Error = MakeFatalError<RuntimeString>;
	const INHERENT_IDENTIFIER: InherentIdentifier = INHERENT_IDENTIFIER;

	fn create_inherent(data: &InherentData) -> Option<Self::Call> {
		let data = data.get_data::<InherentType>(&INHERENT_IDENTIFIER)
			.expect("Parachain heads could not be decoded.")
			.expect("No parachain heads found in inherent data.");

		Some(Call::set_heads(data))
	}
}

#[cfg(test)]
mod tests {
	use super::*;
	use super::Call as ParachainsCall;
	use sr_io::{TestExternalities, with_externalities};
	use substrate_primitives::{H256, Blake2Hasher};
	use substrate_trie::NodeCodec;
	use sr_primitives::{
		BuildStorage, traits::{BlakeTwo256, IdentityLookup}, testing::UintAuthorityId,
	};
	use primitives::{
		parachain::{CandidateReceipt, HeadData, ValidityAttestation, ValidatorIndex}, SessionKey,
		BlockNumber, AuraId
	};
	use keyring::{AuthorityKeyring, AccountKeyring};
<<<<<<< HEAD
	use srml_support::{impl_outer_origin, impl_outer_dispatch, assert_ok, assert_err};
	use {consensus, timestamp, balances};
=======
	use srml_support::{
		impl_outer_origin, impl_outer_dispatch, assert_ok, assert_err, parameter_types,
	};
>>>>>>> cf7b4564
	use crate::parachains;

	impl_outer_origin! {
		pub enum Origin for Test {
			parachains
		}
	}

	impl_outer_dispatch! {
		pub enum Call for Test where origin: Origin {
			parachains::Parachains,
		}
	}

	#[derive(Clone, Eq, PartialEq)]
	pub struct Test;
	impl system::Trait for Test {
		type Origin = Origin;
		type Index = crate::Nonce;
		type BlockNumber = u64;
		type Hash = H256;
		type Hashing = BlakeTwo256;
		type AccountId = crate::AccountId;
		type Lookup = IdentityLookup<crate::AccountId>;
		type Header = crate::Header;
		type Event = ();
	}

	parameter_types! {
		pub const Period: BlockNumber = 1;
		pub const Offset: BlockNumber = 0;
	}

	impl session::Trait for Test {
		type OnSessionEnding = ();
		type Keys = UintAuthorityId;
		type ShouldEndSession = session::PeriodicSessions<Period, Offset>;
		type SessionHandler = ();
		type Event = ();
	}

	impl timestamp::Trait for Test {
		type Moment = u64;
		type OnTimestampSet = ();
	}
<<<<<<< HEAD
	impl balances::Trait for Test {
		type Balance = Balance;
=======

	impl aura::Trait for Test {
		type HandleReport = aura::StakingSlasher<Test>;
		type AuthorityId = AuraId;
	}

	impl balances::Trait for Test {
		type Balance = u64;
>>>>>>> cf7b4564
		type OnFreeBalanceZero = ();
		type OnNewAccount = ();
		type Event = ();
		type TransactionPayment = ();
		type DustRemoval = ();
		type TransferPayment = ();
	}

<<<<<<< HEAD
=======
	parameter_types! {
		pub const SessionsPerEra: session::SessionIndex = 6;
		pub const BondingDuration: staking::EraIndex = 24 * 28;
	}

	impl staking::Trait for Test {
		type OnRewardMinted = ();
		type CurrencyToVote = ();
		type Event = ();
		type Currency = balances::Module<Test>;
		type Slash = ();
		type Reward = ();
		type SessionsPerEra = SessionsPerEra;
		type BondingDuration = BondingDuration;
	}

>>>>>>> cf7b4564
	impl Trait for Test {
		type Origin = Origin;
		type Call = Call;
		type ParachainCurrency = balances::Module<Test>;
	}

	type Parachains = Module<Test>;
	type System = system::Module<Test>;

	fn new_test_ext(parachains: Vec<(ParaId, Vec<u8>, Vec<u8>)>) -> TestExternalities<Blake2Hasher> {
		let mut t = system::GenesisConfig::<Test>::default().build_storage().unwrap().0;
		let authority_keys = [
			AuthorityKeyring::Alice,
			AuthorityKeyring::Bob,
			AuthorityKeyring::Charlie,
			AuthorityKeyring::Dave,
			AuthorityKeyring::Eve,
			AuthorityKeyring::Ferdie,
			AuthorityKeyring::One,
			AuthorityKeyring::Two,
		];
		let validator_keys = [
			AccountKeyring::Alice,
			AccountKeyring::Bob,
			AccountKeyring::Charlie,
			AccountKeyring::Dave,
			AccountKeyring::Eve,
			AccountKeyring::Ferdie,
			AccountKeyring::One,
			AccountKeyring::Two,
		];

		t.extend(session::GenesisConfig::<Test>{
			validators: validator_keys.iter().map(|k| crate::AccountId::from(*k)).collect(),
			keys: vec![],
		}.build_storage().unwrap().0);
		t.extend(GenesisConfig::<Test>{
			parachains,
			_phdata: Default::default(),
		}.build_storage().unwrap().0);
		t.extend(aura::GenesisConfig::<Test>{
			authorities: authority_keys.iter().map(|k| SessionKey::from(*k)).collect(),
		}.build_storage().unwrap().0);
		t.into()
	}

	fn set_heads(v: Vec<AttestedCandidate>) -> ParachainsCall<Test> {
		ParachainsCall::set_heads(v)
	}

	fn make_attestations(candidate: &mut AttestedCandidate) {
		let mut vote_implicit = false;
		let parent_hash = crate::System::parent_hash();

		let duty_roster = Parachains::calculate_duty_roster();
		let candidate_hash = candidate.candidate.hash();

		let authorities = crate::Aura::authorities();
		let extract_key = |public: SessionKey| {
			AuthorityKeyring::from_raw_public(public.0).unwrap()
		};

		let validation_entries = duty_roster.validator_duty.iter()
			.enumerate();

		for (idx, &duty) in validation_entries {
			if duty != Chain::Parachain(candidate.parachain_index()) { continue }
			vote_implicit = !vote_implicit;

			let key = extract_key(authorities[idx].clone());

			let statement = if vote_implicit {
				Statement::Candidate(candidate.candidate.clone())
			} else {
				Statement::Valid(candidate_hash.clone())
			};

			let payload = localized_payload(statement, parent_hash);
			let signature = key.sign(&payload[..]).into();

			candidate.validity_votes.push((idx as ValidatorIndex, if vote_implicit {
				ValidityAttestation::Implicit(signature)
			} else {
				ValidityAttestation::Explicit(signature)
			}));
		}
	}

	fn new_candidate_with_egress_roots(egress_queue_roots: Vec<(ParaId, H256)>) -> AttestedCandidate {
		AttestedCandidate {
			validity_votes: vec![],
			candidate: CandidateReceipt {
				parachain_index: 0.into(),
				collator: Default::default(),
				signature: Default::default(),
				head_data: HeadData(vec![1, 2, 3]),
				egress_queue_roots,
				fees: 0,
				block_data_hash: Default::default(),
				upward_messages: vec![],
			}
		}
	}

	fn new_candidate_with_upward_messages(
		id: u32,
		upward_messages: Vec<(ParachainDispatchOrigin, Vec<u8>)>
	) -> AttestedCandidate {
		AttestedCandidate {
			validity_votes: vec![],
			candidate: CandidateReceipt {
				parachain_index: id.into(),
				collator: Default::default(),
				signature: Default::default(),
				head_data: HeadData(vec![1, 2, 3]),
				egress_queue_roots: vec![],
				fees: 0,
				block_data_hash: Default::default(),
				upward_messages: upward_messages.into_iter()
					.map(|x| UpwardMessage { origin: x.0, data: x.1 })
					.collect(),
			}
		}
	}

	#[test]
	fn check_dispatch_upward_works() {
		let parachains = vec![
			(0u32.into(), vec![], vec![]),
			(1u32.into(), vec![], vec![]),
			(2u32.into(), vec![], vec![]),
		];
		with_externalities(&mut new_test_ext(parachains.clone()), || {
			let parachains = vec![0.into(), 1.into(), 2.into()];
			Parachains::queue_upward_messages(0.into(), &vec![
				UpwardMessage { origin: ParachainDispatchOrigin::Parachain, data: vec![0; 4] }
			]);
			Parachains::queue_upward_messages(1.into(), &vec![
				UpwardMessage { origin: ParachainDispatchOrigin::Parachain, data: vec![1; 4] }
			]);
			let mut dispatched: Vec<(ParaId, ParachainDispatchOrigin, Vec<u8>)> = vec![];
			let dummy = |id, origin, data: &[u8]| dispatched.push((id, origin, data.to_vec()));
			Parachains::dispatch_upward_messages(0, &parachains, 2, 3, dummy);
			assert_eq!(dispatched, vec![
				(0.into(), ParachainDispatchOrigin::Parachain, vec![0; 4])
			]);
			assert!(<RelayDispatchQueue<Test>>::get(ParaId::from(0)).is_empty());
			assert_eq!(<RelayDispatchQueue<Test>>::get(ParaId::from(1)).len(), 1);
		});
		with_externalities(&mut new_test_ext(parachains.clone()), || {
			let parachains = vec![0.into(), 1.into(), 2.into()];
			Parachains::queue_upward_messages(0.into(), &vec![
				UpwardMessage { origin: ParachainDispatchOrigin::Parachain, data: vec![0; 2] }
			]);
			Parachains::queue_upward_messages(1.into(), &vec![
				UpwardMessage { origin: ParachainDispatchOrigin::Parachain, data: vec![1; 2] }
			]);
			Parachains::queue_upward_messages(2.into(), &vec![
				UpwardMessage { origin: ParachainDispatchOrigin::Parachain, data: vec![2] }
			]);
			let mut dispatched: Vec<(ParaId, ParachainDispatchOrigin, Vec<u8>)> = vec![];
			let dummy = |id, origin, data: &[u8]| dispatched.push((id, origin, data.to_vec()));
			Parachains::dispatch_upward_messages(0, &parachains, 2, 3, dummy);
			assert_eq!(dispatched, vec![
				(0.into(), ParachainDispatchOrigin::Parachain, vec![0; 2]),
				(2.into(), ParachainDispatchOrigin::Parachain, vec![2])
			]);
			assert!(<RelayDispatchQueue<Test>>::get(ParaId::from(0)).is_empty());
			assert_eq!(<RelayDispatchQueue<Test>>::get(ParaId::from(1)).len(), 1);
			assert!(<RelayDispatchQueue<Test>>::get(ParaId::from(2)).is_empty());
		});
		with_externalities(&mut new_test_ext(parachains.clone()), || {
			let parachains = vec![0.into(), 1.into(), 2.into()];
			Parachains::queue_upward_messages(0.into(), &vec![
				UpwardMessage { origin: ParachainDispatchOrigin::Parachain, data: vec![0; 2] }
			]);
			Parachains::queue_upward_messages(1.into(), &vec![
				UpwardMessage { origin: ParachainDispatchOrigin::Parachain, data: vec![1; 2] }
			]);
			Parachains::queue_upward_messages(2.into(), &vec![
				UpwardMessage { origin: ParachainDispatchOrigin::Parachain, data: vec![2] }
			]);
			let mut dispatched: Vec<(ParaId, ParachainDispatchOrigin, Vec<u8>)> = vec![];
			let dummy = |id, origin, data: &[u8]| dispatched.push((id, origin, data.to_vec()));
			Parachains::dispatch_upward_messages(1, &parachains, 2, 3, dummy);
			assert_eq!(dispatched, vec![
				(1.into(), ParachainDispatchOrigin::Parachain, vec![1; 2]),
				(2.into(), ParachainDispatchOrigin::Parachain, vec![2])
			]);
			assert_eq!(<RelayDispatchQueue<Test>>::get(ParaId::from(0)).len(), 1);
			assert!(<RelayDispatchQueue<Test>>::get(ParaId::from(1)).is_empty());
			assert!(<RelayDispatchQueue<Test>>::get(ParaId::from(2)).is_empty());
		});
		with_externalities(&mut new_test_ext(parachains.clone()), || {
			let parachains = vec![0.into(), 1.into(), 2.into()];
			Parachains::queue_upward_messages(0.into(), &vec![
				UpwardMessage { origin: ParachainDispatchOrigin::Parachain, data: vec![0; 2] }
			]);
			Parachains::queue_upward_messages(1.into(), &vec![
				UpwardMessage { origin: ParachainDispatchOrigin::Parachain, data: vec![1; 2] }
			]);
			Parachains::queue_upward_messages(2.into(), &vec![
				UpwardMessage { origin: ParachainDispatchOrigin::Parachain, data: vec![2] }
			]);
			let mut dispatched: Vec<(ParaId, ParachainDispatchOrigin, Vec<u8>)> = vec![];
			let dummy = |id, origin, data: &[u8]| dispatched.push((id, origin, data.to_vec()));
			Parachains::dispatch_upward_messages(2, &parachains, 2, 3, dummy);
			assert_eq!(dispatched, vec![
				(2.into(), ParachainDispatchOrigin::Parachain, vec![2]),
				(0.into(), ParachainDispatchOrigin::Parachain, vec![0; 2])
			]);
			assert!(<RelayDispatchQueue<Test>>::get(ParaId::from(0)).is_empty());
			assert_eq!(<RelayDispatchQueue<Test>>::get(ParaId::from(1)).len(), 1);
			assert!(<RelayDispatchQueue<Test>>::get(ParaId::from(2)).is_empty());
		});
	}

	#[test]
	fn check_queue_upward_messages_works() {
		let parachains = vec![
			(0u32.into(), vec![], vec![]),
		];
		with_externalities(&mut new_test_ext(parachains), || {
			let messages = vec![
				UpwardMessage { origin: ParachainDispatchOrigin::Signed, data: vec![0] }
			];
			assert_ok!(Parachains::check_upward_messages(0.into(), &messages, 2, 3));

			// all good.
			Parachains::queue_upward_messages(0.into(), &vec![
				UpwardMessage { origin: ParachainDispatchOrigin::Signed, data: vec![0] },
			]);
			let messages = vec![
				UpwardMessage { origin: ParachainDispatchOrigin::Parachain, data: vec![1, 2] }
			];
			assert_ok!(Parachains::check_upward_messages(0.into(), &messages, 2, 3));
			Parachains::queue_upward_messages(0.into(), &messages);
			assert_eq!(<RelayDispatchQueue<Test>>::get(ParaId::from(0)), vec![
				UpwardMessage { origin: ParachainDispatchOrigin::Signed, data: vec![0] },
				UpwardMessage { origin: ParachainDispatchOrigin::Parachain, data: vec![1, 2] },
			]);
		});
	}

	#[test]
	fn check_queue_full_upward_messages_fails() {
		let parachains = vec![
			(0u32.into(), vec![], vec![]),
		];
		with_externalities(&mut new_test_ext(parachains), || {
			// oversize, but ok since it's just one and the queue is empty.
			let messages = vec![
				UpwardMessage { origin: ParachainDispatchOrigin::Signed, data: vec![0; 4] },
			];
			assert_ok!(Parachains::check_upward_messages(0.into(), &messages, 2, 3));

			// oversize and bad since it's not just one.
			let messages = vec![
				UpwardMessage { origin: ParachainDispatchOrigin::Signed, data: vec![0] },
				UpwardMessage { origin: ParachainDispatchOrigin::Signed, data: vec![0; 4] },
			];
			assert_err!(
				Parachains::check_upward_messages(0.into(), &messages, 2, 3),
				"Messages added when queue full"
			);

			// too many messages.
			let messages = vec![
				UpwardMessage { origin: ParachainDispatchOrigin::Signed, data: vec![0] },
				UpwardMessage { origin: ParachainDispatchOrigin::Signed, data: vec![1] },
				UpwardMessage { origin: ParachainDispatchOrigin::Signed, data: vec![2] },
			];
			assert_err!(
				Parachains::check_upward_messages(0.into(), &messages, 2, 3),
				"Messages added when queue full"
			);
		});
	}

	#[test]
	fn check_queued_too_many_upward_messages_fails() {
		let parachains = vec![
			(0u32.into(), vec![], vec![]),
		];
		with_externalities(&mut new_test_ext(parachains), || {
			// too many messages.
			Parachains::queue_upward_messages(0.into(), &vec![
				UpwardMessage { origin: ParachainDispatchOrigin::Signed, data: vec![0] },
			]);
			let messages = vec![
				UpwardMessage { origin: ParachainDispatchOrigin::Signed, data: vec![1] },
				UpwardMessage { origin: ParachainDispatchOrigin::Signed, data: vec![2] },
			];
			assert_err!(
				Parachains::check_upward_messages(0.into(), &messages, 2, 3),
				"Messages added when queue full"
			);
		});
	}

	#[test]
	fn check_queued_total_oversize_upward_messages_fails() {
		let parachains = vec![
			(0u32.into(), vec![], vec![]),
		];
		with_externalities(&mut new_test_ext(parachains), || {
			// too much data.
			Parachains::queue_upward_messages(0.into(), &vec![
				UpwardMessage { origin: ParachainDispatchOrigin::Signed, data: vec![0, 1] },
			]);
			let messages = vec![
				UpwardMessage { origin: ParachainDispatchOrigin::Signed, data: vec![2, 3] },
			];
			assert_err!(
				Parachains::check_upward_messages(0.into(), &messages, 2, 3),
				"Messages added when queue full"
			);
		});
	}

	#[test]
	fn check_queued_pre_jumbo_upward_messages_fails() {
		let parachains = vec![
			(0u32.into(), vec![], vec![]),
		];
		with_externalities(&mut new_test_ext(parachains), || {
			// bad - already an oversize messages queued.
			Parachains::queue_upward_messages(0.into(), &vec![
				UpwardMessage { origin: ParachainDispatchOrigin::Signed, data: vec![0; 4] },
			]);
			let messages = vec![
				UpwardMessage { origin: ParachainDispatchOrigin::Signed, data: vec![0] }
			];
			assert_err!(
				Parachains::check_upward_messages(0.into(), &messages, 2, 3),
				"Messages added when queue full"
			);
		});
	}

	#[test]
	fn check_queued_post_jumbo_upward_messages_fails() {
		let parachains = vec![
			(0u32.into(), vec![], vec![]),
		];
		with_externalities(&mut new_test_ext(parachains), || {
			// bad - oversized and already a message queued.
			Parachains::queue_upward_messages(0.into(), &vec![
				UpwardMessage { origin: ParachainDispatchOrigin::Signed, data: vec![0] },
			]);
			let messages = vec![
				UpwardMessage { origin: ParachainDispatchOrigin::Signed, data: vec![0; 4] }
			];
			assert_err!(
				Parachains::check_upward_messages(0.into(), &messages, 2, 3),
				"Messages added when queue full"
			);
		});
	}

	#[test]
	fn upward_queuing_works() {
		// That the list of egress queue roots is in ascending order by `ParaId`.
		let parachains = vec![
			(0u32.into(), vec![], vec![]),
			(1u32.into(), vec![], vec![]),
		];

		with_externalities(&mut new_test_ext(parachains), || {
			// parachain 0 is self
			let mut candidates = vec![
				new_candidate_with_upward_messages(0, vec![
					(ParachainDispatchOrigin::Signed, vec![1]),
				]),
				new_candidate_with_upward_messages(1, vec![
					(ParachainDispatchOrigin::Parachain, vec![2]),
				])
			];
			candidates.iter_mut().for_each(make_attestations);

			assert_ok!(Parachains::dispatch(
				set_heads(candidates),
				Origin::NONE,
			));

			assert!(<RelayDispatchQueue<Test>>::get(ParaId::from(0)).is_empty());
			assert!(<RelayDispatchQueue<Test>>::get(ParaId::from(1)).is_empty());
		});
	}

	#[test]
	fn active_parachains_should_work() {
		let parachains = vec![
			(5u32.into(), vec![1,2,3], vec![1]),
			(100u32.into(), vec![4,5,6], vec![2]),
		];

		with_externalities(&mut new_test_ext(parachains), || {
			assert_eq!(Parachains::active_parachains(), vec![5u32.into(), 100u32.into()]);
			assert_eq!(Parachains::parachain_code(&5u32.into()), Some(vec![1,2,3]));
			assert_eq!(Parachains::parachain_code(&100u32.into()), Some(vec![4,5,6]));
		});
	}

	#[test]
	fn register_deregister() {
		let parachains = vec![
			(5u32.into(), vec![1,2,3], vec![1]),
			(100u32.into(), vec![4,5,6], vec![2,]),
		];

		with_externalities(&mut new_test_ext(parachains), || {
			assert_eq!(Parachains::active_parachains(), vec![5u32.into(), 100u32.into()]);

			assert_eq!(Parachains::parachain_code(&5u32.into()), Some(vec![1,2,3]));
			assert_eq!(Parachains::parachain_code(&100u32.into()), Some(vec![4,5,6]));

			assert_ok!(Parachains::register_parachain(99u32.into(), vec![7,8,9], vec![1, 1, 1]));

			assert_eq!(Parachains::active_parachains(), vec![5u32.into(), 99u32.into(), 100u32.into()]);
			assert_eq!(Parachains::parachain_code(&99u32.into()), Some(vec![7,8,9]));

			assert_ok!(Parachains::deregister_parachain(5u32.into()));

			assert_eq!(Parachains::active_parachains(), vec![99u32.into(), 100u32.into()]);
			assert_eq!(Parachains::parachain_code(&5u32.into()), None);
		});
	}

	#[test]
	fn duty_roster_works() {
		let parachains = vec![
			(0u32.into(), vec![], vec![]),
			(1u32.into(), vec![], vec![]),
		];

		with_externalities(&mut new_test_ext(parachains), || {
			let check_roster = |duty_roster: &DutyRoster| {
				assert_eq!(duty_roster.validator_duty.len(), 8);
				for i in (0..2).map(ParaId::from) {
					assert_eq!(duty_roster.validator_duty.iter().filter(|&&j| j == Chain::Parachain(i)).count(), 3);
				}
				assert_eq!(duty_roster.validator_duty.iter().filter(|&&j| j == Chain::Relay).count(), 2);
			};

			let duty_roster_0 = Parachains::calculate_duty_roster();
			check_roster(&duty_roster_0);

			System::initialize(&1, &H256::from([1; 32]), &Default::default(), &Default::default());
			let duty_roster_1 = Parachains::calculate_duty_roster();
			check_roster(&duty_roster_1);
			assert!(duty_roster_0 != duty_roster_1);


			System::initialize(&2, &H256::from([2; 32]), &Default::default(), &Default::default());
			let duty_roster_2 = Parachains::calculate_duty_roster();
			check_roster(&duty_roster_2);
			assert!(duty_roster_0 != duty_roster_2);
			assert!(duty_roster_1 != duty_roster_2);
		});
	}

	#[test]
	fn unattested_candidate_is_rejected() {
		let parachains = vec![
			(0u32.into(), vec![], vec![]),
			(1u32.into(), vec![], vec![]),
		];

		with_externalities(&mut new_test_ext(parachains), || {
			let candidate = AttestedCandidate {
				validity_votes: vec![],
				candidate: CandidateReceipt {
					parachain_index: 0.into(),
					collator: Default::default(),
					signature: Default::default(),
					head_data: HeadData(vec![1, 2, 3]),
					egress_queue_roots: vec![],
					fees: 0,
					block_data_hash: Default::default(),
					upward_messages: vec![],
				},

			};

			assert!(Parachains::dispatch(set_heads(vec![candidate]), Origin::NONE).is_err());
		})
	}

	#[test]
	fn attested_candidates_accepted_in_order() {
		let parachains = vec![
			(0u32.into(), vec![], vec![]),
			(1u32.into(), vec![], vec![]),
		];

		with_externalities(&mut new_test_ext(parachains), || {
			let mut candidate_a = AttestedCandidate {
				validity_votes: vec![],
				candidate: CandidateReceipt {
					parachain_index: 0.into(),
					collator: Default::default(),
					signature: Default::default(),
					head_data: HeadData(vec![1, 2, 3]),
					egress_queue_roots: vec![],
					fees: 0,
					block_data_hash: Default::default(),
					upward_messages: vec![],
				}
			};

			let mut candidate_b = AttestedCandidate {
				validity_votes: vec![],
				candidate: CandidateReceipt {
					parachain_index: 1.into(),
					collator: Default::default(),
					signature: Default::default(),
					head_data: HeadData(vec![2, 3, 4]),
					egress_queue_roots: vec![],
					fees: 0,
					block_data_hash: Default::default(),
					upward_messages: vec![],
				}
			};

			make_attestations(&mut candidate_a);
			make_attestations(&mut candidate_b);

			assert!(Parachains::dispatch(
				set_heads(vec![candidate_b.clone(), candidate_a.clone()]),
				Origin::NONE,
			).is_err());

			assert!(Parachains::dispatch(
				set_heads(vec![candidate_a.clone(), candidate_b.clone()]),
				Origin::NONE,
			).is_ok());
		});
	}

	#[test]
	fn duplicate_vote_is_rejected() {
		let parachains = vec![
			(0u32.into(), vec![], vec![]),
			(1u32.into(), vec![], vec![]),
		];

		with_externalities(&mut new_test_ext(parachains), || {
			let mut candidate = AttestedCandidate {
				validity_votes: vec![],
				candidate: CandidateReceipt {
					parachain_index: 0.into(),
					collator: Default::default(),
					signature: Default::default(),
					head_data: HeadData(vec![1, 2, 3]),
					egress_queue_roots: vec![],
					fees: 0,
					block_data_hash: Default::default(),
					upward_messages: vec![],
				}
			};

			make_attestations(&mut candidate);

			let mut double_validity = candidate.clone();
			double_validity.validity_votes.push(candidate.validity_votes[0].clone());

			assert!(Parachains::dispatch(
				set_heads(vec![double_validity]),
				Origin::NONE,
			).is_err());
		});
	}

	#[test]
	fn ingress_works() {
		use sr_primitives::traits::OnFinalize;

		let parachains = vec![
			(0u32.into(), vec![], vec![]),
			(1u32.into(), vec![], vec![]),
			(99u32.into(), vec![1, 2, 3], vec![4, 5, 6]),
		];

		with_externalities(&mut new_test_ext(parachains), || {
			assert_eq!(Parachains::ingress(ParaId::from(1)), Some(Vec::new()));
			assert_eq!(Parachains::ingress(ParaId::from(99)), Some(Vec::new()));

			for i in 1..10 {
				System::set_block_number(i);

				let from_a = vec![(1.into(), [i as u8; 32].into())];
				let mut candidate_a = AttestedCandidate {
					validity_votes: vec![],
					candidate: CandidateReceipt {
						parachain_index: 0.into(),
						collator: Default::default(),
						signature: Default::default(),
						head_data: HeadData(vec![1, 2, 3]),
						egress_queue_roots: from_a.clone(),
						fees: 0,
						block_data_hash: Default::default(),
						upward_messages: vec![],
					}
				};

				let from_b = vec![(99.into(), [i as u8; 32].into())];
				let mut candidate_b = AttestedCandidate {
					validity_votes: vec![],
					candidate: CandidateReceipt {
						parachain_index: 1.into(),
						collator: Default::default(),
						signature: Default::default(),
						head_data: HeadData(vec![1, 2, 3]),
						egress_queue_roots: from_b.clone(),
						fees: 0,
						block_data_hash: Default::default(),
						upward_messages: vec![],
					}
				};

				make_attestations(&mut candidate_a);
				make_attestations(&mut candidate_b);

				assert!(Parachains::dispatch(
					set_heads(vec![candidate_a, candidate_b]),
					Origin::NONE,
				).is_ok());

				Parachains::on_finalize(i);
			}

			System::set_block_number(10);
			assert!(Parachains::dispatch(
				set_heads(vec![]),
				Origin::NONE,
			).is_ok());

			// parachain 1 has had a bunch of parachain candidates included,
			// which raises the watermark.
			assert_eq!(
				Parachains::ingress(ParaId::from(1)),
				Some(vec![
					(9, BlockIngressRoots(vec![
						(0.into(), [9; 32].into())
					]))
				]),
			);

			// parachain 99 hasn't had any candidates included, so the
			// ingress is piling up.
			assert_eq!(
				Parachains::ingress(ParaId::from(99)),
				Some((1..10).map(|i| (i, BlockIngressRoots(
					vec![(1.into(), [i as u8; 32].into())]
				))).collect::<Vec<_>>()),
			);

			assert_ok!(Parachains::deregister_parachain(1u32.into()));

			// after deregistering, there is no ingress to 1, but unrouted messages
			// from 1 stick around.
			assert_eq!(Parachains::ingress(ParaId::from(1)), None);
			assert_eq!(Parachains::ingress(ParaId::from(99)), Some((1..10).map(|i| (i, BlockIngressRoots(
				vec![(1.into(), [i as u8; 32].into())]
			))).collect::<Vec<_>>()));

			Parachains::on_finalize(10);
			System::set_block_number(11);

			let mut candidate_c = AttestedCandidate {
				validity_votes: vec![],
				candidate: CandidateReceipt {
					parachain_index: 99.into(),
					collator: Default::default(),
					signature: Default::default(),
					head_data: HeadData(vec![1, 2, 3]),
					egress_queue_roots: Vec::new(),
					fees: 0,
					block_data_hash: Default::default(),
					upward_messages: vec![],
				}
			};
			make_attestations(&mut candidate_c);

			assert!(Parachains::dispatch(
				set_heads(vec![candidate_c]),
				Origin::NONE,
			).is_ok());

			Parachains::on_finalize(11);
			System::set_block_number(12);

			// at the next block, ingress to 99 should be empty.
			assert_eq!(Parachains::ingress(ParaId::from(99)), Some(Vec::new()));
		});
	}

	#[test]
	fn egress_routed_to_non_existent_parachain_is_rejected() {
		// That no parachain is routed to which doesn't exist
		let parachains = vec![
			(0u32.into(), vec![], vec![]),
			(1u32.into(), vec![], vec![]),
		];

		with_externalities(&mut new_test_ext(parachains), || {
			// parachain 99 does not exist
			let non_existent = vec![(99.into(), [1; 32].into())];
			let mut candidate = new_candidate_with_egress_roots(non_existent);

			make_attestations(&mut candidate);

			let result = Parachains::dispatch(
				set_heads(vec![candidate.clone()]),
				Origin::NONE,
			);

			assert_eq!(Err("Routing to non-existent parachain"), result);
		});
	}

	#[test]
	fn egress_routed_to_self_is_rejected() {
		// That the parachain doesn't route to self
		let parachains = vec![
			(0u32.into(), vec![], vec![]),
			(1u32.into(), vec![], vec![]),
		];

		with_externalities(&mut new_test_ext(parachains), || {
			// parachain 0 is self
			let to_self = vec![(0.into(), [1; 32].into())];
			let mut candidate = new_candidate_with_egress_roots(to_self);

			make_attestations(&mut candidate);

			let result = Parachains::dispatch(
				set_heads(vec![candidate.clone()]),
				Origin::NONE,
			);

			assert_eq!(Err("Parachain routing to self"), result);
		});
	}

	#[test]
	fn egress_queue_roots_out_of_order_rejected() {
		// That the list of egress queue roots is in ascending order by `ParaId`.
		let parachains = vec![
			(0u32.into(), vec![], vec![]),
			(1u32.into(), vec![], vec![]),
		];

		with_externalities(&mut new_test_ext(parachains), || {
			// parachain 0 is self
			let out_of_order = vec![(1.into(), [1; 32].into()), ((0.into(), [1; 32].into()))];
			let mut candidate = new_candidate_with_egress_roots(out_of_order);

			make_attestations(&mut candidate);

			let result = Parachains::dispatch(
				set_heads(vec![candidate.clone()]),
				Origin::NONE,
			);

			assert_eq!(Err("Egress routes out of order by ID"), result);
		});
	}

	#[test]
	fn egress_queue_roots_empty_trie_roots_rejected() {
		let parachains = vec![
			(0u32.into(), vec![], vec![]),
			(1u32.into(), vec![], vec![]),
			(2u32.into(), vec![], vec![]),
		];

		with_externalities(&mut new_test_ext(parachains), || {
			// parachain 0 is self
			let contains_empty_trie_root = vec![(1.into(), [1; 32].into()), ((2.into(), EMPTY_TRIE_ROOT.into()))];
			let mut candidate = new_candidate_with_egress_roots(contains_empty_trie_root);

			make_attestations(&mut candidate);

			let result = Parachains::dispatch(
				set_heads(vec![candidate.clone()]),
				Origin::NONE,
			);

			assert_eq!(Err("Empty trie root included"), result);
		});
	}

	#[test]
	fn empty_trie_root_const_is_blake2_hashed_null_node() {
		let hashed_null_node =  <NodeCodec<Blake2Hasher> as trie_db::NodeCodec<Blake2Hasher>>::hashed_null_node();
		assert_eq!(hashed_null_node, EMPTY_TRIE_ROOT.into())
	}
}<|MERGE_RESOLUTION|>--- conflicted
+++ resolved
@@ -823,14 +823,9 @@
 		BlockNumber, AuraId
 	};
 	use keyring::{AuthorityKeyring, AccountKeyring};
-<<<<<<< HEAD
-	use srml_support::{impl_outer_origin, impl_outer_dispatch, assert_ok, assert_err};
-	use {consensus, timestamp, balances};
-=======
 	use srml_support::{
 		impl_outer_origin, impl_outer_dispatch, assert_ok, assert_err, parameter_types,
 	};
->>>>>>> cf7b4564
 	use crate::parachains;
 
 	impl_outer_origin! {
@@ -876,10 +871,6 @@
 		type Moment = u64;
 		type OnTimestampSet = ();
 	}
-<<<<<<< HEAD
-	impl balances::Trait for Test {
-		type Balance = Balance;
-=======
 
 	impl aura::Trait for Test {
 		type HandleReport = aura::StakingSlasher<Test>;
@@ -887,8 +878,7 @@
 	}
 
 	impl balances::Trait for Test {
-		type Balance = u64;
->>>>>>> cf7b4564
+		type Balance = Balance;
 		type OnFreeBalanceZero = ();
 		type OnNewAccount = ();
 		type Event = ();
@@ -897,8 +887,6 @@
 		type TransferPayment = ();
 	}
 
-<<<<<<< HEAD
-=======
 	parameter_types! {
 		pub const SessionsPerEra: session::SessionIndex = 6;
 		pub const BondingDuration: staking::EraIndex = 24 * 28;
@@ -915,7 +903,6 @@
 		type BondingDuration = BondingDuration;
 	}
 
->>>>>>> cf7b4564
 	impl Trait for Test {
 		type Origin = Origin;
 		type Call = Call;
