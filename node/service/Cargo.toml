[package]
name = "polkadot-service"
version = "0.9.7"
authors = ["Parity Technologies <admin@parity.io>"]
edition = "2018"

[dependencies]
# Substrate Client
sc-authority-discovery = { git = "https://github.com/paritytech/substrate", branch = "kiz-staking-miner" }
babe = { package = "sc-consensus-babe", git = "https://github.com/paritytech/substrate", branch = "kiz-staking-miner" }
beefy-primitives = { git = "https://github.com/paritytech/grandpa-bridge-gadget", branch = "kiz-staking-miner" }
beefy-gadget = { git = "https://github.com/paritytech/grandpa-bridge-gadget", branch = "kiz-staking-miner" }
grandpa = { package = "sc-finality-grandpa", git = "https://github.com/paritytech/substrate", branch = "kiz-staking-miner" }
sc-block-builder = { git = "https://github.com/paritytech/substrate", branch = "kiz-staking-miner" }
sc-chain-spec = { git = "https://github.com/paritytech/substrate", branch = "kiz-staking-miner" }
sc-client-api = { git = "https://github.com/paritytech/substrate", branch = "kiz-staking-miner" }
sc-client-db = { git = "https://github.com/paritytech/substrate", branch = "kiz-staking-miner" }
sc-consensus-uncles = { git = "https://github.com/paritytech/substrate", branch = "kiz-staking-miner" }
sc-consensus = { git = "https://github.com/paritytech/substrate", branch = "kiz-staking-miner" }
sc-consensus-slots = { git = "https://github.com/paritytech/substrate", branch = "kiz-staking-miner" }
sc-executor = { git = "https://github.com/paritytech/substrate", branch = "kiz-staking-miner" }
sc-finality-grandpa-warp-sync = { git = "https://github.com/paritytech/substrate", optional = true , branch = "kiz-staking-miner" }
sc-network = { git = "https://github.com/paritytech/substrate", branch = "kiz-staking-miner" }
sc-transaction-pool = { git = "https://github.com/paritytech/substrate", branch = "kiz-staking-miner" }
sc-keystore = { git = "https://github.com/paritytech/substrate", branch = "kiz-staking-miner" }
sc-basic-authorship = { git = "https://github.com/paritytech/substrate", branch = "kiz-staking-miner" }
service = { package = "sc-service", git = "https://github.com/paritytech/substrate", default-features = false , branch = "kiz-staking-miner" }
telemetry = { package = "sc-telemetry", git = "https://github.com/paritytech/substrate", branch = "kiz-staking-miner" }

# Substrate Primitives
sp-authority-discovery = { git = "https://github.com/paritytech/substrate", branch = "kiz-staking-miner" }
consensus_common = { package = "sp-consensus", git = "https://github.com/paritytech/substrate", branch = "kiz-staking-miner" }
grandpa_primitives = { package = "sp-finality-grandpa", git = "https://github.com/paritytech/substrate", branch = "kiz-staking-miner" }
inherents = { package = "sp-inherents", git = "https://github.com/paritytech/substrate", branch = "kiz-staking-miner" }
sp-api = { git = "https://github.com/paritytech/substrate", branch = "kiz-staking-miner" }
sp-block-builder = { git = "https://github.com/paritytech/substrate", branch = "kiz-staking-miner" }
sp-blockchain = { git = "https://github.com/paritytech/substrate", branch = "kiz-staking-miner" }
sp-core = { git = "https://github.com/paritytech/substrate", branch = "kiz-staking-miner" }
sp-io = { git = "https://github.com/paritytech/substrate", branch = "kiz-staking-miner" }
sp-keystore = { git = "https://github.com/paritytech/substrate", branch = "kiz-staking-miner" }
sp-offchain = { package = "sp-offchain", git = "https://github.com/paritytech/substrate", branch = "kiz-staking-miner" }
sp-runtime = { git = "https://github.com/paritytech/substrate", branch = "kiz-staking-miner" }
sp-session = { git = "https://github.com/paritytech/substrate", branch = "kiz-staking-miner" }
sp-storage = { git = "https://github.com/paritytech/substrate", branch = "kiz-staking-miner" }
sp-transaction-pool = { git = "https://github.com/paritytech/substrate", branch = "kiz-staking-miner" }
sp-trie = { git = "https://github.com/paritytech/substrate", branch = "kiz-staking-miner" }
sp-timestamp = { git = "https://github.com/paritytech/substrate", branch = "kiz-staking-miner" }
sp-consensus-babe = { git = "https://github.com/paritytech/substrate", branch = "kiz-staking-miner" }
sp-state-machine = { git = "https://github.com/paritytech/substrate", branch = "kiz-staking-miner" }

# Substrate Pallets
pallet-babe = { git = "https://github.com/paritytech/substrate", branch = "kiz-staking-miner" }
pallet-im-online = { git = "https://github.com/paritytech/substrate", branch = "kiz-staking-miner" }
pallet-staking = { git = "https://github.com/paritytech/substrate", branch = "kiz-staking-miner" }
pallet-transaction-payment-rpc-runtime-api = { git = "https://github.com/paritytech/substrate", branch = "kiz-staking-miner" }
pallet-mmr-primitives = { git = "https://github.com/paritytech/substrate", branch = "kiz-staking-miner" }

# Substrate Other
<<<<<<< HEAD
frame-benchmarking = { git = "https://github.com/paritytech/substrate", branch = "kiz-staking-miner" }
frame-system-rpc-runtime-api = { git = "https://github.com/paritytech/substrate", branch = "kiz-staking-miner" }
prometheus-endpoint = { package = "substrate-prometheus-endpoint", git = "https://github.com/paritytech/substrate", branch = "kiz-staking-miner" }
=======
frame-system-rpc-runtime-api = { git = "https://github.com/paritytech/substrate", branch = "master" }
prometheus-endpoint = { package = "substrate-prometheus-endpoint", git = "https://github.com/paritytech/substrate", branch = "master" }
>>>>>>> ababff4b

# External Crates
futures = "0.3.15"
hex-literal = "0.3.1"
tracing = "0.1.26"
serde = { version = "1.0.123", features = ["derive"] }
thiserror = "1.0.23"
kvdb = "0.9.0"
kvdb-rocksdb = { version = "0.11.1", optional = true }
async-trait = "0.1.42"

# Polkadot
polkadot-node-core-parachains-inherent = { path = "../core/parachains-inherent" }
polkadot-overseer = { path = "../overseer" }
polkadot-client = { path = "../client" }
polkadot-parachain = { path = "../../parachain" }
polkadot-primitives = { path = "../../primitives" }
polkadot-node-primitives = { path = "../primitives" }
polkadot-rpc = { path = "../../rpc" }
polkadot-subsystem = { package = "polkadot-node-subsystem", path = "../subsystem" }
polkadot-node-subsystem-util = { path = "../subsystem-util" }
polkadot-runtime-parachains = { path = "../../runtime/parachains" }

# Polkadot Runtimes
polkadot-runtime = { path = "../../runtime/polkadot" }
kusama-runtime = { path = "../../runtime/kusama", optional = true }
westend-runtime = { path = "../../runtime/westend", optional = true }
rococo-runtime = { path = "../../runtime/rococo", optional = true }

# Polkadot Subsystems
polkadot-availability-bitfield-distribution = { path = "../network/bitfield-distribution", optional = true }
polkadot-availability-distribution = { path = "../network/availability-distribution", optional = true }
polkadot-availability-recovery = { path = "../network/availability-recovery", optional = true }
polkadot-collator-protocol = { path = "../network/collator-protocol", optional = true }
polkadot-gossip-support = { path = "../network/gossip-support", optional = true }
polkadot-network-bridge = { path = "../network/bridge", optional = true }
polkadot-node-collation-generation = { path = "../collation-generation", optional = true }
polkadot-node-core-av-store = { path = "../core/av-store", optional = true }
polkadot-node-core-backing = { path = "../core/backing", optional = true }
polkadot-node-core-bitfield-signing = { path = "../core/bitfield-signing", optional = true }
polkadot-node-core-candidate-validation = { path = "../core/candidate-validation", optional = true }
polkadot-node-core-chain-api = { path = "../core/chain-api", optional = true }
polkadot-node-core-provisioner = { path = "../core/provisioner", optional = true }
polkadot-node-core-runtime-api = { path = "../core/runtime-api", optional = true }
polkadot-statement-distribution = { path = "../network/statement-distribution", optional = true }
polkadot-approval-distribution = { path = "../network/approval-distribution", optional = true }
polkadot-node-core-approval-voting = { path = "../core/approval-voting", optional = true }

[dev-dependencies]
polkadot-test-client = { path = "../test/client" }
env_logger = "0.8.4"

[features]
default = ["db", "full-node"]

db = [
	"service/db"
]

full-node = [
	"polkadot-node-core-av-store",
	"polkadot-node-core-approval-voting",
	"polkadot-availability-bitfield-distribution",
	"polkadot-availability-distribution",
	"polkadot-availability-recovery",
	"polkadot-collator-protocol",
	"polkadot-gossip-support",
	"polkadot-network-bridge",
	"polkadot-node-collation-generation",
	"polkadot-node-core-backing",
	"polkadot-node-core-bitfield-signing",
	"polkadot-node-core-candidate-validation",
	"polkadot-node-core-chain-api",
	"polkadot-node-core-provisioner",
	"polkadot-node-core-runtime-api",
	"polkadot-statement-distribution",
	"polkadot-approval-distribution",
	"sc-finality-grandpa-warp-sync",
	"kvdb-rocksdb"
]

light-node = []

# Configure the native runtimes to use. Polkadot is always enabled by default.
#
# Validators require the native runtime currently
kusama-native = [ "kusama-runtime", "polkadot-client/kusama" ]
westend-native = [ "westend-runtime", "polkadot-client/westend" ]
rococo-native = [ "rococo-runtime", "polkadot-client/rococo" ]

runtime-benchmarks = [
	"polkadot-runtime/runtime-benchmarks",
	"kusama-runtime/runtime-benchmarks",
	"westend-runtime/runtime-benchmarks",
	"rococo-runtime/runtime-benchmarks"
]
try-runtime = [
	"polkadot-runtime/try-runtime",
	"kusama-runtime/try-runtime",
	"westend-runtime/try-runtime",
	"rococo-runtime/try-runtime",
]
malus = ["full-node"]<|MERGE_RESOLUTION|>--- conflicted
+++ resolved
@@ -56,14 +56,8 @@
 pallet-mmr-primitives = { git = "https://github.com/paritytech/substrate", branch = "kiz-staking-miner" }
 
 # Substrate Other
-<<<<<<< HEAD
-frame-benchmarking = { git = "https://github.com/paritytech/substrate", branch = "kiz-staking-miner" }
-frame-system-rpc-runtime-api = { git = "https://github.com/paritytech/substrate", branch = "kiz-staking-miner" }
-prometheus-endpoint = { package = "substrate-prometheus-endpoint", git = "https://github.com/paritytech/substrate", branch = "kiz-staking-miner" }
-=======
 frame-system-rpc-runtime-api = { git = "https://github.com/paritytech/substrate", branch = "master" }
 prometheus-endpoint = { package = "substrate-prometheus-endpoint", git = "https://github.com/paritytech/substrate", branch = "master" }
->>>>>>> ababff4b
 
 # External Crates
 futures = "0.3.15"
