// Copyright 2017-2020 Parity Technologies (UK) Ltd.
// This file is part of Polkadot.

// Polkadot is free software: you can redistribute it and/or modify
// it under the terms of the GNU General Public License as published by
// the Free Software Foundation, either version 3 of the License, or
// (at your option) any later version.

// Polkadot is distributed in the hope that it will be useful,
// but WITHOUT ANY WARRANTY; without even the implied warranty of
// MERCHANTABILITY or FITNESS FOR A PARTICULAR PURPOSE.  See the
// GNU General Public License for more details.

// You should have received a copy of the GNU General Public License
// along with Polkadot.  If not, see <http://www.gnu.org/licenses/>.

//! The Polkadot runtime. This can be compiled with `#[no_std]`, ready for Wasm.

#![cfg_attr(not(feature = "std"), no_std)]
// `construct_runtime!` does a lot of recursion and requires us to increase the limit to 256.
#![recursion_limit="256"]

use sp_std::prelude::*;
use sp_core::u32_trait::{_1, _2, _3, _4, _5};
use codec::{Encode, Decode};
use primitives::{
	AccountId, AccountIndex, Balance, BlockNumber, Hash, Nonce, Signature, Moment,
	parachain::{self, ActiveParas, AbridgedCandidateReceipt, SigningContext}, ValidityError,
};
use runtime_common::{attestations, claims, parachains, registrar, slots,
	impls::{CurrencyToVoteHandler, TargetedFeeAdjustment, ToAuthor},
	NegativeImbalance, BlockHashCount, MaximumBlockWeight, AvailableBlockRatio,
	MaximumBlockLength,
};
use sp_runtime::{
	create_runtime_str, generic, impl_opaque_keys,
	ApplyExtrinsicResult, KeyTypeId, Percent, Permill, Perbill, Perquintill, RuntimeDebug,
	transaction_validity::{
		TransactionValidity, InvalidTransaction, TransactionValidityError, TransactionSource, TransactionPriority,
	},
	curve::PiecewiseLinear,
	traits::{
		BlakeTwo256, Block as BlockT, SignedExtension, OpaqueKeys, ConvertInto, IdentityLookup,
		DispatchInfoOf, Extrinsic as ExtrinsicT, SaturatedConversion, Verify,
	},
};
#[cfg(feature = "runtime-benchmarks")]
use sp_runtime::RuntimeString;
use version::RuntimeVersion;
use grandpa::{AuthorityId as GrandpaId, fg_primitives};
#[cfg(any(feature = "std", test))]
use version::NativeVersion;
use sp_core::OpaqueMetadata;
use sp_staking::SessionIndex;
use frame_support::{
	parameter_types, construct_runtime, debug,
	traits::{KeyOwnerProofSystem, SplitTwoWays, Randomness},
};
use im_online::sr25519::AuthorityId as ImOnlineId;
use authority_discovery_primitives::AuthorityId as AuthorityDiscoveryId;
use transaction_payment_rpc_runtime_api::RuntimeDispatchInfo;
use session::{historical as session_historical};

#[cfg(feature = "std")]
pub use staking::StakerStatus;
#[cfg(any(feature = "std", test))]
pub use sp_runtime::BuildStorage;
pub use timestamp::Call as TimestampCall;
pub use balances::Call as BalancesCall;
pub use attestations::{Call as AttestationsCall, MORE_ATTESTATIONS_IDENTIFIER};
pub use parachains::Call as ParachainsCall;

/// Constant values used within the runtime.
pub mod constants;
use constants::{time::*, currency::*, fee::*};

// Make the WASM binary available.
#[cfg(feature = "std")]
include!(concat!(env!("OUT_DIR"), "/wasm_binary.rs"));

/// Runtime version (Kusama).
pub const VERSION: RuntimeVersion = RuntimeVersion {
	spec_name: create_runtime_str!("kusama"),
	impl_name: create_runtime_str!("parity-kusama"),
	authoring_version: 2,
<<<<<<< HEAD
	spec_version: 1059,
=======
	spec_version: 1060,
>>>>>>> c67a1e4e
	impl_version: 0,
	apis: RUNTIME_API_VERSIONS,
	transaction_version: 1,
};

/// Native version.
#[cfg(any(feature = "std", test))]
pub fn native_version() -> NativeVersion {
	NativeVersion {
		runtime_version: VERSION,
		can_author_with: Default::default(),
	}
}

/// Avoid processing transactions from slots and parachain registrar.
#[derive(Default, Encode, Decode, Clone, Eq, PartialEq, RuntimeDebug)]
pub struct RestrictFunctionality;
impl SignedExtension for RestrictFunctionality {
	const IDENTIFIER: &'static str = "RestrictFunctionality";
	type AccountId = AccountId;
	type Call = Call;
	type AdditionalSigned = ();
	type Pre = ();

	fn additional_signed(&self) -> sp_std::result::Result<(), TransactionValidityError> { Ok(()) }

	fn validate(
		&self,
		_: &Self::AccountId,
		call: &Self::Call,
		_: &DispatchInfoOf<Self::Call>,
		_: usize
	)
		-> TransactionValidity
	{
		match call {
			Call::Slots(_) | Call::Registrar(_)
				=> Err(InvalidTransaction::Custom(ValidityError::NoPermission.into()).into()),
			_ => Ok(Default::default()),
		}
	}
}

parameter_types! {
	pub const Version: RuntimeVersion = VERSION;
}

impl system::Trait for Runtime {
	type Origin = Origin;
	type Call = Call;
	type Index = Nonce;
	type BlockNumber = BlockNumber;
	type Hash = Hash;
	type Hashing = BlakeTwo256;
	type AccountId = AccountId;
	type Lookup = IdentityLookup<Self::AccountId>;
	type Header = generic::Header<BlockNumber, BlakeTwo256>;
	type Event = Event;
	type BlockHashCount = BlockHashCount;
	type MaximumBlockWeight = MaximumBlockWeight;
	type DbWeight = ();
	type MaximumBlockLength = MaximumBlockLength;
	type AvailableBlockRatio = AvailableBlockRatio;
	type Version = Version;
	type ModuleToIndex = ModuleToIndex;
	type AccountData = balances::AccountData<Balance>;
	type OnNewAccount = ();
	type OnKilledAccount = ();
}

impl scheduler::Trait for Runtime {
	type Event = Event;
	type Origin = Origin;
	type Call = Call;
	type MaximumWeight = MaximumBlockWeight;
}

parameter_types! {
	pub const EpochDuration: u64 = EPOCH_DURATION_IN_BLOCKS as u64;
	pub const ExpectedBlockTime: Moment = MILLISECS_PER_BLOCK;
}

impl babe::Trait for Runtime {
	type EpochDuration = EpochDuration;
	type ExpectedBlockTime = ExpectedBlockTime;

	// session module is the trigger
	type EpochChangeTrigger = babe::ExternalTrigger;
}

parameter_types! {
	pub const IndexDeposit: Balance = 1 * DOLLARS;
}

impl indices::Trait for Runtime {
	type AccountIndex = AccountIndex;
	type Currency = Balances;
	type Deposit = IndexDeposit;
	type Event = Event;
}

parameter_types! {
	pub const ExistentialDeposit: Balance = 1 * CENTS;
}

/// Splits fees 80/20 between treasury and block author.
pub type DealWithFees = SplitTwoWays<
	Balance,
	NegativeImbalance<Runtime>,
	_4, Treasury,   // 4 parts (80%) goes to the treasury.
	_1, ToAuthor<Runtime>,   // 1 part (20%) goes to the block author.
>;

impl balances::Trait for Runtime {
	type Balance = Balance;
	type DustRemoval = ();
	type Event = Event;
	type ExistentialDeposit = ExistentialDeposit;
	type AccountStore = System;
}

parameter_types! {
	pub const TransactionBaseFee: Balance = 1 * CENTS;
	pub const TransactionByteFee: Balance = 10 * MILLICENTS;
	// for a sane configuration, this should always be less than `AvailableBlockRatio`.
	pub const TargetBlockFullness: Perquintill = Perquintill::from_percent(25);
}

impl transaction_payment::Trait for Runtime {
	type Currency = Balances;
	type OnTransactionPayment = DealWithFees;
	type TransactionBaseFee = TransactionBaseFee;
	type TransactionByteFee = TransactionByteFee;
	type WeightToFee = WeightToFee;
	type FeeMultiplierUpdate = TargetedFeeAdjustment<TargetBlockFullness, Self>;
}

parameter_types! {
	pub const MinimumPeriod: u64 = SLOT_DURATION / 2;
}
impl timestamp::Trait for Runtime {
	type Moment = u64;
	type OnTimestampSet = Babe;
	type MinimumPeriod = MinimumPeriod;
}

parameter_types! {
	pub const UncleGenerations: u32 = 0;
}

// TODO: substrate#2986 implement this properly
impl authorship::Trait for Runtime {
	type FindAuthor = session::FindAccountFromAuthorIndex<Self, Babe>;
	type UncleGenerations = UncleGenerations;
	type FilterUncle = ();
	type EventHandler = (Staking, ImOnline);
}

parameter_types! {
	pub const Period: BlockNumber = 10 * MINUTES;
	pub const Offset: BlockNumber = 0;
}

impl_opaque_keys! {
	pub struct SessionKeys {
		pub grandpa: Grandpa,
		pub babe: Babe,
		pub im_online: ImOnline,
		pub parachain_validator: Parachains,
		pub authority_discovery: AuthorityDiscovery,
	}
}

parameter_types! {
	pub const DisabledValidatorsThreshold: Perbill = Perbill::from_percent(17);
}

impl session::Trait for Runtime {
	type Event = Event;
	type ValidatorId = AccountId;
	type ValidatorIdOf = staking::StashOf<Self>;
	type ShouldEndSession = Babe;
	type NextSessionRotation = Babe;
	type SessionManager = Staking;
	type SessionHandler = <SessionKeys as OpaqueKeys>::KeyTypeIdProviders;
	type Keys = SessionKeys;
	type DisabledValidatorsThreshold = DisabledValidatorsThreshold;
}

impl session::historical::Trait for Runtime {
	type FullIdentification = staking::Exposure<AccountId, Balance>;
	type FullIdentificationOf = staking::ExposureOf<Runtime>;
}

pallet_staking_reward_curve::build! {
	const REWARD_CURVE: PiecewiseLinear<'static> = curve!(
		min_inflation: 0_025_000,
		max_inflation: 0_100_000,
		ideal_stake: 0_500_000,
		falloff: 0_050_000,
		max_piece_count: 40,
		test_precision: 0_005_000,
	);
}

parameter_types! {
	// Six sessions in an era (6 hours).
	pub const SessionsPerEra: SessionIndex = 6;
	// 28 eras for unbonding (7 days).
	pub const BondingDuration: staking::EraIndex = 28;
	// 28 eras in which slashes can be cancelled (7 days).
	pub const SlashDeferDuration: staking::EraIndex = 28;
	pub const RewardCurve: &'static PiecewiseLinear<'static> = &REWARD_CURVE;
	pub const MaxNominatorRewardedPerValidator: u32 = 64;
	// quarter of the last session will be for election.
	pub const ElectionLookahead: BlockNumber = EPOCH_DURATION_IN_BLOCKS / 4;
}

impl staking::Trait for Runtime {
	type Currency = Balances;
	type UnixTime = Timestamp;
	type CurrencyToVote = CurrencyToVoteHandler<Self>;
	type RewardRemainder = Treasury;
	type Event = Event;
	type Slash = Treasury;
	type Reward = ();
	type SessionsPerEra = SessionsPerEra;
	type BondingDuration = BondingDuration;
	type SlashDeferDuration = SlashDeferDuration;
	// A majority of the council can cancel the slash.
	type SlashCancelOrigin = collective::EnsureProportionAtLeast<_1, _2, AccountId, CouncilCollective>;
	type SessionInterface = Self;
	type RewardCurve = RewardCurve;
	type MaxNominatorRewardedPerValidator = MaxNominatorRewardedPerValidator;
	type NextNewSession = Session;
	type ElectionLookahead = ElectionLookahead;
	type Call = Call;
	type UnsignedPriority = StakingUnsignedPriority;
}

parameter_types! {
	pub const LaunchPeriod: BlockNumber = 7 * DAYS;
	pub const VotingPeriod: BlockNumber = 7 * DAYS;
	pub const FastTrackVotingPeriod: BlockNumber = 3 * HOURS;
	pub const MinimumDeposit: Balance = 1 * DOLLARS;
	pub const EnactmentPeriod: BlockNumber = 8 * DAYS;
	pub const CooloffPeriod: BlockNumber = 7 * DAYS;
	// One cent: $10,000 / MB
	pub const PreimageByteDeposit: Balance = 10 * MILLICENTS;
	pub const InstantAllowed: bool = true;
}

impl democracy::Trait for Runtime {
	type Proposal = Call;
	type Event = Event;
	type Currency = Balances;
	type EnactmentPeriod = EnactmentPeriod;
	type LaunchPeriod = LaunchPeriod;
	type VotingPeriod = VotingPeriod;
	type MinimumDeposit = MinimumDeposit;
	/// A straight majority of the council can decide what their next motion is.
	type ExternalOrigin = collective::EnsureProportionAtLeast<_1, _2, AccountId, CouncilCollective>;
	/// A majority can have the next scheduled referendum be a straight majority-carries vote.
	type ExternalMajorityOrigin = collective::EnsureProportionAtLeast<_1, _2, AccountId, CouncilCollective>;
	/// A unanimous council can have the next scheduled referendum be a straight default-carries
	/// (NTB) vote.
	type ExternalDefaultOrigin = collective::EnsureProportionAtLeast<_1, _1, AccountId, CouncilCollective>;
	/// Two thirds of the technical committee can have an ExternalMajority/ExternalDefault vote
	/// be tabled immediately and with a shorter voting/enactment period.
	type FastTrackOrigin = collective::EnsureProportionAtLeast<_2, _3, AccountId, TechnicalCollective>;
	type InstantOrigin = collective::EnsureProportionAtLeast<_1, _1, AccountId, TechnicalCollective>;
	type InstantAllowed = InstantAllowed;
	type FastTrackVotingPeriod = FastTrackVotingPeriod;
	// To cancel a proposal which has been passed, 2/3 of the council must agree to it.
	type CancellationOrigin = collective::EnsureProportionAtLeast<_2, _3, AccountId, CouncilCollective>;
	// Any single technical committee member may veto a coming council proposal, however they can
	// only do it once and it lasts only for the cooloff period.
	type VetoOrigin = collective::EnsureMember<AccountId, TechnicalCollective>;
	type CooloffPeriod = CooloffPeriod;
	type PreimageByteDeposit = PreimageByteDeposit;
	type Slash = Treasury;
	type Scheduler = Scheduler;
}

parameter_types! {
	pub const CouncilMotionDuration: BlockNumber = 3 * DAYS;
}

type CouncilCollective = collective::Instance1;
impl collective::Trait<CouncilCollective> for Runtime {
	type Origin = Origin;
	type Proposal = Call;
	type Event = Event;
	type MotionDuration = CouncilMotionDuration;
}

parameter_types! {
	pub const CandidacyBond: Balance = 1 * DOLLARS;
	pub const VotingBond: Balance = 5 * CENTS;
	/// Daily council elections.
	pub const TermDuration: BlockNumber = 24 * HOURS;
	pub const DesiredMembers: u32 = 13;
	pub const DesiredRunnersUp: u32 = 7;
}

impl elections_phragmen::Trait for Runtime {
	type Event = Event;
	type Currency = Balances;
	type ChangeMembers = Council;
	type InitializeMembers = Council;
	type CurrencyToVote = CurrencyToVoteHandler<Self>;
	type CandidacyBond = CandidacyBond;
	type VotingBond = VotingBond;
	type LoserCandidate = Treasury;
	type BadReport = Treasury;
	type KickedMember = Treasury;
	type DesiredMembers = DesiredMembers;
	type DesiredRunnersUp = DesiredRunnersUp;
	type TermDuration = TermDuration;
}

parameter_types! {
	pub const TechnicalMotionDuration: BlockNumber = 3 * DAYS;
}

type TechnicalCollective = collective::Instance2;
impl collective::Trait<TechnicalCollective> for Runtime {
	type Origin = Origin;
	type Proposal = Call;
	type Event = Event;
	type MotionDuration = TechnicalMotionDuration;
}

impl membership::Trait<membership::Instance1> for Runtime {
	type Event = Event;
	type AddOrigin = collective::EnsureProportionMoreThan<_1, _2, AccountId, CouncilCollective>;
	type RemoveOrigin = collective::EnsureProportionMoreThan<_1, _2, AccountId, CouncilCollective>;
	type SwapOrigin = collective::EnsureProportionMoreThan<_1, _2, AccountId, CouncilCollective>;
	type ResetOrigin = collective::EnsureProportionMoreThan<_1, _2, AccountId, CouncilCollective>;
	type PrimeOrigin = collective::EnsureProportionMoreThan<_1, _2, AccountId, CouncilCollective>;
	type MembershipInitialized = TechnicalCommittee;
	type MembershipChanged = TechnicalCommittee;
}

parameter_types! {
	pub const ProposalBond: Permill = Permill::from_percent(5);
	pub const ProposalBondMinimum: Balance = 20 * DOLLARS;
	pub const SpendPeriod: BlockNumber = 6 * DAYS;
	pub const Burn: Permill = Permill::from_percent(0);

	pub const TipCountdown: BlockNumber = 1 * DAYS;
	pub const TipFindersFee: Percent = Percent::from_percent(20);
	pub const TipReportDepositBase: Balance = 1 * DOLLARS;
	pub const TipReportDepositPerByte: Balance = 1 * CENTS;
}

impl treasury::Trait for Runtime {
	type Currency = Balances;
	type ApproveOrigin = collective::EnsureProportionAtLeast<_3, _5, AccountId, CouncilCollective>;
	type RejectOrigin = collective::EnsureProportionMoreThan<_1, _2, AccountId, CouncilCollective>;
	type Tippers = ElectionsPhragmen;
	type TipCountdown = TipCountdown;
	type TipFindersFee = TipFindersFee;
	type TipReportDepositBase = TipReportDepositBase;
	type TipReportDepositPerByte = TipReportDepositPerByte;
	type Event = Event;
	type ProposalRejection = Treasury;
	type ProposalBond = ProposalBond;
	type ProposalBondMinimum = ProposalBondMinimum;
	type SpendPeriod = SpendPeriod;
	type Burn = Burn;
}

impl offences::Trait for Runtime {
	type Event = Event;
	type IdentificationTuple = session::historical::IdentificationTuple<Self>;
	type OnOffenceHandler = Staking;
}

impl authority_discovery::Trait for Runtime {}

parameter_types! {
	pub const SessionDuration: BlockNumber = EPOCH_DURATION_IN_BLOCKS as _;
}

parameter_types! {
	pub const StakingUnsignedPriority: TransactionPriority = TransactionPriority::max_value() / 2;
	pub const ImOnlineUnsignedPriority: TransactionPriority = TransactionPriority::max_value();
}

impl im_online::Trait for Runtime {
	type AuthorityId = ImOnlineId;
	type Event = Event;
	type ReportUnresponsiveness = Offences;
	type SessionDuration = SessionDuration;
	type UnsignedPriority = StakingUnsignedPriority;
}

impl grandpa::Trait for Runtime {
	type Event = Event;
}

parameter_types! {
	pub const WindowSize: BlockNumber = finality_tracker::DEFAULT_WINDOW_SIZE.into();
	pub const ReportLatency: BlockNumber = finality_tracker::DEFAULT_REPORT_LATENCY.into();
}

impl finality_tracker::Trait for Runtime {
	type OnFinalizationStalled = ();
	type WindowSize = WindowSize;
	type ReportLatency = ReportLatency;
}

parameter_types! {
	pub const AttestationPeriod: BlockNumber = 50;
}

impl attestations::Trait for Runtime {
	type AttestationPeriod = AttestationPeriod;
	type ValidatorIdentities = parachains::ValidatorIdentities<Runtime>;
	type RewardAttestation = Staking;
}

parameter_types! {
	pub const MaxCodeSize: u32 = 10 * 1024 * 1024; // 10 MB
	pub const MaxHeadDataSize: u32 = 20 * 1024; // 20 KB
	pub const ValidationUpgradeFrequency: BlockNumber = 2 * DAYS;
	pub const ValidationUpgradeDelay: BlockNumber = 8 * HOURS;
	pub const SlashPeriod: BlockNumber = 7 * DAYS;
}

impl parachains::Trait for Runtime {
	type AuthorityId = parachains::FishermanAuthorityId;
	type Origin = Origin;
	type Call = Call;
	type ParachainCurrency = Balances;
	type BlockNumberConversion = sp_runtime::traits::Identity;
	type Randomness = RandomnessCollectiveFlip;
	type ActiveParachains = Registrar;
	type Registrar = Registrar;
	type MaxCodeSize = MaxCodeSize;
	type MaxHeadDataSize = MaxHeadDataSize;

	type ValidationUpgradeFrequency = ValidationUpgradeFrequency;
	type ValidationUpgradeDelay = ValidationUpgradeDelay;
	type SlashPeriod = SlashPeriod;

	type Proof = session::historical::Proof;
	type KeyOwnerProofSystem = session::historical::Module<Self>;
	type IdentificationTuple = <Self::KeyOwnerProofSystem as KeyOwnerProofSystem<(KeyTypeId, Vec<u8>)>>::IdentificationTuple;
	type ReportOffence = Offences;
	type BlockHashConversion = sp_runtime::traits::Identity;
}

impl<LocalCall> system::offchain::CreateSignedTransaction<LocalCall> for Runtime where
	Call: From<LocalCall>,
{
	fn create_transaction<C: system::offchain::AppCrypto<Self::Public, Self::Signature>>(
		call: Call,
		public: <Signature as Verify>::Signer,
		account: AccountId,
		nonce: <Runtime as system::Trait>::Index,
	) -> Option<(Call, <UncheckedExtrinsic as ExtrinsicT>::SignaturePayload)> {
		let period = BlockHashCount::get()
			.checked_next_power_of_two()
			.map(|c| c / 2)
			.unwrap_or(2) as u64;

		let current_block = System::block_number()
			.saturated_into::<u64>()
			.saturating_sub(1);
		let tip = 0;
		let extra: SignedExtra = (
			RestrictFunctionality,
			system::CheckVersion::<Runtime>::new(),
			system::CheckGenesis::<Runtime>::new(),
			system::CheckEra::<Runtime>::from(generic::Era::mortal(period, current_block)),
			system::CheckNonce::<Runtime>::from(nonce),
			system::CheckWeight::<Runtime>::new(),
			transaction_payment::ChargeTransactionPayment::<Runtime>::from(tip),
			registrar::LimitParathreadCommits::<Runtime>::new(),
			parachains::ValidateDoubleVoteReports::<Runtime>::new(),
		);
		let raw_payload = SignedPayload::new(call, extra).map_err(|e| {
			debug::warn!("Unable to create signed payload: {:?}", e);
		}).ok()?;
		let signature = raw_payload.using_encoded(|payload| {
			C::sign(payload, public)
		})?;
		let (call, extra, _) = raw_payload.deconstruct();
		Some((call, (account, signature, extra)))
	}
}

impl system::offchain::SigningTypes for Runtime {
	type Public = <Signature as Verify>::Signer;
	type Signature = Signature;
}

impl<C> system::offchain::SendTransactionTypes<C> for Runtime where
	Call: From<C>,
{
	type OverarchingCall = Call;
	type Extrinsic = UncheckedExtrinsic;
}

parameter_types! {
	pub const ParathreadDeposit: Balance = 5 * DOLLARS;
	pub const QueueSize: usize = 2;
	pub const MaxRetries: u32 = 3;
}

impl registrar::Trait for Runtime {
	type Event = Event;
	type Origin = Origin;
	type Currency = Balances;
	type ParathreadDeposit = ParathreadDeposit;
	type SwapAux = Slots;
	type QueueSize = QueueSize;
	type MaxRetries = MaxRetries;
}

parameter_types! {
	pub const LeasePeriod: BlockNumber = 100_000;
	pub const EndingPeriod: BlockNumber = 1000;
}

impl slots::Trait for Runtime {
	type Event = Event;
	type Currency = Balances;
	type Parachains = Registrar;
	type LeasePeriod = LeasePeriod;
	type EndingPeriod = EndingPeriod;
	type Randomness = RandomnessCollectiveFlip;
}

parameter_types! {
	pub const Prefix: &'static [u8] = b"Pay KSMs to the Kusama account:";
}

impl claims::Trait for Runtime {
	type Event = Event;
	type VestingSchedule = Vesting;
	type Prefix = Prefix;
}

parameter_types! {
	// Minimum 100 bytes/KSM deposited (1 CENT/byte)
	pub const BasicDeposit: Balance = 10 * DOLLARS;       // 258 bytes on-chain
	pub const FieldDeposit: Balance = 250 * CENTS;        // 66 bytes on-chain
	pub const SubAccountDeposit: Balance = 2 * DOLLARS;   // 53 bytes on-chain
	pub const MaxSubAccounts: u32 = 100;
	pub const MaxAdditionalFields: u32 = 100;
}

impl identity::Trait for Runtime {
	type Event = Event;
	type Currency = Balances;
	type Slashed = Treasury;
	type BasicDeposit = BasicDeposit;
	type FieldDeposit = FieldDeposit;
	type SubAccountDeposit = SubAccountDeposit;
	type MaxSubAccounts = MaxSubAccounts;
	type MaxAdditionalFields = MaxAdditionalFields;
	type RegistrarOrigin = collective::EnsureProportionMoreThan<_1, _2, AccountId, CouncilCollective>;
	type ForceOrigin = collective::EnsureProportionMoreThan<_1, _2, AccountId, CouncilCollective>;
}

parameter_types! {
	// One storage item; value is size 4+4+16+32 bytes = 56 bytes.
	pub const MultisigDepositBase: Balance = 30 * CENTS;
	// Additional storage item size of 32 bytes.
	pub const MultisigDepositFactor: Balance = 5 * CENTS;
	pub const MaxSignatories: u16 = 100;
}

impl utility::Trait for Runtime {
	type Event = Event;
	type Call = Call;
	type Currency = Balances;
	type MultisigDepositBase = MultisigDepositBase;
	type MultisigDepositFactor = MultisigDepositFactor;
	type MaxSignatories = MaxSignatories;
}

parameter_types! {
	pub const ConfigDepositBase: Balance = 5 * DOLLARS;
	pub const FriendDepositFactor: Balance = 50 * CENTS;
	pub const MaxFriends: u16 = 9;
	pub const RecoveryDeposit: Balance = 5 * DOLLARS;
}

impl recovery::Trait for Runtime {
	type Event = Event;
	type Call = Call;
	type Currency = Balances;
	type ConfigDepositBase = ConfigDepositBase;
	type FriendDepositFactor = FriendDepositFactor;
	type MaxFriends = MaxFriends;
	type RecoveryDeposit = RecoveryDeposit;
}

parameter_types! {
	pub const CandidateDeposit: Balance = 10 * DOLLARS;
	pub const WrongSideDeduction: Balance = 2 * DOLLARS;
	pub const MaxStrikes: u32 = 10;
	pub const RotationPeriod: BlockNumber = 80 * HOURS;
	pub const PeriodSpend: Balance = 500 * DOLLARS;
	pub const MaxLockDuration: BlockNumber = 36 * 30 * DAYS;
	pub const ChallengePeriod: BlockNumber = 7 * DAYS;
}

impl society::Trait for Runtime {
	type Event = Event;
	type Currency = Balances;
	type Randomness = RandomnessCollectiveFlip;
	type CandidateDeposit = CandidateDeposit;
	type WrongSideDeduction = WrongSideDeduction;
	type MaxStrikes = MaxStrikes;
	type PeriodSpend = PeriodSpend;
	type MembershipChanged = ();
	type RotationPeriod = RotationPeriod;
	type MaxLockDuration = MaxLockDuration;
	type FounderSetOrigin = collective::EnsureProportionMoreThan<_1, _2, AccountId, CouncilCollective>;
	type SuspensionJudgementOrigin = society::EnsureFounder<Runtime>;
	type ChallengePeriod = ChallengePeriod;
}

parameter_types! {
	pub const MinVestedTransfer: Balance = 100 * DOLLARS;
}

impl vesting::Trait for Runtime {
	type Event = Event;
	type Currency = Balances;
	type BlockNumberToBalance = ConvertInto;
	type MinVestedTransfer = MinVestedTransfer;
}

construct_runtime! {
	pub enum Runtime where
		Block = Block,
		NodeBlock = primitives::Block,
		UncheckedExtrinsic = UncheckedExtrinsic
	{
		// Basic stuff; balances is uncallable initially.
		System: system::{Module, Call, Storage, Config, Event<T>},
		RandomnessCollectiveFlip: randomness_collective_flip::{Module, Storage},

		// Must be before session.
		Babe: babe::{Module, Call, Storage, Config, Inherent(Timestamp)},

		Timestamp: timestamp::{Module, Call, Storage, Inherent},
		Indices: indices::{Module, Call, Storage, Config<T>, Event<T>},
		Balances: balances::{Module, Call, Storage, Config<T>, Event<T>},
		TransactionPayment: transaction_payment::{Module, Storage},

		// Consensus support.
		Authorship: authorship::{Module, Call, Storage},
		Staking: staking::{Module, Call, Storage, Config<T>, Event<T>, ValidateUnsigned},
		Offences: offences::{Module, Call, Storage, Event},
		Historical: session_historical::{Module},
		Session: session::{Module, Call, Storage, Event, Config<T>},
		FinalityTracker: finality_tracker::{Module, Call, Storage, Inherent},
		Grandpa: grandpa::{Module, Call, Storage, Config, Event},
		ImOnline: im_online::{Module, Call, Storage, Event<T>, ValidateUnsigned, Config<T>},
		AuthorityDiscovery: authority_discovery::{Module, Call, Config},

		// Governance stuff; uncallable initially.
		Democracy: democracy::{Module, Call, Storage, Config, Event<T>},
		Council: collective::<Instance1>::{Module, Call, Storage, Origin<T>, Event<T>, Config<T>},
		TechnicalCommittee: collective::<Instance2>::{Module, Call, Storage, Origin<T>, Event<T>, Config<T>},
		ElectionsPhragmen: elections_phragmen::{Module, Call, Storage, Event<T>, Config<T>},
		TechnicalMembership: membership::<Instance1>::{Module, Call, Storage, Event<T>, Config<T>},
		Treasury: treasury::{Module, Call, Storage, Event<T>},

		// Claims. Usable initially.
		Claims: claims::{Module, Call, Storage, Event<T>, Config<T>, ValidateUnsigned},

		// Parachains stuff; slots are disabled (no auctions initially). The rest are safe as they
		// have no public dispatchables.
		Parachains: parachains::{Module, Call, Storage, Config, Inherent, Origin},
		Attestations: attestations::{Module, Call, Storage},
		Slots: slots::{Module, Call, Storage, Event<T>},
		Registrar: registrar::{Module, Call, Storage, Event, Config<T>},

		// Utility module.
		Utility: utility::{Module, Call, Storage, Event<T>},

		// Less simple identity module.
		Identity: identity::{Module, Call, Storage, Event<T>},

		// Society module.
		Society: society::{Module, Call, Storage, Event<T>},

		// Social recovery module.
		Recovery: recovery::{Module, Call, Storage, Event<T>},

		// Vesting. Usable initially, but removed once all vesting is finished.
		Vesting: vesting::{Module, Call, Storage, Event<T>, Config<T>},

		// System scheduler.
		Scheduler: scheduler::{Module, Call, Storage, Event<T>},
	}
}

/// The address format for describing accounts.
pub type Address = AccountId;
/// Block header type as expected by this runtime.
pub type Header = generic::Header<BlockNumber, BlakeTwo256>;
/// Block type as expected by this runtime.
pub type Block = generic::Block<Header, UncheckedExtrinsic>;
/// A Block signed with a Justification
pub type SignedBlock = generic::SignedBlock<Block>;
/// BlockId type as expected by this runtime.
pub type BlockId = generic::BlockId<Block>;
/// The SignedExtension to the basic transaction logic.
pub type SignedExtra = (
	RestrictFunctionality,
	system::CheckVersion<Runtime>,
	system::CheckGenesis<Runtime>,
	system::CheckEra<Runtime>,
	system::CheckNonce<Runtime>,
	system::CheckWeight<Runtime>,
	transaction_payment::ChargeTransactionPayment::<Runtime>,
	registrar::LimitParathreadCommits<Runtime>,
	parachains::ValidateDoubleVoteReports<Runtime>,
);
/// Unchecked extrinsic type as expected by this runtime.
pub type UncheckedExtrinsic = generic::UncheckedExtrinsic<Address, Call, Signature, SignedExtra>;
/// Extrinsic type that has already been checked.
pub type CheckedExtrinsic = generic::CheckedExtrinsic<AccountId, Nonce, Call>;
/// Executive: handles dispatch to the various modules.
pub type Executive = executive::Executive<Runtime, Block, system::ChainContext<Runtime>, Runtime, AllModules>;
/// The payload being signed in the transactions.
pub type SignedPayload = generic::SignedPayload<Call, SignedExtra>;

sp_api::impl_runtime_apis! {
	impl sp_api::Core<Block> for Runtime {
		fn version() -> RuntimeVersion {
			VERSION
		}

		fn execute_block(block: Block) {
			Executive::execute_block(block)
		}

		fn initialize_block(header: &<Block as BlockT>::Header) {
			Executive::initialize_block(header)
		}
	}

	impl sp_api::Metadata<Block> for Runtime {
		fn metadata() -> OpaqueMetadata {
			Runtime::metadata().into()
		}
	}

	impl block_builder_api::BlockBuilder<Block> for Runtime {
		fn apply_extrinsic(extrinsic: <Block as BlockT>::Extrinsic) -> ApplyExtrinsicResult {
			Executive::apply_extrinsic(extrinsic)
		}

		fn finalize_block() -> <Block as BlockT>::Header {
			Executive::finalize_block()
		}

		fn inherent_extrinsics(data: inherents::InherentData) -> Vec<<Block as BlockT>::Extrinsic> {
			data.create_extrinsics()
		}

		fn check_inherents(
			block: Block,
			data: inherents::InherentData,
		) -> inherents::CheckInherentsResult {
			data.check_extrinsics(&block)
		}

		fn random_seed() -> <Block as BlockT>::Hash {
			RandomnessCollectiveFlip::random_seed()
		}
	}

	impl tx_pool_api::runtime_api::TaggedTransactionQueue<Block> for Runtime {
		fn validate_transaction(
			source: TransactionSource,
			tx: <Block as BlockT>::Extrinsic,
		) -> TransactionValidity {
			Executive::validate_transaction(source, tx)
		}
	}

	impl offchain_primitives::OffchainWorkerApi<Block> for Runtime {
		fn offchain_worker(header: &<Block as BlockT>::Header) {
			Executive::offchain_worker(header)
		}
	}

	impl parachain::ParachainHost<Block> for Runtime {
		fn validators() -> Vec<parachain::ValidatorId> {
			Parachains::authorities()
		}
		fn duty_roster() -> parachain::DutyRoster {
			Parachains::calculate_duty_roster().0
		}
		fn active_parachains() -> Vec<(parachain::Id, Option<(parachain::CollatorId, parachain::Retriable)>)> {
			Registrar::active_paras()
		}
		fn global_validation_schedule() -> parachain::GlobalValidationSchedule {
			Parachains::global_validation_schedule()
		}
		fn local_validation_data(id: parachain::Id) -> Option<parachain::LocalValidationData> {
			Parachains::current_local_validation_data(&id)
		}
		fn parachain_code(id: parachain::Id) -> Option<parachain::ValidationCode> {
			Parachains::parachain_code(&id)
		}
		fn get_heads(extrinsics: Vec<<Block as BlockT>::Extrinsic>)
			-> Option<Vec<AbridgedCandidateReceipt>>
		{
			extrinsics
				.into_iter()
				.find_map(|ex| match UncheckedExtrinsic::decode(&mut ex.encode().as_slice()) {
					Ok(ex) => match ex.function {
						Call::Parachains(ParachainsCall::set_heads(heads)) => {
							Some(heads.into_iter().map(|c| c.candidate).collect())
						}
						_ => None,
					}
					Err(_) => None,
				})
		}
		fn signing_context() -> SigningContext {
			Parachains::signing_context()
		}
	}

	impl fg_primitives::GrandpaApi<Block> for Runtime {
		fn grandpa_authorities() -> Vec<(GrandpaId, u64)> {
			Grandpa::grandpa_authorities()
		}
	}

	impl babe_primitives::BabeApi<Block> for Runtime {
		fn configuration() -> babe_primitives::BabeGenesisConfiguration {
			// The choice of `c` parameter (where `1 - c` represents the
			// probability of a slot being empty), is done in accordance to the
			// slot duration and expected target block time, for safely
			// resisting network delays of maximum two seconds.
			// <https://research.web3.foundation/en/latest/polkadot/BABE/Babe/#6-practical-results>
			babe_primitives::BabeGenesisConfiguration {
				slot_duration: Babe::slot_duration(),
				epoch_length: EpochDuration::get(),
				c: PRIMARY_PROBABILITY,
				genesis_authorities: Babe::authorities(),
				randomness: Babe::randomness(),
				allowed_slots: babe_primitives::AllowedSlots::PrimaryAndSecondaryPlainSlots,
			}
		}

		fn current_epoch_start() -> babe_primitives::SlotNumber {
			Babe::current_epoch_start()
		}
	}

	impl authority_discovery_primitives::AuthorityDiscoveryApi<Block> for Runtime {
		fn authorities() -> Vec<AuthorityDiscoveryId> {
			AuthorityDiscovery::authorities()
		}
	}

	impl sp_session::SessionKeys<Block> for Runtime {
		fn generate_session_keys(seed: Option<Vec<u8>>) -> Vec<u8> {
			SessionKeys::generate(seed)
		}

		fn decode_session_keys(
			encoded: Vec<u8>,
		) -> Option<Vec<(Vec<u8>, sp_core::crypto::KeyTypeId)>> {
			SessionKeys::decode_into_raw_public_keys(&encoded)
		}
	}

	impl system_rpc_runtime_api::AccountNonceApi<Block, AccountId, Nonce> for Runtime {
		fn account_nonce(account: AccountId) -> Nonce {
			System::account_nonce(account)
		}
	}

	impl transaction_payment_rpc_runtime_api::TransactionPaymentApi<
		Block,
		Balance,
		UncheckedExtrinsic,
	> for Runtime {
		fn query_info(uxt: UncheckedExtrinsic, len: u32) -> RuntimeDispatchInfo<Balance> {
			TransactionPayment::query_info(uxt, len)
		}
	}

	#[cfg(feature = "runtime-benchmarks")]
	impl frame_benchmarking::Benchmark<Block> for Runtime {
		fn dispatch_benchmark(
			pallet: Vec<u8>,
			benchmark: Vec<u8>,
			lowest_range_values: Vec<u32>,
			highest_range_values: Vec<u32>,
			steps: Vec<u32>,
			repeat: u32,
		) -> Result<Vec<frame_benchmarking::BenchmarkBatch>, RuntimeString> {
			use frame_benchmarking::{Benchmarking, BenchmarkBatch, add_benchmark};

			let mut batches = Vec::<BenchmarkBatch>::new();
			let params = (&pallet, &benchmark, &lowest_range_values, &highest_range_values, &steps, repeat);
			add_benchmark!(params, batches, b"claims", Claims);
			if batches.is_empty() { return Err("Benchmark not found for this pallet.".into()) }
			Ok(batches)
		}
	}
}<|MERGE_RESOLUTION|>--- conflicted
+++ resolved
@@ -83,11 +83,7 @@
 	spec_name: create_runtime_str!("kusama"),
 	impl_name: create_runtime_str!("parity-kusama"),
 	authoring_version: 2,
-<<<<<<< HEAD
-	spec_version: 1059,
-=======
-	spec_version: 1060,
->>>>>>> c67a1e4e
+	spec_version: 1061,
 	impl_version: 0,
 	apis: RUNTIME_API_VERSIONS,
 	transaction_version: 1,
