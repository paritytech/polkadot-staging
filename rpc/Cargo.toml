[package]
name = "polkadot-rpc"
version = "0.6.17"
authors = ["Parity Technologies <admin@parity.io>"]
edition = "2018"

[dependencies]
client = { package = "substrate-client", git = "https://github.com/expenses/substrate", branch = "futures03" }
jsonrpc-core = "14.0.3"
polkadot-primitives = { path = "../primitives" }
<<<<<<< HEAD
sr-primitives = { git = "https://github.com/paritytech/substrate", branch = "polkadot-master"  }
substrate-rpc = { git = "https://github.com/paritytech/substrate", branch = "polkadot-master" }
transaction_pool = { package = "substrate-transaction-pool", git = "https://github.com/paritytech/substrate", branch = "polkadot-master"  }
frame-system-rpc = { git = "https://github.com/paritytech/substrate", branch = "polkadot-master"  }
pallet-transaction-payment-rpc = { git = "https://github.com/paritytech/substrate", branch = "polkadot-master" }
=======
sr-primitives = { git = "https://github.com/expenses/substrate", branch = "futures03"  }
substrate-rpc = { git = "https://github.com/expenses/substrate", branch = "futures03" }
transaction_pool = { package = "substrate-transaction-pool", git = "https://github.com/expenses/substrate", branch = "futures03"  }
paint-system-rpc = { git = "https://github.com/expenses/substrate", branch = "futures03"  }
paint-transaction-payment-rpc = { git = "https://github.com/expenses/substrate", branch = "futures03" }
>>>>>>> d0ae729f
polkadot-runtime = { path = "../runtime" }
<|MERGE_RESOLUTION|>--- conflicted
+++ resolved
@@ -8,17 +8,9 @@
 client = { package = "substrate-client", git = "https://github.com/expenses/substrate", branch = "futures03" }
 jsonrpc-core = "14.0.3"
 polkadot-primitives = { path = "../primitives" }
-<<<<<<< HEAD
 sr-primitives = { git = "https://github.com/paritytech/substrate", branch = "polkadot-master"  }
 substrate-rpc = { git = "https://github.com/paritytech/substrate", branch = "polkadot-master" }
 transaction_pool = { package = "substrate-transaction-pool", git = "https://github.com/paritytech/substrate", branch = "polkadot-master"  }
 frame-system-rpc = { git = "https://github.com/paritytech/substrate", branch = "polkadot-master"  }
 pallet-transaction-payment-rpc = { git = "https://github.com/paritytech/substrate", branch = "polkadot-master" }
-=======
-sr-primitives = { git = "https://github.com/expenses/substrate", branch = "futures03"  }
-substrate-rpc = { git = "https://github.com/expenses/substrate", branch = "futures03" }
-transaction_pool = { package = "substrate-transaction-pool", git = "https://github.com/expenses/substrate", branch = "futures03"  }
-paint-system-rpc = { git = "https://github.com/expenses/substrate", branch = "futures03"  }
-paint-transaction-payment-rpc = { git = "https://github.com/expenses/substrate", branch = "futures03" }
->>>>>>> d0ae729f
 polkadot-runtime = { path = "../runtime" }
