--- conflicted
+++ resolved
@@ -60,14 +60,8 @@
 use frame_system::{EnsureRoot, EnsureOneOf};
 use pallet_im_online::sr25519::AuthorityId as ImOnlineId;
 use authority_discovery_primitives::AuthorityId as AuthorityDiscoveryId;
-<<<<<<< HEAD
-use transaction_payment_rpc_runtime_api::RuntimeDispatchInfo;
-use session::{historical as session_historical};
-use system::extras::{SignedExtensionProvider, SignedExtensionData, ExtrasParamsBuilder};
-=======
 use pallet_transaction_payment_rpc_runtime_api::RuntimeDispatchInfo;
 use pallet_session::{historical as session_historical};
->>>>>>> 013c4a80
 use static_assertions::const_assert;
 
 #[cfg(feature = "std")]
@@ -80,7 +74,6 @@
 /// Constant values used within the runtime.
 pub mod constants;
 use constants::{time::*, currency::*, fee::*};
-use sp_runtime::generic::Era;
 
 // Weights used in the runtime.
 mod weights;
@@ -94,11 +87,7 @@
 	spec_name: create_runtime_str!("kusama"),
 	impl_name: create_runtime_str!("parity-kusama"),
 	authoring_version: 2,
-<<<<<<< HEAD
-	spec_version: 2012,
-=======
 	spec_version: 2023,
->>>>>>> 013c4a80
 	impl_version: 0,
 	#[cfg(not(feature = "disable-runtime-api"))]
 	apis: RUNTIME_API_VERSIONS,
@@ -533,12 +522,8 @@
 	type Event = Event;
 	type IdentificationTuple = pallet_session::historical::IdentificationTuple<Self>;
 	type OnOffenceHandler = Staking;
-<<<<<<< HEAD
-	 type WeightSoftLimit = OffencesWeightSoftLimit;
-=======
 	type WeightSoftLimit = OffencesWeightSoftLimit;
 	type WeightInfo = ();
->>>>>>> 013c4a80
 }
 
 impl pallet_authority_discovery::Trait for Runtime {}
@@ -589,146 +574,7 @@
 	type ReportLatency = ReportLatency;
 }
 
-<<<<<<< HEAD
-parameter_types! {
-	pub const AttestationPeriod: BlockNumber = 50;
-}
-
-impl attestations::Trait for Runtime {
-	type AttestationPeriod = AttestationPeriod;
-	type ValidatorIdentities = parachains::ValidatorIdentities<Runtime>;
-	type RewardAttestation = Staking;
-}
-
-parameter_types! {
-	pub const MaxCodeSize: u32 = 10 * 1024 * 1024; // 10 MB
-	pub const MaxHeadDataSize: u32 = 20 * 1024; // 20 KB
-	pub const ValidationUpgradeFrequency: BlockNumber = 2 * DAYS;
-	pub const ValidationUpgradeDelay: BlockNumber = 8 * HOURS;
-	pub const SlashPeriod: BlockNumber = 7 * DAYS;
-}
-
-impl parachains::Trait for Runtime {
-	type AuthorityId = primitives::fisherman::FishermanAppCrypto;
-	type Origin = Origin;
-	type Call = Call;
-	type ParachainCurrency = Balances;
-	type BlockNumberConversion = sp_runtime::traits::Identity;
-	type Randomness = RandomnessCollectiveFlip;
-	type ActiveParachains = Registrar;
-	type Registrar = Registrar;
-	type MaxCodeSize = MaxCodeSize;
-	type MaxHeadDataSize = MaxHeadDataSize;
-
-	type ValidationUpgradeFrequency = ValidationUpgradeFrequency;
-	type ValidationUpgradeDelay = ValidationUpgradeDelay;
-	type SlashPeriod = SlashPeriod;
-
-	type Proof = sp_session::MembershipProof;
-	type KeyOwnerProofSystem = session::historical::Module<Self>;
-	type IdentificationTuple = <Self::KeyOwnerProofSystem as KeyOwnerProofSystem<(KeyTypeId, Vec<u8>)>>::IdentificationTuple;
-	type ReportOffence = Offences;
-	type BlockHashConversion = sp_runtime::traits::Identity;
-}
-
-#[derive(Default)]
-pub struct RuntimeExtrasBuilder {
-	tip: u128,
-	genesis_hash: Option<<Runtime as system::Trait>::Hash>,
-	era_start_hash: Option<<Runtime as system::Trait>::Hash>,
-}
-
-pub struct RuntimeExtrasParams {
-	era: Era,
-	tip: u128,
-	index: <Runtime as system::Trait>::Index,
-	genesis_hash: Option<<Runtime as system::Trait>::Hash>,
-	era_start_hash: Option<<Runtime as system::Trait>::Hash>,
-}
-
-impl ExtrasParamsBuilder<Runtime> for RuntimeExtrasBuilder {
-	type ExtrasParams = RuntimeExtrasParams;
-
-	fn set_tip(mut self, tip: u128) -> Self {
-		self.tip = tip;
-		self
-	}
-
-	fn set_starting_era_hash(mut self, hash: <Runtime as system::Trait>::Hash) -> Self {
-		self.era_start_hash = Some(hash);
-		self
-	}
-
-	fn set_genesis_hash(mut self, hash: <Runtime as system::Trait>::Hash) -> Self {
-		self.genesis_hash = Some(hash);
-		self
-	}
-
-	fn build(self, index: <Runtime as system::Trait>::Index, era: Era) -> Self::ExtrasParams {
-		RuntimeExtrasParams {
-			era,
-			index,
-			tip: self.tip,
-			genesis_hash: self.genesis_hash,
-			era_start_hash: self.era_start_hash,
-		}
-	}
-}
-
-
-impl SignedExtensionProvider for Runtime {
-	type Extra = SignedExtra;
-	type Builder = RuntimeExtrasBuilder;
-
-	fn extras_params_builder() -> RuntimeExtrasBuilder {
-		RuntimeExtrasBuilder::default()
-	}
-
-	fn construct_extras(params: RuntimeExtrasParams) -> SignedExtensionData<Self::Extra> {
-		let RuntimeExtrasParams {
-			tip,
-			era,
-			index,
-			era_start_hash,
-			genesis_hash
-		} = params;
-		SignedExtensionData {
-			extra:  (
-				system::CheckSpecVersion::<Runtime>::new(),
-				system::CheckTxVersion::<Runtime>::new(),
-				system::CheckGenesis::<Runtime>::new(),
-				system::CheckEra::<Runtime>::from(era),
-				system::CheckNonce::<Runtime>::from(index),
-				system::CheckWeight::<Runtime>::new(),
-				transaction_payment::ChargeTransactionPayment::<Runtime>::from(tip),
-				registrar::LimitParathreadCommits::<Runtime>::new(),
-				parachains::ValidateDoubleVoteReports::<Runtime>::new(),
-				grandpa::ValidateEquivocationReport::<Runtime>::new(),
-			),
-			// if the hash is supplied, we can manually provide the additional signed data.
-			additional: match (genesis_hash, era_start_hash) {
-				(Some(genesis), Some(era)) => Some((
-					VERSION.spec_version,
-					VERSION.transaction_version,
-					genesis,
-					era,
-					(),
-					(),
-					(),
-					(),
-					(),
-					(),
-				)),
-				_ => None
-			}
-		}
-	}
-}
-
-/// Submits a transaction with the node's public and signature type. Adheres to the signed extension
-=======
 /// Submits transaction with the node's public and signature type. Adheres to the signed extension
->>>>>>> 013c4a80
 /// format of the chain.
 impl<LocalCall> frame_system::offchain::CreateSignedTransaction<LocalCall> for Runtime where
 	Call: From<LocalCall>,
@@ -750,18 +596,6 @@
 			// The `System::block_number` is initialized with `n+1`,
 			// so the actual block number is `n`.
 			.saturating_sub(1);
-<<<<<<< HEAD
-		let era = Era::mortal(period, current_block);
-		let input = Runtime::extras_params_builder()
-			.build(nonce, era);
-		let SignedExtensionData { extra, additional: _ } = Runtime::construct_extras(input);
-		let raw_payload = SignedPayload::new(call, extra)
-			.map_err(|e| {
-				debug::warn!("Unable to create signed payload: {:?}", e);
-			})
-			.ok()?;
-		let signature = raw_payload.using_encoded(|payload| C::sign(payload, public))?;
-=======
 		let tip = 0;
 		let extra: SignedExtra = (
 			frame_system::CheckSpecVersion::<Runtime>::new(),
@@ -778,7 +612,6 @@
 		let signature = raw_payload.using_encoded(|payload| {
 			C::sign(payload, public)
 		})?;
->>>>>>> 013c4a80
 		let (call, extra, _) = raw_payload.deconstruct();
 		Some((call, (account, signature, extra)))
 	}
