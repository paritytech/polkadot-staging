--- conflicted
+++ resolved
@@ -786,7 +786,6 @@
 		shared::Module::<T>::scheduled_session()
 	}
 
-<<<<<<< HEAD
 	/// Store the validation code if not already stored, and increase the number of reference.
 	///
 	/// Returns the hash, number of storage reads and number of storage writes.
@@ -815,7 +814,8 @@
 		} else {
 			<Self as Store>::CodeByHashRefs::insert(hash, refs - 1);
 		}
-=======
+	}
+
 	/// Test function for triggering a new session in this pallet.
 	#[cfg(any(feature = "std", feature = "runtime-benchmarks", test))]
 	pub fn test_on_new_session() {
@@ -823,7 +823,6 @@
 			session_index: shared::Module::<T>::session_index(),
 			..Default::default()
 		});
->>>>>>> 7135b58a
 	}
 }
 
