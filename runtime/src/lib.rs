// Copyright 2017 Parity Technologies (UK) Ltd.
// This file is part of Polkadot.

// Polkadot is free software: you can redistribute it and/or modify
// it under the terms of the GNU General Public License as published by
// the Free Software Foundation, either version 3 of the License, or
// (at your option) any later version.

// Polkadot is distributed in the hope that it will be useful,
// but WITHOUT ANY WARRANTY; without even the implied warranty of
// MERCHANTABILITY or FITNESS FOR A PARTICULAR PURPOSE.  See the
// GNU General Public License for more details.

// You should have received a copy of the GNU General Public License
// along with Polkadot.  If not, see <http://www.gnu.org/licenses/>.

//! The Polkadot runtime. This can be compiled with `#[no_std]`, ready for Wasm.

#![cfg_attr(not(feature = "std"), no_std)]
// `construct_runtime!` does a lot of recursion and requires us to increase the limit to 256.
#![recursion_limit="256"]

mod attestations;
mod claims;
mod parachains;
mod slot_range;
mod registrar;
mod slots;
mod crowdfund;

use rstd::prelude::*;
use substrate_primitives::u32_trait::{_1, _2, _3, _4};
use codec::{Encode, Decode};
use primitives::{
	AccountId, AccountIndex, Balance, BlockNumber, Hash, Nonce, Signature, Moment,
	parachain::{self, ActiveParas}, ValidityError,
};
use client::{
	block_builder::api::{self as block_builder_api, InherentData, CheckInherentsResult},
	runtime_api as client_api, impl_runtime_apis,
};
use sr_primitives::{
	ApplyResult, generic, Permill, Perbill, impl_opaque_keys, create_runtime_str, key_types,
	transaction_validity::{TransactionValidity, InvalidTransaction, TransactionValidityError},
	weights::{Weight, DispatchInfo},
	traits::{BlakeTwo256, Block as BlockT, DigestFor, StaticLookup, SignedExtension},
	curve::PiecewiseLinear,
};
use version::RuntimeVersion;
use grandpa::{AuthorityId as GrandpaId, fg_primitives::{self, ScheduledChange}};
use babe_primitives::AuthorityId as BabeId;
use elections::VoteIndex;
#[cfg(any(feature = "std", test))]
use version::NativeVersion;
use substrate_primitives::OpaqueMetadata;
use sr_staking_primitives::SessionIndex;
use srml_support::{
	parameter_types, construct_runtime, traits::{SplitTwoWays, Currency}
};
use im_online::sr25519::{AuthorityId as ImOnlineId};
use system::offchain::TransactionSubmitter;

#[cfg(feature = "std")]
pub use staking::StakerStatus;
#[cfg(any(feature = "std", test))]
pub use sr_primitives::BuildStorage;
pub use timestamp::Call as TimestampCall;
pub use balances::Call as BalancesCall;
pub use attestations::{Call as AttestationsCall, MORE_ATTESTATIONS_IDENTIFIER};
pub use parachains::{Call as ParachainsCall, NEW_HEADS_IDENTIFIER};
pub use srml_support::StorageValue;

/// Implementations of some helper traits passed into runtime modules as associated types.
pub mod impls;
use impls::{CurrencyToVoteHandler, WeightMultiplierUpdateHandler, ToAuthor, WeightToFee};

/// Constant values used within the runtime.
pub mod constants;
use constants::{time::*, currency::*};

// Make the WASM binary available.
#[cfg(feature = "std")]
include!(concat!(env!("OUT_DIR"), "/wasm_binary.rs"));

/*
// KUSAMA: Polkadot version identifier; may be uncommented for Polkadot mainnet.
/// Runtime version (Polkadot).
pub const VERSION: RuntimeVersion = RuntimeVersion {
	spec_name: create_runtime_str!("polkadot"),
	impl_name: create_runtime_str!("parity-polkadot"),
	authoring_version: 1,
	spec_version: 1000,
	impl_version: 0,
	apis: RUNTIME_API_VERSIONS,
};
*/

// KUSAMA: Kusama version identifier; may be removed for Polkadot mainnet.
/// Runtime version (Kusama).
pub const VERSION: RuntimeVersion = RuntimeVersion {
	spec_name: create_runtime_str!("kusama"),
	impl_name: create_runtime_str!("parity-kusama"),
	authoring_version: 1,
	spec_version: 1003,
	impl_version: 0,
	apis: RUNTIME_API_VERSIONS,
};

/// Native version.
#[cfg(any(feature = "std", test))]
pub fn native_version() -> NativeVersion {
	NativeVersion {
		runtime_version: VERSION,
		can_author_with: Default::default(),
	}
}

/// Avoid processing transactions that are anything except staking and claims.
///
/// RELEASE: This is only relevant for the initial PoA run-in period and may be removed
/// from the release runtime.
#[derive(Default, Encode, Decode, Clone, Eq, PartialEq)]
#[cfg_attr(feature = "std", derive(Debug))]
pub struct OnlyStakingAndClaims;
impl SignedExtension for OnlyStakingAndClaims {
	type AccountId = AccountId;
	type Call = Call;
	type AdditionalSigned = ();
	type Pre = ();
	fn additional_signed(&self) -> rstd::result::Result<(), TransactionValidityError> { Ok(()) }
	fn validate(&self, _: &Self::AccountId, call: &Self::Call, _: DispatchInfo, _: usize)
		-> TransactionValidity
	{
		match call {
			Call::Staking(_) | Call::Claims(_) | Call::Sudo(_) | Call::Session(_) =>
				Ok(Default::default()),
			_ => Err(InvalidTransaction::Custom(ValidityError::NoPermission.into()).into()),
		}
	}
}

type NegativeImbalance = <Balances as Currency<AccountId>>::NegativeImbalance;

parameter_types! {
	pub const BlockHashCount: BlockNumber = 250;
	pub const MaximumBlockWeight: Weight = 1_000_000_000;
	pub const AvailableBlockRatio: Perbill = Perbill::from_percent(75);
	pub const MaximumBlockLength: u32 = 5 * 1024 * 1024;
	pub const Version: RuntimeVersion = VERSION;
}

impl system::Trait for Runtime {
	type Origin = Origin;
	type Call = Call;
	type Index = Nonce;
	type BlockNumber = BlockNumber;
	type Hash = Hash;
	type Hashing = BlakeTwo256;
	type AccountId = AccountId;
	type Lookup = Indices;
	type Header = generic::Header<BlockNumber, BlakeTwo256>;
	type WeightMultiplierUpdate = WeightMultiplierUpdateHandler;
	type Event = Event;
	type BlockHashCount = BlockHashCount;
	type MaximumBlockWeight = MaximumBlockWeight;
	type MaximumBlockLength = MaximumBlockLength;
	type AvailableBlockRatio = AvailableBlockRatio;
	type Version = Version;
}

parameter_types! {
	pub const EpochDuration: u64 = EPOCH_DURATION_IN_BLOCKS as u64;
	pub const ExpectedBlockTime: Moment = MILLISECS_PER_BLOCK;
}

impl babe::Trait for Runtime {
	type EpochDuration = EpochDuration;
	type ExpectedBlockTime = ExpectedBlockTime;
}

impl indices::Trait for Runtime {
	type IsDeadAccount = Balances;
	type AccountIndex = AccountIndex;
	type ResolveHint = indices::SimpleResolveHint<Self::AccountId, Self::AccountIndex>;
	type Event = Event;
}

parameter_types! {
	pub const ExistentialDeposit: Balance = 100 * CENTS;
	pub const TransferFee: Balance = 1 * CENTS;
	pub const CreationFee: Balance = 1 * CENTS;
	pub const TransactionBaseFee: Balance = 1 * CENTS;
	pub const TransactionByteFee: Balance = 10 * MILLICENTS;
}

/// Splits fees 80/20 between treasury and block author.
pub type DealWithFees = SplitTwoWays<
	Balance,
	NegativeImbalance,
	_4, Treasury,   // 4 parts (80%) goes to the treasury.
	_1, ToAuthor,   // 1 part (20%) goes to the block author.
>;

impl balances::Trait for Runtime {
	type Balance = Balance;
	type OnFreeBalanceZero = Staking;
	type OnNewAccount = Indices;
	type Event = Event;
	type TransactionPayment = DealWithFees;
	type DustRemoval = ();
	type TransferPayment = ();
	type ExistentialDeposit = ExistentialDeposit;
	type TransferFee = TransferFee;
	type CreationFee = CreationFee;
	type TransactionBaseFee = TransactionBaseFee;
	type TransactionByteFee = TransactionByteFee;
	type WeightToFee = WeightToFee;
}

parameter_types! {
	pub const MinimumPeriod: u64 = SLOT_DURATION / 2;
}
impl timestamp::Trait for Runtime {
	type Moment = u64;
	type OnTimestampSet = Babe;
	type MinimumPeriod = MinimumPeriod;
}

parameter_types! {
	pub const UncleGenerations: u32 = 0;
}

// TODO: substrate#2986 implement this properly
impl authorship::Trait for Runtime {
	type FindAuthor = session::FindAccountFromAuthorIndex<Self, Babe>;
	type UncleGenerations = UncleGenerations;
	type FilterUncle = ();
	type EventHandler = Staking;
}

parameter_types! {
	pub const Period: BlockNumber = 10 * MINUTES;
	pub const Offset: BlockNumber = 0;
}

type SessionHandlers = (Grandpa, Babe, ImOnline, Parachains);
impl_opaque_keys! {
	pub struct SessionKeys {
		#[id(key_types::GRANDPA)]
		pub grandpa: GrandpaId,
		#[id(key_types::BABE)]
		pub babe: BabeId,
		#[id(key_types::IM_ONLINE)]
		pub im_online: ImOnlineId,
		#[id(parachain::PARACHAIN_KEY_TYPE_ID)]
		pub parachain_validator: parachain::ValidatorId,
	}
}

// NOTE: `SessionHandler` and `SessionKeys` are co-dependent: One key will be used for each handler.
// The number and order of items in `SessionHandler` *MUST* be the same number and order of keys in
// `SessionKeys`.
// TODO: Introduce some structure to tie these together to make it a bit less of a footgun. This
// should be easy, since OneSessionHandler trait provides the `Key` as an associated type. #2858

parameter_types! {
	pub const DisabledValidatorsThreshold: Perbill = Perbill::from_percent(17);
}

impl session::Trait for Runtime {
	type OnSessionEnding = Staking;
	type SessionHandler = SessionHandlers;
	type ShouldEndSession = Babe;
	type Event = Event;
	type Keys = SessionKeys;
	type ValidatorId = AccountId;
	type ValidatorIdOf = staking::StashOf<Self>;
<<<<<<< HEAD
	type SelectInitialValidators = Staking;
=======
	type DisabledValidatorsThreshold = DisabledValidatorsThreshold;
>>>>>>> 1a2bf251
}

impl session::historical::Trait for Runtime {
	type FullIdentification = staking::Exposure<AccountId, Balance>;
	type FullIdentificationOf = staking::ExposureOf<Runtime>;
}

srml_staking_reward_curve::build! {
	const REWARD_CURVE: PiecewiseLinear<'static> = curve!(
		min_inflation: 0_025_000,
		max_inflation: 0_100_000,
		ideal_stake: 0_500_000,
		falloff: 0_050_000,
		max_piece_count: 40,
		test_precision: 0_005_000,
	);
}

parameter_types! {
	// Six sessions in an era (24 hours).
	pub const SessionsPerEra: SessionIndex = 6;
	// 28 eras for unbonding (28 days).
	pub const BondingDuration: staking::EraIndex = 28;
	pub const RewardCurve: &'static PiecewiseLinear<'static> = &REWARD_CURVE;
}

impl staking::Trait for Runtime {
	type OnRewardMinted = Treasury;
	type CurrencyToVote = CurrencyToVoteHandler;
	type Event = Event;
	type Currency = Balances;
	type Slash = Treasury;
	type Reward = ();
	type SessionsPerEra = SessionsPerEra;
	type BondingDuration = BondingDuration;
	type SessionInterface = Self;
	type Time = Timestamp;
	type RewardCurve = RewardCurve;
}

parameter_types! {
	pub const LaunchPeriod: BlockNumber = 28 * 24 * 60 * MINUTES;
	pub const VotingPeriod: BlockNumber = 28 * 24 * 60 * MINUTES;
	pub const EmergencyVotingPeriod: BlockNumber = 3 * 24 * 60 * MINUTES;
	pub const MinimumDeposit: Balance = 100 * DOLLARS;
	pub const EnactmentPeriod: BlockNumber = 30 * 24 * 60 * MINUTES;
	pub const CooloffPeriod: BlockNumber = 28 * 24 * 60 * MINUTES;
}

impl democracy::Trait for Runtime {
	type Proposal = Call;
	type Event = Event;
	type Currency = Balances;
	type EnactmentPeriod = EnactmentPeriod;
	type LaunchPeriod = LaunchPeriod;
	type VotingPeriod = VotingPeriod;
	type EmergencyVotingPeriod = EmergencyVotingPeriod;
	type MinimumDeposit = MinimumDeposit;
	/// A straight majority of the council can decide what their next motion is.
	type ExternalOrigin = collective::EnsureProportionAtLeast<_1, _2, AccountId, CouncilCollective>;
	/// A super-majority can have the next scheduled referendum be a straight majority-carries vote.
	type ExternalMajorityOrigin = collective::EnsureProportionAtLeast<_3, _4, AccountId, CouncilCollective>;
	/// A unanimous council can have the next scheduled referendum be a straight default-carries
	/// (NTB) vote.
	type ExternalDefaultOrigin = collective::EnsureProportionAtLeast<_1, _1, AccountId, CouncilCollective>;
	/// Two thirds of the technical committee can have an ExternalMajority/ExternalDefault vote
	/// be tabled immediately and with a shorter voting/enactment period.
	type FastTrackOrigin = collective::EnsureProportionAtLeast<_2, _3, AccountId, TechnicalCollective>;
	// To cancel a proposal which has been passed, 2/3 of the council must agree to it.
	type CancellationOrigin = collective::EnsureProportionAtLeast<_2, _3, AccountId, CouncilCollective>;
	// Any single technical committee member may veto a coming council proposal, however they can
	// only do it once and it lasts only for the cooloff period.
	type VetoOrigin = collective::EnsureMember<AccountId, TechnicalCollective>;
	type CooloffPeriod = CooloffPeriod;
}

type CouncilCollective = collective::Instance1;
impl collective::Trait<CouncilCollective> for Runtime {
	type Origin = Origin;
	type Proposal = Call;
	type Event = Event;
}

parameter_types! {
	pub const CandidacyBond: Balance = 10 * DOLLARS;
	pub const VotingBond: Balance = 1 * DOLLARS;
	pub const VotingFee: Balance = 2 * DOLLARS;
	pub const MinimumVotingLock: Balance = 1 * DOLLARS;
	pub const PresentSlashPerVoter: Balance = 1 * CENTS;
	pub const CarryCount: u32 = 6;
	// one additional vote should go by before an inactive voter can be reaped.
	pub const InactiveGracePeriod: VoteIndex = 1;
	pub const ElectionsVotingPeriod: BlockNumber = 2 * DAYS;
	pub const DecayRatio: u32 = 0;
}

impl elections::Trait for Runtime {
	type Event = Event;
	type Currency = Balances;
	type BadPresentation = ();
	type BadReaper = ();
	type BadVoterIndex = ();
	type LoserCandidate = ();
	type ChangeMembers = Council;
	type CandidacyBond = CandidacyBond;
	type VotingBond = VotingBond;
	type VotingFee = VotingFee;
	type MinimumVotingLock = MinimumVotingLock;
	type PresentSlashPerVoter = PresentSlashPerVoter;
	type CarryCount = CarryCount;
	type InactiveGracePeriod = InactiveGracePeriod;
	type VotingPeriod = ElectionsVotingPeriod;
	type DecayRatio = DecayRatio;
}

type TechnicalCollective = collective::Instance2;
impl collective::Trait<TechnicalCollective> for Runtime {
	type Origin = Origin;
	type Proposal = Call;
	type Event = Event;
}

impl membership::Trait<membership::Instance1> for Runtime {
	type Event = Event;
	type AddOrigin = collective::EnsureProportionMoreThan<_1, _2, AccountId, CouncilCollective>;
	type RemoveOrigin = collective::EnsureProportionMoreThan<_1, _2, AccountId, CouncilCollective>;
	type SwapOrigin = collective::EnsureProportionMoreThan<_1, _2, AccountId, CouncilCollective>;
	type ResetOrigin = collective::EnsureProportionMoreThan<_1, _2, AccountId, CouncilCollective>;
	type MembershipInitialized = TechnicalCommittee;
	type MembershipChanged = TechnicalCommittee;
}

parameter_types! {
	pub const ProposalBond: Permill = Permill::from_percent(5);
	pub const ProposalBondMinimum: Balance = 100 * DOLLARS;
	pub const SpendPeriod: BlockNumber = 24 * DAYS;
	pub const Burn: Permill = Permill::from_percent(5);
}

impl treasury::Trait for Runtime {
	type Currency = Balances;
	type ApproveOrigin = collective::EnsureProportionAtLeast<_2, _3, AccountId, CouncilCollective>;
	type RejectOrigin = collective::EnsureProportionMoreThan<_1, _2, AccountId, CouncilCollective>;
	type Event = Event;
	type MintedForSpending = ();
	type ProposalRejection = ();
	type ProposalBond = ProposalBond;
	type ProposalBondMinimum = ProposalBondMinimum;
	type SpendPeriod = SpendPeriod;
	type Burn = Burn;
}

impl offences::Trait for Runtime {
	type Event = Event;
	type IdentificationTuple = session::historical::IdentificationTuple<Self>;
	type OnOffenceHandler = Staking;
}

type SubmitTransaction = TransactionSubmitter<ImOnlineId, Runtime, UncheckedExtrinsic>;

impl im_online::Trait for Runtime {
	type AuthorityId = ImOnlineId;
	type Event = Event;
	type Call = Call;
	type SubmitTransaction = SubmitTransaction;
	type ReportUnresponsiveness = ();
}

impl grandpa::Trait for Runtime {
	type Event = Event;
}

parameter_types! {
	pub const WindowSize: BlockNumber = finality_tracker::DEFAULT_WINDOW_SIZE.into();
	pub const ReportLatency: BlockNumber = finality_tracker::DEFAULT_REPORT_LATENCY.into();
}

impl finality_tracker::Trait for Runtime {
	type OnFinalizationStalled = ();
	type WindowSize = WindowSize;
	type ReportLatency = ReportLatency;
}

parameter_types! {
	pub const AttestationPeriod: BlockNumber = 50;
}

impl attestations::Trait for Runtime {
	type AttestationPeriod = AttestationPeriod;
	type ValidatorIdentities = parachains::ValidatorIdentities<Runtime>;
	type RewardAttestation = Staking;
}

impl parachains::Trait for Runtime {
	type Origin = Origin;
	type Call = Call;
	type ParachainCurrency = Balances;
	type ActiveParachains = Registrar;
	type Registrar = Registrar;
}

parameter_types! {
	pub const ParathreadDeposit: Balance = 500 * DOLLARS;
}

impl registrar::Trait for Runtime {
	type Event = Event;
	type Origin = Origin;
	type Currency = Balances;
	type ParathreadDeposit = ParathreadDeposit;
	type OnSwap = Slots;
}

parameter_types!{
	pub const LeasePeriod: BlockNumber = 100_000;
	pub const EndingPeriod: BlockNumber = 1000;
}

impl slots::Trait for Runtime {
	type Event = Event;
	type Currency = Balances;
	type Parachains = Registrar;
	type LeasePeriod = LeasePeriod;
	type EndingPeriod = EndingPeriod;
}

parameter_types!{
	// KUSAMA: for mainnet this should be removed.
	pub const Prefix: &'static [u8] = b"Pay KSMs to the Kusama account:";
	// KUSAMA: for mainnet this should be uncommented.
	//pub const Prefix: &'static [u8] = b"Pay DOTs to the Polkadot account:";
}

impl claims::Trait for Runtime {
	type Event = Event;
	type Currency = Balances;
	type Prefix = Prefix;
}

impl sudo::Trait for Runtime {
	type Event = Event;
	type Proposal = Call;
}

construct_runtime!(
	pub enum Runtime where
		Block = Block,
		NodeBlock = primitives::Block,
		UncheckedExtrinsic = UncheckedExtrinsic
	{
		// Basic stuff; balances is uncallable initially.
		System: system::{Module, Call, Storage, Config, Event},

		// Must be before session.
		Babe: babe::{Module, Call, Storage, Config, Inherent(Timestamp)},

		Timestamp: timestamp::{Module, Call, Storage, Inherent},
		Indices: indices,
		Balances: balances::{Module, Call, Storage, Config<T>, Event<T>},

		// Consensus support.
		Authorship: authorship::{Module, Call, Storage},
		Staking: staking::{default, OfflineWorker},
		Offences: offences::{Module, Call, Storage, Event},
		Session: session::{Module, Call, Storage, Event, Config<T>},
		FinalityTracker: finality_tracker::{Module, Call, Inherent},
		Grandpa: grandpa::{Module, Call, Storage, Config, Event},
		ImOnline: im_online::{Module, Call, Storage, Event<T>, ValidateUnsigned, Config<T>},

		// Governance stuff; uncallable initially.
		Democracy: democracy::{Module, Call, Storage, Config, Event<T>},
		Council: collective::<Instance1>::{Module, Call, Storage, Origin<T>, Event<T>, Config<T>},
		TechnicalCommittee: collective::<Instance2>::{Module, Call, Storage, Origin<T>, Event<T>, Config<T>},
		Elections: elections::{Module, Call, Storage, Event<T>, Config<T>},
		TechnicalMembership: membership::<Instance1>::{Module, Call, Storage, Event<T>, Config<T>},
		Treasury: treasury::{Module, Call, Storage, Event<T>},

		// Claims. Usable initially.
		Claims: claims::{Module, Call, Storage, Event<T>, Config<T>, ValidateUnsigned},

		// Parachains stuff; slots are disabled (no auctions initially). The rest are safe as they
		// have no public dispatchables.
		Parachains: parachains::{Module, Call, Storage, Config, Inherent, Origin},
		Attestations: attestations::{Module, Call, Storage},
		Slots: slots::{Module, Call, Storage, Event<T>},
		Registrar: registrar::{Module, Call, Storage, Event, Config<T>},

		// Sudo. Usable initially.
		// RELEASE: remove this for release build.
		Sudo: sudo,
	}
);

/// The address format for describing accounts.
pub type Address = <Indices as StaticLookup>::Source;
/// Block header type as expected by this runtime.
pub type Header = generic::Header<BlockNumber, BlakeTwo256>;
/// Block type as expected by this runtime.
pub type Block = generic::Block<Header, UncheckedExtrinsic>;
/// A Block signed with a Justification
pub type SignedBlock = generic::SignedBlock<Block>;
/// BlockId type as expected by this runtime.
pub type BlockId = generic::BlockId<Block>;
/// The SignedExtension to the basic transaction logic.
pub type SignedExtra = (
	// RELEASE: remove this for release build.
	OnlyStakingAndClaims,
	system::CheckVersion<Runtime>,
	system::CheckGenesis<Runtime>,
	system::CheckEra<Runtime>,
	system::CheckNonce<Runtime>,
	system::CheckWeight<Runtime>,
	balances::TakeFees<Runtime>,
	registrar::LimitParathreadCommits<Runtime>
);
/// Unchecked extrinsic type as expected by this runtime.
pub type UncheckedExtrinsic = generic::UncheckedExtrinsic<Address, Call, Signature, SignedExtra>;
/// Extrinsic type that has already been checked.
pub type CheckedExtrinsic = generic::CheckedExtrinsic<AccountId, Nonce, Call>;
/// Executive: handles dispatch to the various modules.
pub type Executive = executive::Executive<Runtime, Block, system::ChainContext<Runtime>, Runtime, AllModules>;

impl_runtime_apis! {
	impl client_api::Core<Block> for Runtime {
		fn version() -> RuntimeVersion {
			VERSION
		}

		fn execute_block(block: Block) {
			Executive::execute_block(block)
		}

		fn initialize_block(header: &<Block as BlockT>::Header) {
			Executive::initialize_block(header)
		}
	}

	impl client_api::Metadata<Block> for Runtime {
		fn metadata() -> OpaqueMetadata {
			Runtime::metadata().into()
		}
	}

	impl block_builder_api::BlockBuilder<Block> for Runtime {
		fn apply_extrinsic(extrinsic: <Block as BlockT>::Extrinsic) -> ApplyResult {
			Executive::apply_extrinsic(extrinsic)
		}

		fn finalize_block() -> <Block as BlockT>::Header {
			Executive::finalize_block()
		}

		fn inherent_extrinsics(data: InherentData) -> Vec<<Block as BlockT>::Extrinsic> {
			data.create_extrinsics()
		}

		fn check_inherents(block: Block, data: InherentData) -> CheckInherentsResult {
			data.check_extrinsics(&block)
		}

		fn random_seed() -> <Block as BlockT>::Hash {
			System::random_seed()
		}
	}

	impl client_api::TaggedTransactionQueue<Block> for Runtime {
		fn validate_transaction(tx: <Block as BlockT>::Extrinsic) -> TransactionValidity {
			Executive::validate_transaction(tx)
		}
	}

	impl offchain_primitives::OffchainWorkerApi<Block> for Runtime {
		fn offchain_worker(number: sr_primitives::traits::NumberFor<Block>) {
			Executive::offchain_worker(number)
		}
	}

	impl parachain::ParachainHost<Block> for Runtime {
		fn validators() -> Vec<parachain::ValidatorId> {
			Parachains::authorities()
		}
		fn duty_roster() -> parachain::DutyRoster {
			Parachains::calculate_duty_roster().0
		}
		fn active_parachains() -> Vec<(parachain::Id, Option<parachain::CollatorId>)> {
			Registrar::active_paras()
		}
		fn parachain_status(id: parachain::Id) -> Option<parachain::Status> {
			Parachains::parachain_status(&id)
		}
		fn parachain_code(id: parachain::Id) -> Option<Vec<u8>> {
			Parachains::parachain_code(&id)
		}
		fn ingress(to: parachain::Id, since: Option<BlockNumber>)
			-> Option<parachain::StructuredUnroutedIngress>
		{
			Parachains::ingress(to, since).map(parachain::StructuredUnroutedIngress)
		}
	}

	impl fg_primitives::GrandpaApi<Block> for Runtime {
		fn grandpa_pending_change(digest: &DigestFor<Block>)
			-> Option<ScheduledChange<BlockNumber>>
		{
			Grandpa::pending_change(digest)
		}

		fn grandpa_forced_change(digest: &DigestFor<Block>)
			-> Option<(BlockNumber, ScheduledChange<BlockNumber>)>
		{
			Grandpa::forced_change(digest)
		}

		fn grandpa_authorities() -> Vec<(GrandpaId, u64)> {
			Grandpa::grandpa_authorities()
		}
	}

	impl babe_primitives::BabeApi<Block> for Runtime {
		fn startup_data() -> babe_primitives::BabeConfiguration {
			// The choice of `c` parameter (where `1 - c` represents the
			// probability of a slot being empty), is done in accordance to the
			// slot duration and expected target block time, for safely
			// resisting network delays of maximum two seconds.
			// <https://research.web3.foundation/en/latest/polkadot/BABE/Babe/#6-practical-results>
			babe_primitives::BabeConfiguration {
				median_required_blocks: 1000,
				slot_duration: Babe::slot_duration(),
				c: PRIMARY_PROBABILITY,
			}
		}

		fn epoch() -> babe_primitives::Epoch {
			babe_primitives::Epoch {
				start_slot: Babe::epoch_start_slot(),
				authorities: Babe::authorities(),
				epoch_index: Babe::epoch_index(),
				randomness: Babe::randomness(),
				duration: EpochDuration::get(),
				secondary_slots: Babe::secondary_slots().0,
			}
		}
	}

	impl substrate_session::SessionKeys<Block> for Runtime {
		fn generate_session_keys(seed: Option<Vec<u8>>) -> Vec<u8> {
			let seed = seed.as_ref().map(|s| rstd::str::from_utf8(&s).expect("Seed is an utf8 string"));
			SessionKeys::generate(seed)
		}
	}
}<|MERGE_RESOLUTION|>--- conflicted
+++ resolved
@@ -275,11 +275,8 @@
 	type Keys = SessionKeys;
 	type ValidatorId = AccountId;
 	type ValidatorIdOf = staking::StashOf<Self>;
-<<<<<<< HEAD
 	type SelectInitialValidators = Staking;
-=======
 	type DisabledValidatorsThreshold = DisabledValidatorsThreshold;
->>>>>>> 1a2bf251
 }
 
 impl session::historical::Trait for Runtime {
