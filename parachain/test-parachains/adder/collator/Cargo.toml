[package]
name = "test-parachain-adder-collator"
version = "0.8.30"
authors = ["Parity Technologies <admin@parity.io>"]
description = "Collator for the adder test parachain"
edition = "2018"

[[bin]]
name = "adder-collator"
path = "src/main.rs"

[[bin]]
name = "adder_collator_puppet_worker"
path = "bin/puppet_worker.rs"

[dependencies]
parity-scale-codec = { version = "2.0.0", default-features = false, features = ["derive"] }
futures = "0.3.12"
futures-timer = "3.0.2"
log = "0.4.13"
structopt = "0.3.21"

test-parachain-adder = { path = ".." }
polkadot-primitives = { path = "../../../../primitives" }
polkadot-cli = { path = "../../../../cli" }
polkadot-service = { path = "../../../../node/service" }
polkadot-node-primitives = { path = "../../../../node/primitives" }
polkadot-node-subsystem = { path = "../../../../node/subsystem" }

sc-cli = { git = "https://github.com/paritytech/substrate", branch = "master" }
sp-core = { git = "https://github.com/paritytech/substrate", branch = "master" }
sc-authority-discovery = { git = "https://github.com/paritytech/substrate", branch = "master" }
sc-service = { git = "https://github.com/paritytech/substrate", branch = "master" }

# This one is tricky. Even though it is not used directly by the collator, we still need it for the
# `puppet_worker` binary, which is required for the integration test. However, this shouldn't be
# a big problem since it is used transitively, at least when built with `real-overseer`.
polkadot-node-core-pvf = { path = "../../../../node/core/pvf", optional = true }

[dev-dependencies]
polkadot-parachain = { path = "../../.." }
polkadot-test-service = { path = "../../../../node/test/service" }

substrate-test-utils = { git = "https://github.com/paritytech/substrate", branch = "master" }
sc-service = { git = "https://github.com/paritytech/substrate", branch = "master" }
sp-keyring = { git = "https://github.com/paritytech/substrate", branch = "master" }

<<<<<<< HEAD
polkadot-node-core-pvf = { path = "../../../../node/core/pvf" }

tokio = { version = "0.2", features = ["macros"] }

[features]
real-overseer = [ "polkadot-service/real-overseer", "polkadot-node-core-pvf" ]
=======
tokio = { version = "0.2", features = ["macros"] }
>>>>>>> e4f5ade5
<|MERGE_RESOLUTION|>--- conflicted
+++ resolved
@@ -35,7 +35,7 @@
 # This one is tricky. Even though it is not used directly by the collator, we still need it for the
 # `puppet_worker` binary, which is required for the integration test. However, this shouldn't be
 # a big problem since it is used transitively, at least when built with `real-overseer`.
-polkadot-node-core-pvf = { path = "../../../../node/core/pvf", optional = true }
+polkadot-node-core-pvf = { path = "../../../../node/core/pvf" }
 
 [dev-dependencies]
 polkadot-parachain = { path = "../../.." }
@@ -45,13 +45,6 @@
 sc-service = { git = "https://github.com/paritytech/substrate", branch = "master" }
 sp-keyring = { git = "https://github.com/paritytech/substrate", branch = "master" }
 
-<<<<<<< HEAD
 polkadot-node-core-pvf = { path = "../../../../node/core/pvf" }
 
-tokio = { version = "0.2", features = ["macros"] }
-
-[features]
-real-overseer = [ "polkadot-service/real-overseer", "polkadot-node-core-pvf" ]
-=======
-tokio = { version = "0.2", features = ["macros"] }
->>>>>>> e4f5ade5
+tokio = { version = "0.2", features = ["macros"] }