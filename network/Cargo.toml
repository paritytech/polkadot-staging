[package]
name = "polkadot-network"
<<<<<<< HEAD
version = "0.7.14"
=======
version = "0.7.15"
>>>>>>> b2509f9d
authors = ["Parity Technologies <admin@parity.io>"]
description = "Polkadot-specific networking protocol"
edition = "2018"

[dependencies]
arrayvec = "0.4.12"
parking_lot = "0.9.0"
av_store = { package = "polkadot-availability-store", path = "../availability-store" }
polkadot-validation = { path = "../validation" }
polkadot-primitives = { path = "../primitives" }
polkadot-erasure-coding = { path = "../erasure-coding" }
codec = { package = "parity-scale-codec", version = "1.1.0", default-features = false, features = ["derive"] }
<<<<<<< HEAD
sc-network = { git = "https://github.com/paritytech/substrate", branch = "bkchr-propose-with-proof" }
sc-network-gossip = { git = "https://github.com/paritytech/substrate", branch = "bkchr-propose-with-proof" }
sp-core = { git = "https://github.com/paritytech/substrate", branch = "bkchr-propose-with-proof" }
sp-runtime = { git = "https://github.com/paritytech/substrate", branch = "bkchr-propose-with-proof" }
futures = "0.3.1"
log = "0.4.8"
exit-future = "0.2.0"
sc-client = { git = "https://github.com/paritytech/substrate", branch = "bkchr-propose-with-proof" }
sp-blockchain = { git = "https://github.com/paritytech/substrate", branch = "bkchr-propose-with-proof" }
sp-api = { git = "https://github.com/paritytech/substrate", branch = "bkchr-propose-with-proof" }
=======
sc-network = { git = "https://github.com/paritytech/substrate", branch = "polkadot-master" }
sc-network-gossip = { git = "https://github.com/paritytech/substrate", branch = "polkadot-master" }
sp-core = { git = "https://github.com/paritytech/substrate", branch = "polkadot-master" }
sp-runtime = { git = "https://github.com/paritytech/substrate", branch = "polkadot-master" }
futures = "0.3.1"
log = "0.4.8"
exit-future = "0.2.0"
sc-client = { git = "https://github.com/paritytech/substrate", branch = "polkadot-master" }
sp-blockchain = { git = "https://github.com/paritytech/substrate", branch = "polkadot-master" }
>>>>>>> b2509f9d

[dev-dependencies]
sp-keyring = { git = "https://github.com/paritytech/substrate", branch = "bkchr-propose-with-proof" }
sp-state-machine = { git = "https://github.com/paritytech/substrate", branch = "bkchr-propose-with-proof" }<|MERGE_RESOLUTION|>--- conflicted
+++ resolved
@@ -1,10 +1,6 @@
 [package]
 name = "polkadot-network"
-<<<<<<< HEAD
-version = "0.7.14"
-=======
 version = "0.7.15"
->>>>>>> b2509f9d
 authors = ["Parity Technologies <admin@parity.io>"]
 description = "Polkadot-specific networking protocol"
 edition = "2018"
@@ -17,7 +13,6 @@
 polkadot-primitives = { path = "../primitives" }
 polkadot-erasure-coding = { path = "../erasure-coding" }
 codec = { package = "parity-scale-codec", version = "1.1.0", default-features = false, features = ["derive"] }
-<<<<<<< HEAD
 sc-network = { git = "https://github.com/paritytech/substrate", branch = "bkchr-propose-with-proof" }
 sc-network-gossip = { git = "https://github.com/paritytech/substrate", branch = "bkchr-propose-with-proof" }
 sp-core = { git = "https://github.com/paritytech/substrate", branch = "bkchr-propose-with-proof" }
@@ -28,17 +23,6 @@
 sc-client = { git = "https://github.com/paritytech/substrate", branch = "bkchr-propose-with-proof" }
 sp-blockchain = { git = "https://github.com/paritytech/substrate", branch = "bkchr-propose-with-proof" }
 sp-api = { git = "https://github.com/paritytech/substrate", branch = "bkchr-propose-with-proof" }
-=======
-sc-network = { git = "https://github.com/paritytech/substrate", branch = "polkadot-master" }
-sc-network-gossip = { git = "https://github.com/paritytech/substrate", branch = "polkadot-master" }
-sp-core = { git = "https://github.com/paritytech/substrate", branch = "polkadot-master" }
-sp-runtime = { git = "https://github.com/paritytech/substrate", branch = "polkadot-master" }
-futures = "0.3.1"
-log = "0.4.8"
-exit-future = "0.2.0"
-sc-client = { git = "https://github.com/paritytech/substrate", branch = "polkadot-master" }
-sp-blockchain = { git = "https://github.com/paritytech/substrate", branch = "polkadot-master" }
->>>>>>> b2509f9d
 
 [dev-dependencies]
 sp-keyring = { git = "https://github.com/paritytech/substrate", branch = "bkchr-propose-with-proof" }
