--- conflicted
+++ resolved
@@ -144,132 +144,8 @@
 
 type LightBackend = service::TLightBackendWithHash<Block, sp_runtime::traits::BlakeTwo256>;
 
-<<<<<<< HEAD
-/// Starts a `ServiceBuilder` for a full service.
-///
-/// Use this macro if you don't actually need the full service, but just the builder in order to
-/// be able to perform chain operations.
-macro_rules! new_full_start {
-	($config:expr, $runtime:ty, $executor:ty) => {{
-		set_prometheus_registry(&mut $config)?;
-
-		let mut import_setup = None;
-		let mut rpc_setup = None;
-		let inherent_data_providers = inherents::InherentDataProviders::new();
-		let builder = service::ServiceBuilder::new_full::<
-			Block, $runtime, $executor
-		>($config)?
-			.with_select_chain(|_, backend| {
-				Ok(sc_consensus::LongestChain::new(backend.clone()))
-			})?
-			.with_transaction_pool(|builder| {
-				let pool_api = sc_transaction_pool::FullChainApi::new(builder.client().clone());
-				let pool = sc_transaction_pool::BasicPool::new(
-					builder.config().transaction_pool.clone(),
-					std::sync::Arc::new(pool_api),
-					builder.prometheus_registry(),
-				);
-				Ok(pool)
-			})?
-			.with_import_queue(|
-				config,
-				client,
-				mut select_chain,
-				_,
-				spawn_task_handle,
-				registry,
-			| {
-				let select_chain = select_chain.take()
-					.ok_or_else(|| service::Error::SelectChainRequired)?;
-
-				let grandpa_hard_forks = if config.chain_spec.is_kusama() {
-					grandpa_support::kusama_hard_forks()
-				} else {
-					Vec::new()
-				};
-
-				let (grandpa_block_import, grandpa_link) =
-					grandpa::block_import_with_authority_set_hard_forks(
-						client.clone(),
-						&(client.clone() as Arc<_>),
-						select_chain,
-						grandpa_hard_forks,
-					)?;
-
-				let justification_import = grandpa_block_import.clone();
-
-				let (block_import, babe_link) = babe::block_import(
-					babe::Config::get_or_compute(&*client)?,
-					grandpa_block_import,
-					client.clone(),
-				)?;
-
-				let import_queue = babe::import_queue(
-					babe_link.clone(),
-					block_import.clone(),
-					Some(Box::new(justification_import)),
-					None,
-					client,
-					inherent_data_providers.clone(),
-					spawn_task_handle,
-					registry,
-				)?;
-
-				import_setup = Some((block_import, grandpa_link, babe_link));
-				Ok(import_queue)
-			})?
-			.with_rpc_extensions_builder(|builder| {
-				let grandpa_link = import_setup.as_ref().map(|s| &s.1)
-					.expect("GRANDPA LinkHalf is present for full services or set up failed; qed.");
-
-				let justification_receiver = grandpa_link.justification_receiver();
-				let shared_authority_set = grandpa_link.shared_authority_set().clone();
-				let shared_voter_state = grandpa::SharedVoterState::empty();
-
-				rpc_setup = Some((shared_voter_state.clone()));
-
-				let babe_link = import_setup.as_ref().map(|s| &s.2)
-					.expect("BabeLink is present for full services or set up faile; qed.");
-
-				let babe_config = babe_link.config().clone();
-				let shared_epoch_changes = babe_link.epoch_changes().clone();
-
-				let client = builder.client().clone();
-				let pool = builder.pool().clone();
-				let select_chain = builder.select_chain().cloned()
-					.expect("SelectChain is present for full services or set up failed; qed.");
-				let keystore = builder.keystore().clone();
-
-				Ok(move |deny_unsafe, subscriptions| -> polkadot_rpc::RpcExtension {
-					let deps = polkadot_rpc::FullDeps {
-						client: client.clone(),
-						pool: pool.clone(),
-						select_chain: select_chain.clone(),
-						deny_unsafe,
-						babe: polkadot_rpc::BabeDeps {
-							babe_config: babe_config.clone(),
-							shared_epoch_changes: shared_epoch_changes.clone(),
-							keystore: keystore.clone(),
-						},
-						grandpa: polkadot_rpc::GrandpaDeps {
-							shared_voter_state: shared_voter_state.clone(),
-							shared_authority_set: shared_authority_set.clone(),
-							justification_receiver: justification_receiver.clone(),
-							subscriptions,
-						},
-					};
-
-					polkadot_rpc::create_full(deps)
-				})
-			})?;
-
-		(builder, import_setup, inherent_data_providers, rpc_setup)
-	}}
-}
-=======
 type LightClient<RuntimeApi, Executor> =
 	service::TLightClientWithBackend<Block, RuntimeApi, Executor, LightBackend>;
->>>>>>> b838b386
 
 #[cfg(feature = "full-node")]
 pub fn full_params<RuntimeApi, Executor, Extrinsic>(mut config: Configuration, test: bool) -> Result<(
@@ -360,6 +236,7 @@
 		config.prometheus_registry(),
 	)?;
 
+	let justification_receiver = grandpa_link.justification_receiver();
 	let shared_authority_set = grandpa_link.shared_authority_set().clone();
 	let shared_voter_state = grandpa::SharedVoterState::empty();
 
@@ -375,7 +252,7 @@
 		let transaction_pool = transaction_pool.clone();
 		let select_chain = select_chain.clone();
 
-		Box::new(move |deny_unsafe| -> polkadot_rpc::RpcExtension {
+		Box::new(move |deny_unsafe, subscriptions| -> polkadot_rpc::RpcExtension {
 			let deps = polkadot_rpc::FullDeps {
 				client: client.clone(),
 				pool: transaction_pool.clone(),
@@ -389,6 +266,8 @@
 				grandpa: polkadot_rpc::GrandpaDeps {
 					shared_voter_state: shared_voter_state.clone(),
 					shared_authority_set: shared_authority_set.clone(),
+					justification_receiver: justification_receiver.clone(),
+					subscriptions,
 				},
 			};
 
