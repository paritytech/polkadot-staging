--- conflicted
+++ resolved
@@ -18,7 +18,6 @@
 polkadot-primitives = { path = "../primitives" }
 polkadot-erasure-coding = { path = "../erasure-coding" }
 table = { package = "polkadot-statement-table", path = "../statement-table" }
-<<<<<<< HEAD
 grandpa = { package = "sc-finality-grandpa", git = "https://github.com/paritytech/substrate", branch = "cecton-the-revenge-of-the-cli" }
 inherents = { package = "sp-inherents", git = "https://github.com/paritytech/substrate", branch = "cecton-the-revenge-of-the-cli" }
 consensus = { package = "sp-consensus", git = "https://github.com/paritytech/substrate", branch = "cecton-the-revenge-of-the-cli" }
@@ -31,28 +30,10 @@
 block-builder = { package = "sc-block-builder", git = "https://github.com/paritytech/substrate", branch = "cecton-the-revenge-of-the-cli" }
 trie = { package = "sp-trie", git = "https://github.com/paritytech/substrate", branch = "cecton-the-revenge-of-the-cli" }
 runtime_primitives = { package = "sp-runtime", git = "https://github.com/paritytech/substrate", branch = "cecton-the-revenge-of-the-cli" }
-bitvec = { version = "0.15.2", default-features = false, features = ["alloc"] }
+bitvec = { version = "0.17.4", default-features = false, features = ["alloc"] }
 runtime_babe = { package = "pallet-babe", git = "https://github.com/paritytech/substrate", branch = "cecton-the-revenge-of-the-cli" }
 babe-primitives = { package = "sp-consensus-babe", git = "https://github.com/paritytech/substrate", branch = "cecton-the-revenge-of-the-cli" }
 keystore = { package = "sc-keystore", git = "https://github.com/paritytech/substrate", branch = "cecton-the-revenge-of-the-cli" }
-=======
-grandpa = { package = "sc-finality-grandpa", git = "https://github.com/paritytech/substrate", branch = "master" }
-inherents = { package = "sp-inherents", git = "https://github.com/paritytech/substrate", branch = "master" }
-consensus = { package = "sp-consensus", git = "https://github.com/paritytech/substrate", branch = "master" }
-primitives = { package = "sp-core", git = "https://github.com/paritytech/substrate", branch = "master" }
-txpool-api = { package = "sp-transaction-pool", git = "https://github.com/paritytech/substrate", branch = "master" }
-sp-blockchain = { git = "https://github.com/paritytech/substrate", branch = "master" }
-sp-api = { git = "https://github.com/paritytech/substrate", branch = "master" }
-sc-client-api = { git = "https://github.com/paritytech/substrate", branch = "master" }
-sp-timestamp = { git = "https://github.com/paritytech/substrate", branch = "master" }
-block-builder = { package = "sc-block-builder", git = "https://github.com/paritytech/substrate", branch = "master" }
-trie = { package = "sp-trie", git = "https://github.com/paritytech/substrate", branch = "master" }
-runtime_primitives = { package = "sp-runtime", git = "https://github.com/paritytech/substrate", branch = "master" }
-bitvec = { version = "0.17.4", default-features = false, features = ["alloc"] }
-runtime_babe = { package = "pallet-babe", git = "https://github.com/paritytech/substrate", branch = "master" }
-babe-primitives = { package = "sp-consensus-babe", git = "https://github.com/paritytech/substrate", branch = "master" }
-keystore = { package = "sc-keystore", git = "https://github.com/paritytech/substrate", branch = "master" }
->>>>>>> 0a1c99f2
 
 [dev-dependencies]
 sp-keyring = { git = "https://github.com/paritytech/substrate", branch = "cecton-the-revenge-of-the-cli" }