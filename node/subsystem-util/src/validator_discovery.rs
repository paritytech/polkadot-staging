// Copyright 2020 Parity Technologies (UK) Ltd.
// This file is part of Polkadot.

// Polkadot is free software: you can redistribute it and/or modify
// it under the terms of the GNU General Public License as published by
// the Free Software Foundation, either version 3 of the License, or
// (at your option) any later version.

// Polkadot is distributed in the hope that it will be useful,
// but WITHOUT ANY WARRANTY; without even the implied warranty of
// MERCHANTABILITY or FITNESS FOR A PARTICULAR PURPOSE.  See the
// GNU General Public License for more details.

// You should have received a copy of the GNU General Public License
// along with Polkadot.  If not, see <http://www.gnu.org/licenses/>.

//! Utility function to make it easier to connect to validators.

use std::collections::HashMap;
use std::pin::Pin;

use futures::{
	channel::{mpsc, oneshot},
	task::{Poll, self},
	stream,
};
use streamunordered::{StreamUnordered, StreamYield};
use thiserror::Error;

use polkadot_node_subsystem::{
	errors::RuntimeApiError, SubsystemError,
	messages::{AllMessages, RuntimeApiMessage, RuntimeApiRequest, NetworkBridgeMessage},
	SubsystemContext,
};
use polkadot_primitives::v1::{Hash, ValidatorId, AuthorityDiscoveryId};
use sc_network::PeerId;

/// Error when making a request to connect to validators.
#[derive(Debug, Error)]
pub enum Error {
	/// Attempted to send or receive on a oneshot channel which had been canceled
	#[error(transparent)]
	Oneshot(#[from] oneshot::Canceled),
	/// A subsystem error.
	#[error(transparent)]
	Subsystem(#[from] SubsystemError),
	/// An error in the Runtime API.
	#[error(transparent)]
	RuntimeApi(#[from] RuntimeApiError),
}

/// Utility function to make it easier to connect to validators.
pub async fn connect_to_validators<Context: SubsystemContext>(
	ctx: &mut Context,
	relay_parent: Hash,
	validators: Vec<ValidatorId>,
) -> Result<ConnectionRequest, Error> {
	// ValidatorId -> AuthorityDiscoveryId
	let (tx, rx) = oneshot::channel();

	ctx.send_message(AllMessages::RuntimeApi(
		RuntimeApiMessage::Request(
			relay_parent,
			RuntimeApiRequest::ValidatorDiscovery(validators.clone(), tx),
		)
	)).await?;

	let maybe_authorities = rx.await??;
	let authorities: Vec<_> = maybe_authorities.iter()
		.cloned()
		.filter_map(|id| id)
		.collect();

	let validator_map = validators.into_iter()
		.zip(maybe_authorities.into_iter())
		.filter_map(|(k, v)| v.map(|v| (v, k)))
		.collect::<HashMap<AuthorityDiscoveryId, ValidatorId>>();

	let (connections, revoke) = connect_to_authorities(ctx, authorities).await?;

	Ok(ConnectionRequest {
		validator_map,
		connections,
		revoke,
	})
}

async fn connect_to_authorities<Context: SubsystemContext>(
	ctx: &mut Context,
	validator_ids: Vec<AuthorityDiscoveryId>,
) -> Result<(mpsc::Receiver<(AuthorityDiscoveryId, PeerId)>, oneshot::Sender<()>), Error> {
	const PEERS_CAPACITY: usize = 8;

	let (revoke_tx, revoke) = oneshot::channel();
	let (connected, connected_rx) = mpsc::channel(PEERS_CAPACITY);

	ctx.send_message(AllMessages::NetworkBridge(
		NetworkBridgeMessage::ConnectToValidators {
			validator_ids,
			connected,
			revoke,
		}
	)).await?;

	Ok((connected_rx, revoke_tx))
}

/// A struct that assists performing multiple concurrent connection requests.
///
/// This allows concurrent connections to validator sets at different `relay_parents`
/// and multiplexes their results into a single `Stream`.
#[derive(Default)]
pub struct ConnectionRequests {
	// added connection requests relay_parent -> StreamUnordered token
	id_map: HashMap<Hash, usize>,

	// Connection requests themselves.
	requests: StreamUnordered<ConnectionRequest>,
}

impl ConnectionRequests {
	/// Insert a new connection request.
	///
	/// If a `ConnectionRequest` under a given `relay_parent` already exists it will
	/// be revoked and substituted with a new one.
	pub fn put(&mut self, relay_parent: Hash, request: ConnectionRequest) {
		self.remove(&relay_parent);
		let token = self.requests.push(request);

		self.id_map.insert(relay_parent, token);
	}

	/// Remove a connection request by a given `relay_parent`.
	pub fn remove(&mut self, relay_parent: &Hash) {
		if let Some(token) = self.id_map.remove(relay_parent) {
			Pin::new(&mut self.requests).remove(token);
		}
	}
}

impl stream::Stream for ConnectionRequests {
	/// (relay_parent, validator_id, peer_id).
	type Item = (Hash, ValidatorId, PeerId);

	fn poll_next(mut self: Pin<&mut Self>, cx: &mut task::Context) -> Poll<Option<Self::Item>> {
		// If there are currently no requests going on, pend instead of
		// polling `StreamUnordered` which would lead to it terminating
		// and returning `Poll::Ready(None)`.
		if self.requests.is_empty() {
			return Poll::Pending;
		}

		match Pin::new(&mut self.requests).poll_next(cx) {
			Poll::Ready(Some((yielded, token))) => {
				match yielded {
					StreamYield::Item(item) => {
						if let Some((relay_parent, _)) = self.id_map.iter()
							.find(|(_, &val)| val == token)
						{
							return Poll::Ready(Some((*relay_parent, item.0, item.1)));
						}
					}
					StreamYield::Finished(_) => {
						// `ConnectionRequest` is fullfilled, but not revoked
					}
				}
			},
			_ => {},
		}

		Poll::Pending
	}
}

/// A pending connection request to validators.
/// This struct implements `Stream` to allow for asynchronous
/// discovery of validator addresses.
///
/// NOTE: you should call `revoke` on this struct
/// when you're no longer interested in the requested validators.
#[must_use = "dropping a request will result in its immediate revokation"]
pub struct ConnectionRequest {
	validator_map: HashMap<AuthorityDiscoveryId, ValidatorId>,
	#[must_use = "streams do nothing unless polled"]
	connections: mpsc::Receiver<(AuthorityDiscoveryId, PeerId)>,
	#[must_use = "a request should be revoked at some point"]
	revoke: oneshot::Sender<()>,
}

impl stream::Stream for ConnectionRequest {
	type Item = (ValidatorId, PeerId);

	fn poll_next(mut self: Pin<&mut Self>, cx: &mut task::Context) -> Poll<Option<Self::Item>> {
		if self.validator_map.is_empty() {
			return Poll::Ready(None);
		}
		match Pin::new(&mut self.connections).poll_next(cx) {
			Poll::Ready(Some((id, peer_id))) => {
				if let Some(validator_id) = self.validator_map.remove(&id) {
					return Poll::Ready(Some((validator_id, peer_id)));
				} else {
					// unknown authority_id
					// should be unreachable
				}
			}
			_ => {},
		}
		Poll::Pending
	}
}

impl ConnectionRequest {
	/// By revoking the request the caller allows the network to
	/// free some peer slots thus freeing the resources.
	/// It doesn't necessarily lead to peers disconnection though.
	/// The revokation is enacted on in the next connection request.
	///
	/// This can be done either by calling this function or dropping the request.
	pub fn revoke(self) {
<<<<<<< HEAD
		if self.revoke.send(()).is_err() {
			log::warn!(
=======
		if let Err(_) = self.revoke.send(()) {
			tracing::warn!(
>>>>>>> e655654e
				"Failed to revoke a validator connection request",
			);
		}
	}
}

#[cfg(test)]
mod tests {
	use super::*;
	use polkadot_primitives::v1::ValidatorPair;
	use sp_core::{Pair, Public};

	use futures::{executor, poll, channel::{mpsc, oneshot}, StreamExt, SinkExt};

	#[test]
	fn adding_a_connection_request_works() {
		let mut connection_requests = ConnectionRequests::default();

		executor::block_on(async move {
			assert_eq!(poll!(Pin::new(&mut connection_requests).next()), Poll::Pending);

			let validator_1 = ValidatorPair::generate().0.public();
			let validator_2 = ValidatorPair::generate().0.public();

			let auth_1 = AuthorityDiscoveryId::from_slice(&[1; 32]);
			let auth_2 = AuthorityDiscoveryId::from_slice(&[2; 32]);

			let mut validator_map = HashMap::new();
			validator_map.insert(auth_1.clone(), validator_1.clone());
			validator_map.insert(auth_2.clone(), validator_2.clone());

			let (mut rq1_tx, rq1_rx) = mpsc::channel(8);
			let (revoke_1_tx, _revoke_1_rx) = oneshot::channel();

			let peer_id_1 = PeerId::random();
			let peer_id_2 = PeerId::random();

			let connection_request_1 = ConnectionRequest {
				validator_map,
				connections: rq1_rx,
				revoke: revoke_1_tx,
			};

			let relay_parent_1 = Hash::repeat_byte(1);

			connection_requests.put(relay_parent_1.clone(), connection_request_1);

			rq1_tx.send((auth_1, peer_id_1.clone())).await.unwrap();
			rq1_tx.send((auth_2, peer_id_2.clone())).await.unwrap();

			let res = Pin::new(&mut connection_requests).next().await.unwrap();
			assert_eq!(res, (relay_parent_1, validator_1, peer_id_1));

			let res = Pin::new(&mut connection_requests).next().await.unwrap();
			assert_eq!(res, (relay_parent_1, validator_2, peer_id_2));

			assert_eq!(
				poll!(Pin::new(&mut connection_requests).next()),
				Poll::Pending,
			);
		});
	}

	#[test]
	fn adding_two_connection_requests_works() {
		let mut connection_requests = ConnectionRequests::default();

		executor::block_on(async move {
			assert_eq!(poll!(Pin::new(&mut connection_requests).next()), Poll::Pending);

			let validator_1 = ValidatorPair::generate().0.public();
			let validator_2 = ValidatorPair::generate().0.public();

			let auth_1 = AuthorityDiscoveryId::from_slice(&[1; 32]);
			let auth_2 = AuthorityDiscoveryId::from_slice(&[2; 32]);

			let mut validator_map_1 = HashMap::new();
			let mut validator_map_2 = HashMap::new();

			validator_map_1.insert(auth_1.clone(), validator_1.clone());
			validator_map_2.insert(auth_2.clone(), validator_2.clone());

			let (mut rq1_tx, rq1_rx) = mpsc::channel(8);
			let (revoke_1_tx, _revoke_1_rx) = oneshot::channel();

			let (mut rq2_tx, rq2_rx) = mpsc::channel(8);
			let (revoke_2_tx, _revoke_2_rx) = oneshot::channel();

			let peer_id_1 = PeerId::random();
			let peer_id_2 = PeerId::random();

			let connection_request_1 = ConnectionRequest {
				validator_map: validator_map_1,
				connections: rq1_rx,
				revoke: revoke_1_tx,
			};

			let connection_request_2 = ConnectionRequest {
				validator_map: validator_map_2,
				connections: rq2_rx,
				revoke: revoke_2_tx,
			};

			let relay_parent_1 = Hash::repeat_byte(1);
			let relay_parent_2 = Hash::repeat_byte(2);

			connection_requests.put(relay_parent_1.clone(), connection_request_1);
			connection_requests.put(relay_parent_2.clone(), connection_request_2);

			rq1_tx.send((auth_1, peer_id_1.clone())).await.unwrap();
			rq2_tx.send((auth_2, peer_id_2.clone())).await.unwrap();

			let res = Pin::new(&mut connection_requests).next().await.unwrap();
			assert_eq!(res, (relay_parent_1, validator_1, peer_id_1));

			let res = Pin::new(&mut connection_requests).next().await.unwrap();
			assert_eq!(res, (relay_parent_2, validator_2, peer_id_2));

			assert_eq!(
				poll!(Pin::new(&mut connection_requests).next()),
				Poll::Pending,
			);
		});
	}

	#[test]
	fn replacing_a_connection_request_works() {
		let mut connection_requests = ConnectionRequests::default();

		executor::block_on(async move {
			assert_eq!(poll!(Pin::new(&mut connection_requests).next()), Poll::Pending);

			let validator_1 = ValidatorPair::generate().0.public();
			let validator_2 = ValidatorPair::generate().0.public();

			let auth_1 = AuthorityDiscoveryId::from_slice(&[1; 32]);
			let auth_2 = AuthorityDiscoveryId::from_slice(&[2; 32]);

			let mut validator_map_1 = HashMap::new();
			let mut validator_map_2 = HashMap::new();

			validator_map_1.insert(auth_1.clone(), validator_1.clone());
			validator_map_2.insert(auth_2.clone(), validator_2.clone());

			let (mut rq1_tx, rq1_rx) = mpsc::channel(8);
			let (revoke_1_tx, _revoke_1_rx) = oneshot::channel();

			let (mut rq2_tx, rq2_rx) = mpsc::channel(8);
			let (revoke_2_tx, _revoke_2_rx) = oneshot::channel();

			let peer_id_1 = PeerId::random();
			let peer_id_2 = PeerId::random();

			let connection_request_1 = ConnectionRequest {
				validator_map: validator_map_1,
				connections: rq1_rx,
				revoke: revoke_1_tx,
			};

			let connection_request_2 = ConnectionRequest {
				validator_map: validator_map_2,
				connections: rq2_rx,
				revoke: revoke_2_tx,
			};

			let relay_parent = Hash::repeat_byte(3);

			connection_requests.put(relay_parent.clone(), connection_request_1);

			rq1_tx.send((auth_1.clone(), peer_id_1.clone())).await.unwrap();

			let res = Pin::new(&mut connection_requests).next().await.unwrap();
			assert_eq!(res, (relay_parent, validator_1, peer_id_1.clone()));

			connection_requests.put(relay_parent.clone(), connection_request_2);

			assert!(rq1_tx.send((auth_1, peer_id_1.clone())).await.is_err());

			rq2_tx.send((auth_2, peer_id_2.clone())).await.unwrap();

			let res = Pin::new(&mut connection_requests).next().await.unwrap();
			assert_eq!(res, (relay_parent, validator_2, peer_id_2));

			assert_eq!(
				poll!(Pin::new(&mut connection_requests).next()),
				Poll::Pending,
			);
		});
	}
}<|MERGE_RESOLUTION|>--- conflicted
+++ resolved
@@ -217,13 +217,8 @@
 	///
 	/// This can be done either by calling this function or dropping the request.
 	pub fn revoke(self) {
-<<<<<<< HEAD
 		if self.revoke.send(()).is_err() {
-			log::warn!(
-=======
-		if let Err(_) = self.revoke.send(()) {
 			tracing::warn!(
->>>>>>> e655654e
 				"Failed to revoke a validator connection request",
 			);
 		}
