--- conflicted
+++ resolved
@@ -62,15 +62,8 @@
 	/// Check if the assignment is valid and can be accepted by our view of the protocol.
 	/// Should not be sent unless the block hash is known.
 	CheckAndImportAssignment(
-<<<<<<< HEAD
 		IndirectAssignmentCert,
 		ResponseChannel<AssignmentCheckResult>,
-=======
-		Hash,
-		AssignmentCert,
-		ValidatorIndex,
-		ResponseChannel<VoteCheckResult>,
->>>>>>> ac46a9f5
 	),
 	/// Check if the approval vote is valid and can be accepted by our view of the
 	/// protocol.
