[package]
name = "polkadot-runtime-common"
version = "0.8.29"
authors = ["Parity Technologies <admin@parity.io>"]
edition = "2018"

[dependencies]
impl-trait-for-tuples = "0.2.0"
bitvec = { version = "0.20.1", default-features = false, features = ["alloc"] }
parity-scale-codec = { version = "2.0.0", default-features = false, features = ["derive"] }
log = { version = "0.4.13", optional = true }
rustc-hex = { version = "2.1.0", default-features = false }
serde = { version = "1.0.123", default-features = false }
serde_derive = { version = "1.0.117", optional = true }
static_assertions = "1.1.0"

sp-api = { git = "https://github.com/paritytech/substrate", default-features = false , branch = "rococo-v1" }
inherents = { package = "sp-inherents", git = "https://github.com/paritytech/substrate", default-features = false , branch = "rococo-v1" }
sp-std = { package = "sp-std", git = "https://github.com/paritytech/substrate", default-features = false , branch = "rococo-v1" }
sp-io = { git = "https://github.com/paritytech/substrate", default-features = false , branch = "rococo-v1" }
sp-runtime = { git = "https://github.com/paritytech/substrate", default-features = false , branch = "rococo-v1" }
sp-session = { git = "https://github.com/paritytech/substrate", default-features = false , branch = "rococo-v1" }
sp-staking = { git = "https://github.com/paritytech/substrate", default-features = false , branch = "rococo-v1" }
sp-core = { git = "https://github.com/paritytech/substrate", default-features = false , branch = "rococo-v1" }

<<<<<<< HEAD
pallet-authorship = { git = "https://github.com/paritytech/substrate", default-features = false , branch = "rococo-v1" }
pallet-balances = { git = "https://github.com/paritytech/substrate", default-features = false , branch = "rococo-v1" }
pallet-session = { git = "https://github.com/paritytech/substrate", default-features = false , branch = "rococo-v1" }
frame-support = { git = "https://github.com/paritytech/substrate", default-features = false , branch = "rococo-v1" }
pallet-staking = { git = "https://github.com/paritytech/substrate", default-features = false , branch = "rococo-v1" }
frame-system = {git = "https://github.com/paritytech/substrate", default-features = false , branch = "rococo-v1" }
pallet-timestamp = { git = "https://github.com/paritytech/substrate", default-features = false , branch = "rococo-v1" }
pallet-vesting = { git = "https://github.com/paritytech/substrate", default-features = false , branch = "rococo-v1" }
pallet-offences = { git = "https://github.com/paritytech/substrate", default-features = false , branch = "rococo-v1" }
pallet-transaction-payment = { git = "https://github.com/paritytech/substrate", default-features = false , branch = "rococo-v1" }
pallet-treasury = { git = "https://github.com/paritytech/substrate", default-features = false , branch = "rococo-v1" }
frame-benchmarking = { git = "https://github.com/paritytech/substrate", default-features = false, optional = true , branch = "rococo-v1" }
=======
pallet-authorship = { git = "https://github.com/paritytech/substrate", branch = "master", default-features = false }
pallet-balances = { git = "https://github.com/paritytech/substrate", branch = "master", default-features = false }
pallet-session = { git = "https://github.com/paritytech/substrate", branch = "master", default-features = false }
frame-support = { git = "https://github.com/paritytech/substrate", branch = "master", default-features = false }
pallet-staking = { git = "https://github.com/paritytech/substrate", branch = "master", default-features = false }
frame-system = {git = "https://github.com/paritytech/substrate", branch = "master", default-features = false }
pallet-timestamp = { git = "https://github.com/paritytech/substrate", branch = "master", default-features = false }
pallet-vesting = { git = "https://github.com/paritytech/substrate", branch = "master", default-features = false }
pallet-offences = { git = "https://github.com/paritytech/substrate", branch = "master", default-features = false }
pallet-transaction-payment = { git = "https://github.com/paritytech/substrate", branch = "master", default-features = false }
pallet-treasury = { git = "https://github.com/paritytech/substrate", branch = "master", default-features = false }

frame-benchmarking = { git = "https://github.com/paritytech/substrate", branch = "master", default-features = false, optional = true }
pallet-babe = { git = "https://github.com/paritytech/substrate", branch = "master", default-features=false, optional = true }
>>>>>>> 2bbeb01b

primitives = { package = "polkadot-primitives", path = "../../primitives", default-features = false }
libsecp256k1 = { version = "0.3.5", default-features = false, optional = true }
runtime-parachains = { package = "polkadot-runtime-parachains", path = "../parachains", default-features = false }

xcm = { path = "../../xcm", default-features = false }

[dev-dependencies]
hex-literal = "0.3.1"
<<<<<<< HEAD
keyring = { package = "sp-keyring", git = "https://github.com/paritytech/substrate", branch = "rococo-v1" }
sp-trie = { git = "https://github.com/paritytech/substrate", branch = "rococo-v1" }
pallet-babe = { git = "https://github.com/paritytech/substrate", branch = "rococo-v1" }
sp-application-crypto = { git = "https://github.com/paritytech/substrate", branch = "rococo-v1" }
sp-election-providers = { git = "https://github.com/paritytech/substrate", branch = "rococo-v1" }
pallet-randomness-collective-flip = { git = "https://github.com/paritytech/substrate", branch = "rococo-v1" }
pallet-staking-reward-curve = { git = "https://github.com/paritytech/substrate", branch = "rococo-v1" }
pallet-treasury = { git = "https://github.com/paritytech/substrate", branch = "rococo-v1" }
sp-keystore = { git = "https://github.com/paritytech/substrate", branch = "rococo-v1" }
=======
keyring = { package = "sp-keyring", git = "https://github.com/paritytech/substrate", branch = "master" }
sp-trie = { git = "https://github.com/paritytech/substrate", branch = "master" }
sp-application-crypto = { git = "https://github.com/paritytech/substrate", branch = "master" }
frame-support-test = { git = "https://github.com/paritytech/substrate", branch = "master" }
pallet-babe = { git = "https://github.com/paritytech/substrate", branch = "master" }
pallet-randomness-collective-flip = { git = "https://github.com/paritytech/substrate", branch = "master" }
pallet-staking-reward-curve = { git = "https://github.com/paritytech/substrate", branch = "master" }
pallet-treasury = { git = "https://github.com/paritytech/substrate", branch = "master" }
sp-keystore = { git = "https://github.com/paritytech/substrate", branch = "master" }
>>>>>>> 2bbeb01b
trie-db = "0.22.3"
serde_json = "1.0.61"
libsecp256k1 = "0.3.5"

[features]
default = ["std"]
no_std = []
std = [
	"bitvec/std",
	"parity-scale-codec/std",
	"log",
	"rustc-hex/std",
	"serde_derive",
	"serde/std",
	"primitives/std",
	"inherents/std",
	"sp-core/std",
	"sp-api/std",
	"sp-std/std",
	"sp-io/std",
	"frame-support/std",
	"pallet-authorship/std",
	"pallet-balances/std",
	"pallet-session/std",
	"pallet-staking/std",
	"pallet-timestamp/std",
	"pallet-vesting/std",
	"pallet-transaction-payment/std",
	"pallet-treasury/std",
	"sp-runtime/std",
	"sp-session/std",
	"sp-staking/std",
	"frame-system/std",
	"runtime-parachains/std",
	"xcm/std",
]
runtime-benchmarks = [
	"libsecp256k1/hmac",
	"frame-benchmarking",
	"frame-support/runtime-benchmarks",
	"frame-system/runtime-benchmarks",
	"runtime-parachains/runtime-benchmarks",
	"pallet-babe/runtime-benchmarks",
]
try-runtime = [
	"runtime-parachains/try-runtime",
	"pallet-authorship/try-runtime",
	"pallet-balances/try-runtime",
	"pallet-session/try-runtime",
	"pallet-staking/try-runtime",
	"pallet-timestamp/try-runtime",
	"pallet-vesting/try-runtime",
	"pallet-transaction-payment/try-runtime",
	"pallet-treasury/try-runtime",
]<|MERGE_RESOLUTION|>--- conflicted
+++ resolved
@@ -23,7 +23,6 @@
 sp-staking = { git = "https://github.com/paritytech/substrate", default-features = false , branch = "rococo-v1" }
 sp-core = { git = "https://github.com/paritytech/substrate", default-features = false , branch = "rococo-v1" }
 
-<<<<<<< HEAD
 pallet-authorship = { git = "https://github.com/paritytech/substrate", default-features = false , branch = "rococo-v1" }
 pallet-balances = { git = "https://github.com/paritytech/substrate", default-features = false , branch = "rococo-v1" }
 pallet-session = { git = "https://github.com/paritytech/substrate", default-features = false , branch = "rococo-v1" }
@@ -35,23 +34,9 @@
 pallet-offences = { git = "https://github.com/paritytech/substrate", default-features = false , branch = "rococo-v1" }
 pallet-transaction-payment = { git = "https://github.com/paritytech/substrate", default-features = false , branch = "rococo-v1" }
 pallet-treasury = { git = "https://github.com/paritytech/substrate", default-features = false , branch = "rococo-v1" }
+
 frame-benchmarking = { git = "https://github.com/paritytech/substrate", default-features = false, optional = true , branch = "rococo-v1" }
-=======
-pallet-authorship = { git = "https://github.com/paritytech/substrate", branch = "master", default-features = false }
-pallet-balances = { git = "https://github.com/paritytech/substrate", branch = "master", default-features = false }
-pallet-session = { git = "https://github.com/paritytech/substrate", branch = "master", default-features = false }
-frame-support = { git = "https://github.com/paritytech/substrate", branch = "master", default-features = false }
-pallet-staking = { git = "https://github.com/paritytech/substrate", branch = "master", default-features = false }
-frame-system = {git = "https://github.com/paritytech/substrate", branch = "master", default-features = false }
-pallet-timestamp = { git = "https://github.com/paritytech/substrate", branch = "master", default-features = false }
-pallet-vesting = { git = "https://github.com/paritytech/substrate", branch = "master", default-features = false }
-pallet-offences = { git = "https://github.com/paritytech/substrate", branch = "master", default-features = false }
-pallet-transaction-payment = { git = "https://github.com/paritytech/substrate", branch = "master", default-features = false }
-pallet-treasury = { git = "https://github.com/paritytech/substrate", branch = "master", default-features = false }
-
-frame-benchmarking = { git = "https://github.com/paritytech/substrate", branch = "master", default-features = false, optional = true }
-pallet-babe = { git = "https://github.com/paritytech/substrate", branch = "master", default-features=false, optional = true }
->>>>>>> 2bbeb01b
+pallet-babe = { git = "https://github.com/paritytech/substrate", default-features=false, optional = true , branch = "rococo-v1" }
 
 primitives = { package = "polkadot-primitives", path = "../../primitives", default-features = false }
 libsecp256k1 = { version = "0.3.5", default-features = false, optional = true }
@@ -61,27 +46,15 @@
 
 [dev-dependencies]
 hex-literal = "0.3.1"
-<<<<<<< HEAD
 keyring = { package = "sp-keyring", git = "https://github.com/paritytech/substrate", branch = "rococo-v1" }
 sp-trie = { git = "https://github.com/paritytech/substrate", branch = "rococo-v1" }
+sp-application-crypto = { git = "https://github.com/paritytech/substrate", branch = "rococo-v1" }
+frame-support-test = { git = "https://github.com/paritytech/substrate", branch = "rococo-v1" }
 pallet-babe = { git = "https://github.com/paritytech/substrate", branch = "rococo-v1" }
-sp-application-crypto = { git = "https://github.com/paritytech/substrate", branch = "rococo-v1" }
-sp-election-providers = { git = "https://github.com/paritytech/substrate", branch = "rococo-v1" }
 pallet-randomness-collective-flip = { git = "https://github.com/paritytech/substrate", branch = "rococo-v1" }
 pallet-staking-reward-curve = { git = "https://github.com/paritytech/substrate", branch = "rococo-v1" }
 pallet-treasury = { git = "https://github.com/paritytech/substrate", branch = "rococo-v1" }
 sp-keystore = { git = "https://github.com/paritytech/substrate", branch = "rococo-v1" }
-=======
-keyring = { package = "sp-keyring", git = "https://github.com/paritytech/substrate", branch = "master" }
-sp-trie = { git = "https://github.com/paritytech/substrate", branch = "master" }
-sp-application-crypto = { git = "https://github.com/paritytech/substrate", branch = "master" }
-frame-support-test = { git = "https://github.com/paritytech/substrate", branch = "master" }
-pallet-babe = { git = "https://github.com/paritytech/substrate", branch = "master" }
-pallet-randomness-collective-flip = { git = "https://github.com/paritytech/substrate", branch = "master" }
-pallet-staking-reward-curve = { git = "https://github.com/paritytech/substrate", branch = "master" }
-pallet-treasury = { git = "https://github.com/paritytech/substrate", branch = "master" }
-sp-keystore = { git = "https://github.com/paritytech/substrate", branch = "master" }
->>>>>>> 2bbeb01b
 trie-db = "0.22.3"
 serde_json = "1.0.61"
 libsecp256k1 = "0.3.5"
