--- conflicted
+++ resolved
@@ -498,21 +498,13 @@
 		approval_distribution: ApprovalDistributionSubsystem::new(
 			Metrics::register(registry)?,
 		),
-<<<<<<< HEAD
+		#[cfg(feature = "approval-checking")]
 		approval_voting: ApprovalVotingSubsystem::with_config(
 			approval_voting_config,
 			keystore.clone(),
 		)?,
-=======
-		#[cfg(feature = "approval-checking")]
-		approval_voting: ApprovalVotingSubsystem::new(
-			keystore.clone(),
-			slot_duration,
-			runtime_client.clone(),
-		),
 		#[cfg(not(feature = "approval-checking"))]
 		approval_voting: polkadot_subsystem::DummySubsystem,
->>>>>>> 0e0d051d
 	};
 
 	Overseer::new(
