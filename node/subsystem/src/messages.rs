--- conflicted
+++ resolved
@@ -25,16 +25,28 @@
 use futures::channel::{mpsc, oneshot};
 
 use polkadot_primitives::v1::{
-	BlockNumber, Hash, CommittedCandidateReceipt,
-	CandidateReceipt, PoV, ErasureChunk, BackedCandidate, Id as ParaId,
-	SignedAvailabilityBitfield, SigningContext, ValidatorId, ValidationCode, ValidatorIndex,
-<<<<<<< HEAD
-	CoreAssignment, CoreOccupied, CoreState, HeadData, CandidateDescriptor,
-	ValidatorSignature, OmittedValidationData, AvailableData, CandidateEvent,
-=======
-	CoreAssignment, CoreOccupied, HeadData, CandidateDescriptor,
-	ValidatorSignature, OmittedValidationData, AvailableData,
->>>>>>> b838b386
+	AvailableData,
+	BackedCandidate,
+	BlockNumber,
+	CandidateDescriptor,
+	CandidateEvent,
+	CandidateReceipt,
+	CommittedCandidateReceipt,
+	CoreAssignment,
+	CoreOccupied,
+	CoreState,
+	ErasureChunk,
+	Hash,
+	HeadData,
+	Id as ParaId,
+	OmittedValidationData,
+	PoV,
+	SignedAvailabilityBitfield,
+	SigningContext,
+	ValidationCode,
+	ValidatorId,
+	ValidatorIndex,
+	ValidatorSignature,
 };
 use polkadot_node_primitives::{
 	MisbehaviorReport, SignedFullStatement, View, ProtocolId, ValidationResult,
@@ -252,7 +264,6 @@
 
 	/// Query an `ErasureChunk` from the AV store.
 	QueryChunk(Hash, ValidatorIndex, oneshot::Sender<Option<ErasureChunk>>),
-<<<<<<< HEAD
 
 	/// Query whether an `ErasureChunk` exists within the AV Store.
 	///
@@ -260,23 +271,19 @@
 	/// matters, but we don't want to necessarily pass around large
 	/// quantities of data to get a single bit of information.
 	QueryChunkAvailability(Hash, ValidatorIndex, oneshot::Sender<bool>),
-=======
->>>>>>> b838b386
 
 	/// Store an `ErasureChunk` in the AV store.
 	///
 	/// Return `Ok(())` if the store operation succeeded, `Err(())` if it failed.
-<<<<<<< HEAD
-	StoreChunk(Hash, ValidatorIndex, ErasureChunk),
-=======
 	StoreChunk(Hash, ValidatorIndex, ErasureChunk, oneshot::Sender<Result<(), ()>>),
+
+
 
 	/// Store a `AvailableData` in the AV store.
 	/// If `ValidatorIndex` is present store corresponding chunk also.
 	///
 	/// Return `Ok(())` if the store operation succeeded, `Err(())` if it failed.
 	StoreAvailableData(Hash, Option<ValidatorIndex>, u32, AvailableData, oneshot::Sender<Result<(), ()>>),
->>>>>>> b838b386
 }
 
 impl AvailabilityStoreMessage {
@@ -286,13 +293,9 @@
 			Self::QueryAvailableData(hash, _) => Some(*hash),
 			Self::QueryDataAvailability(hash, _) => Some(*hash),
 			Self::QueryChunk(hash, _, _) => Some(*hash),
-<<<<<<< HEAD
 			Self::QueryChunkAvailability(hash, _, _) => Some(*hash),
-			Self::StoreChunk(hash, _, _) => Some(*hash),
-=======
 			Self::StoreChunk(hash, _, _, _) => Some(*hash),
 			Self::StoreAvailableData(hash, _, _, _, _) => Some(*hash),
->>>>>>> b838b386
 		}
 	}
 }
