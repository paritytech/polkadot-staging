--- conflicted
+++ resolved
@@ -17,13 +17,9 @@
 //! Integration test that ensures that we can build and include parachain
 //! blocks of the adder parachain.
 
-<<<<<<< HEAD
-#[cfg(feature = "real-overseer")]
 const PUPPET_EXE: &str = env!("CARGO_BIN_EXE_adder_collator_puppet_worker");
 
 // If this test is failing, make sure to run all tests with the `real-overseer` feature being enabled.
-=======
->>>>>>> e4f5ade5
 #[substrate_test_utils::test]
 async fn collating_using_adder_collator(task_executor: sc_service::TaskExecutor) {
 	use sp_keyring::AccountKeyring::*;
