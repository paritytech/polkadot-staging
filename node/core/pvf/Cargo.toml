[package]
name = "polkadot-node-core-pvf"
version = "0.1.0"
authors = ["Parity Technologies <admin@parity.io>"]
edition = "2018"

[[bin]]
name = "puppet_worker"
path = "bin/puppet_worker.rs"

[dependencies]
always-assert = "0.1"
async-std = { version = "1.8.0", features = ["attributes"] }
async-process = "1.0.1"
assert_matches = "1.4.0"
futures = "0.3.15"
futures-timer = "3.0.2"
libc = "0.2.81"
slotmap = "1.0"
tracing = "0.1.26"
pin-project = "1.0.7"
rand = "0.8.3"
parity-scale-codec = { version = "2.0.0", default-features = false, features = ["derive"] }
polkadot-parachain = { path = "../../../parachain" }
polkadot-core-primitives = { path = "../../../core-primitives" }
<<<<<<< HEAD
sc-executor = { git = "https://github.com/paritytech/substrate", branch = "test-runner-2" }
sc-executor-wasmtime = { git = "https://github.com/paritytech/substrate", branch = "test-runner-2" }
sc-executor-common = { git = "https://github.com/paritytech/substrate", branch = "test-runner-2" }
sp-externalities = { git = "https://github.com/paritytech/substrate", branch = "test-runner-2" }
sp-io = { git = "https://github.com/paritytech/substrate", branch = "test-runner-2" }
sp-core = { git = "https://github.com/paritytech/substrate", branch = "test-runner-2" }
sp-wasm-interface = { git = "https://github.com/paritytech/substrate", branch = "test-runner-2" }
=======
sc-executor = { git = "https://github.com/paritytech/substrate", branch = "master" }
sc-executor-wasmtime = { git = "https://github.com/paritytech/substrate", branch = "master" }
sc-executor-common = { git = "https://github.com/paritytech/substrate", branch = "master" }
sp-externalities = { git = "https://github.com/paritytech/substrate", branch = "master" }
sp-io = { git = "https://github.com/paritytech/substrate", branch = "master" }
sp-core = { git = "https://github.com/paritytech/substrate", branch = "master" }
sp-wasm-interface = { git = "https://github.com/paritytech/substrate", branch = "master" }
sp-maybe-compressed-blob = { git = "https://github.com/paritytech/substrate", branch = "master" }
sp-tracing = { git = "https://github.com/paritytech/substrate", branch = "master" }
>>>>>>> 2bad8079

[dev-dependencies]
adder = { package = "test-parachain-adder", path = "../../../parachain/test-parachains/adder" }
halt = { package = "test-parachain-halt", path = "../../../parachain/test-parachains/halt" }
hex-literal = "0.3.1"
tempfile = "3.2.0"<|MERGE_RESOLUTION|>--- conflicted
+++ resolved
@@ -23,7 +23,6 @@
 parity-scale-codec = { version = "2.0.0", default-features = false, features = ["derive"] }
 polkadot-parachain = { path = "../../../parachain" }
 polkadot-core-primitives = { path = "../../../core-primitives" }
-<<<<<<< HEAD
 sc-executor = { git = "https://github.com/paritytech/substrate", branch = "test-runner-2" }
 sc-executor-wasmtime = { git = "https://github.com/paritytech/substrate", branch = "test-runner-2" }
 sc-executor-common = { git = "https://github.com/paritytech/substrate", branch = "test-runner-2" }
@@ -31,17 +30,8 @@
 sp-io = { git = "https://github.com/paritytech/substrate", branch = "test-runner-2" }
 sp-core = { git = "https://github.com/paritytech/substrate", branch = "test-runner-2" }
 sp-wasm-interface = { git = "https://github.com/paritytech/substrate", branch = "test-runner-2" }
-=======
-sc-executor = { git = "https://github.com/paritytech/substrate", branch = "master" }
-sc-executor-wasmtime = { git = "https://github.com/paritytech/substrate", branch = "master" }
-sc-executor-common = { git = "https://github.com/paritytech/substrate", branch = "master" }
-sp-externalities = { git = "https://github.com/paritytech/substrate", branch = "master" }
-sp-io = { git = "https://github.com/paritytech/substrate", branch = "master" }
-sp-core = { git = "https://github.com/paritytech/substrate", branch = "master" }
-sp-wasm-interface = { git = "https://github.com/paritytech/substrate", branch = "master" }
-sp-maybe-compressed-blob = { git = "https://github.com/paritytech/substrate", branch = "master" }
-sp-tracing = { git = "https://github.com/paritytech/substrate", branch = "master" }
->>>>>>> 2bad8079
+sp-maybe-compressed-blob = { git = "https://github.com/paritytech/substrate", branch = "test-runner-2" }
+sp-tracing = { git = "https://github.com/paritytech/substrate", branch = "test-runner-2" }
 
 [dev-dependencies]
 adder = { package = "test-parachain-adder", path = "../../../parachain/test-parachains/adder" }
