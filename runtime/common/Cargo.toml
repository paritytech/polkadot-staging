[package]
name = "polkadot-runtime-common"
version = "0.7.28-pre1"
authors = ["Parity Technologies <admin@parity.io>"]
edition = "2018"

[dependencies]
bitvec = { version = "0.15.2", default-features = false, features = ["alloc"] }
codec = { package = "parity-scale-codec", version = "1.1.0", default-features = false, features = ["derive"] }
log = { version = "0.3.9", optional = true }
rustc-hex = { version = "2.0.1", default-features = false }
serde = { version = "1.0.102", default-features = false }
serde_derive = { version = "1.0.102", optional = true }

sp-api = { git = "https://github.com/paritytech/substrate", branch = "master", default-features = false }
inherents = { package = "sp-inherents", git = "https://github.com/paritytech/substrate", branch = "master", default-features = false }
sp-std = { package = "sp-std", git = "https://github.com/paritytech/substrate", branch = "master", default-features = false }
sp-io = { git = "https://github.com/paritytech/substrate", branch = "master", default-features = false }
sp-runtime = { git = "https://github.com/paritytech/substrate", branch = "master", default-features = false }
sp-staking = { git = "https://github.com/paritytech/substrate", branch = "master", default-features = false }
sp-core = { git = "https://github.com/paritytech/substrate", branch = "master", default-features = false }

<<<<<<< HEAD
authorship = { package = "pallet-authorship", git = "https://github.com/paritytech/substrate", branch = "polkadot-master", default-features = false }
balances = { package = "pallet-balances", git = "https://github.com/paritytech/substrate", branch = "polkadot-master", default-features = false }
session = { package = "pallet-session", git = "https://github.com/paritytech/substrate", branch = "polkadot-master", default-features = false }
frame-support = { git = "https://github.com/paritytech/substrate", branch = "polkadot-master", default-features = false }
staking = { package = "pallet-staking", git = "https://github.com/paritytech/substrate", branch = "polkadot-master", default-features = false }
system = { package = "frame-system", git = "https://github.com/paritytech/substrate", branch = "polkadot-master", default-features = false }
timestamp = { package = "pallet-timestamp", git = "https://github.com/paritytech/substrate", branch = "polkadot-master", default-features = false }
vesting = { package = "pallet-vesting", git = "https://github.com/paritytech/substrate", branch = "polkadot-master", default-features = false }
offences = { package = "pallet-offences", git = "https://github.com/paritytech/substrate", branch = "polkadot-master", default-features = false }
frame-benchmarking = { git = "https://github.com/paritytech/substrate", branch = "polkadot-master", default-features = false, optional = true }
=======
authorship = { package = "pallet-authorship", git = "https://github.com/paritytech/substrate", branch = "master", default-features = false }
balances = { package = "pallet-balances", git = "https://github.com/paritytech/substrate", branch = "master", default-features = false }
session = { package = "pallet-session", git = "https://github.com/paritytech/substrate", branch = "master", default-features = false }
frame-support = { git = "https://github.com/paritytech/substrate", branch = "master", default-features = false }
staking = { package = "pallet-staking", git = "https://github.com/paritytech/substrate", branch = "master", default-features = false }
system = { package = "frame-system", git = "https://github.com/paritytech/substrate", branch = "master", default-features = false }
timestamp = { package = "pallet-timestamp", git = "https://github.com/paritytech/substrate", branch = "master", default-features = false }
vesting = { package = "pallet-vesting", git = "https://github.com/paritytech/substrate", branch = "master", default-features = false }
frame-benchmarking = { git = "https://github.com/paritytech/substrate", branch = "master", default-features = false, optional = true }
>>>>>>> a0e73018

primitives = { package = "polkadot-primitives", path = "../../primitives", default-features = false }
polkadot-parachain = { path = "../../parachain", default-features = false }
libsecp256k1 = { version = "0.3.2", default-features = false, optional = true }

[dev-dependencies]
hex-literal = "0.2.1"
keyring = { package = "sp-keyring", git = "https://github.com/paritytech/substrate", branch = "master" }
sp-trie = { git = "https://github.com/paritytech/substrate", branch = "master" }
babe = { package = "pallet-babe", git = "https://github.com/paritytech/substrate", branch = "master", default-features = false }
randomness-collective-flip = { package = "pallet-randomness-collective-flip", git = "https://github.com/paritytech/substrate", branch = "master", default-features = false }
pallet-staking-reward-curve = { git = "https://github.com/paritytech/substrate", branch = "master" }
treasury = { package = "pallet-treasury", git = "https://github.com/paritytech/substrate", branch = "master", default-features = false }
trie-db = "0.20.0"
serde_json = "1.0.41"
libsecp256k1 = "0.3.2"

[features]
default = []
no_std = []
std = [
	"bitvec/std",
	"primitives/std",
	"rustc-hex/std",
	"codec/std",
	"inherents/std",
	"sp-core/std",
	"polkadot-parachain/std",
	"sp-api/std",
	"sp-std/std",
	"sp-io/std",
	"frame-support/std",
	"authorship/std",
	"balances/std",
	"sp-runtime/std",
	"sp-staking/std",
	"session/std",
	"staking/std",
	"system/std",
	"timestamp/std",
	"vesting/std",
	"serde_derive",
	"serde/std",
	"log",
]
runtime-benchmarks = ["frame-benchmarking", "libsecp256k1"]<|MERGE_RESOLUTION|>--- conflicted
+++ resolved
@@ -20,18 +20,6 @@
 sp-staking = { git = "https://github.com/paritytech/substrate", branch = "master", default-features = false }
 sp-core = { git = "https://github.com/paritytech/substrate", branch = "master", default-features = false }
 
-<<<<<<< HEAD
-authorship = { package = "pallet-authorship", git = "https://github.com/paritytech/substrate", branch = "polkadot-master", default-features = false }
-balances = { package = "pallet-balances", git = "https://github.com/paritytech/substrate", branch = "polkadot-master", default-features = false }
-session = { package = "pallet-session", git = "https://github.com/paritytech/substrate", branch = "polkadot-master", default-features = false }
-frame-support = { git = "https://github.com/paritytech/substrate", branch = "polkadot-master", default-features = false }
-staking = { package = "pallet-staking", git = "https://github.com/paritytech/substrate", branch = "polkadot-master", default-features = false }
-system = { package = "frame-system", git = "https://github.com/paritytech/substrate", branch = "polkadot-master", default-features = false }
-timestamp = { package = "pallet-timestamp", git = "https://github.com/paritytech/substrate", branch = "polkadot-master", default-features = false }
-vesting = { package = "pallet-vesting", git = "https://github.com/paritytech/substrate", branch = "polkadot-master", default-features = false }
-offences = { package = "pallet-offences", git = "https://github.com/paritytech/substrate", branch = "polkadot-master", default-features = false }
-frame-benchmarking = { git = "https://github.com/paritytech/substrate", branch = "polkadot-master", default-features = false, optional = true }
-=======
 authorship = { package = "pallet-authorship", git = "https://github.com/paritytech/substrate", branch = "master", default-features = false }
 balances = { package = "pallet-balances", git = "https://github.com/paritytech/substrate", branch = "master", default-features = false }
 session = { package = "pallet-session", git = "https://github.com/paritytech/substrate", branch = "master", default-features = false }
@@ -40,8 +28,8 @@
 system = { package = "frame-system", git = "https://github.com/paritytech/substrate", branch = "master", default-features = false }
 timestamp = { package = "pallet-timestamp", git = "https://github.com/paritytech/substrate", branch = "master", default-features = false }
 vesting = { package = "pallet-vesting", git = "https://github.com/paritytech/substrate", branch = "master", default-features = false }
+offences = { package = "pallet-offences", git = "https://github.com/paritytech/substrate", branch = "master", default-features = false }
 frame-benchmarking = { git = "https://github.com/paritytech/substrate", branch = "master", default-features = false, optional = true }
->>>>>>> a0e73018
 
 primitives = { package = "polkadot-primitives", path = "../../primitives", default-features = false }
 polkadot-parachain = { path = "../../parachain", default-features = false }
