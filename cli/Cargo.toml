--- conflicted
+++ resolved
@@ -1,10 +1,6 @@
 [package]
 name = "polkadot-cli"
-<<<<<<< HEAD
-version = "0.7.14"
-=======
 version = "0.7.15"
->>>>>>> b2509f9d
 authors = ["Parity Technologies <admin@parity.io>"]
 description = "Polkadot node implementation in Rust."
 edition = "2018"
@@ -18,7 +14,6 @@
 futures = { version = "0.3.1", features = ["compat"] }
 futures01 = { package = "futures", version = "0.1.29" }
 structopt = "=0.3.7"
-<<<<<<< HEAD
 cli = { package = "sc-cli", git = "https://github.com/paritytech/substrate", branch = "bkchr-propose-with-proof" }
 sp-api = { git = "https://github.com/paritytech/substrate", branch = "bkchr-propose-with-proof" }
 sp-core = { git = "https://github.com/paritytech/substrate", branch = "bkchr-propose-with-proof" }
@@ -27,9 +22,6 @@
 sc-client-api = { git = "https://github.com/paritytech/substrate", branch = "bkchr-propose-with-proof" }
 sc-client-db = { git = "https://github.com/paritytech/substrate", branch = "bkchr-propose-with-proof" }
 sc-executor = { git = "https://github.com/paritytech/substrate", branch = "bkchr-propose-with-proof" }
-=======
-cli = { package = "sc-cli", git = "https://github.com/paritytech/substrate", branch = "polkadot-master" }
->>>>>>> b2509f9d
 service = { package = "polkadot-service", path = "../service", default-features = false }
 
 libp2p = { version = "0.13.1", default-features = false, optional = true }
@@ -39,13 +31,8 @@
 console_error_panic_hook = { version = "0.1.1", optional = true }
 js-sys = { version = "0.3.22", optional = true }
 kvdb-web = { version = "0.1.1", optional = true }
-<<<<<<< HEAD
 substrate-service = { package = "sc-service", git = "https://github.com/paritytech/substrate", branch = "bkchr-propose-with-proof", optional = true, default-features = false }
 substrate-network = { package = "sc-network", git = "https://github.com/paritytech/substrate", branch = "bkchr-propose-with-proof", optional = true }
-=======
-substrate-service = { package = "sc-service", git = "https://github.com/paritytech/substrate", branch = "polkadot-master", optional = true, default-features = false }
-substrate-network = { package = "sc-network", git = "https://github.com/paritytech/substrate", branch = "polkadot-master", optional = true }
->>>>>>> b2509f9d
 
 # Imported just for the `wasm-bindgen` feature
 rand = { version = "0.7", features = ["wasm-bindgen"], optional = true }
