--- conflicted
+++ resolved
@@ -37,25 +37,8 @@
 const MAX_RUNTIME_MEM: usize = 1024 * 1024 * 1024; // 1 GiB
 const MAX_CODE_MEM: usize = 16 * 1024 * 1024; // 16 MiB
 
-<<<<<<< HEAD
-/// A stub validation-pool defined when compiling for WASM.
-#[cfg(target_os = "unknown")]
-=======
-sp_externalities::decl_extension! {
-	/// The extension that is registered at the `Externalities` when validating a parachain state
-	/// transition.
-	pub(crate) struct ParachainExt(Box<dyn Externalities>);
-}
-
-impl ParachainExt {
-	pub fn new<T: Externalities + 'static>(ext: T) -> Self {
-		Self(Box::new(ext))
-	}
-}
-
 /// A stub validation-pool defined when compiling for Android or WASM.
 #[cfg(any(target_os = "android", target_os = "unknown"))]
->>>>>>> a468a628
 #[derive(Clone)]
 pub struct ValidationPool {
 	_inner: (), // private field means not publicly-instantiable
