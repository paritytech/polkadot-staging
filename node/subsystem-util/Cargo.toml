[package]
name = "polkadot-node-subsystem-util"
version = "0.1.0"
authors = ["Parity Technologies <admin@parity.io>"]
edition = "2018"
description = "Subsystem traits and message definitions"

[dependencies]
async-trait = "0.1.41"
futures = "0.3.8"
futures-timer = "3.0.2"
<<<<<<< HEAD
parity-scale-codec = "1.3.4"
parking_lot = { version = "0.10.0", optional = true }
pin-project = "0.4.22"
=======
log = "0.4.11"
thiserror = "1.0.22"
parity-scale-codec = { version = "1.3.5", default-features = false, features = ["derive"] }
parking_lot = { version = "0.11.1", optional = true }
pin-project = "1.0.1"
>>>>>>> 60e82cbf
streamunordered = "0.5.1"
thiserror = "1.0.21"
tracing = "0.1.21"
tracing-futures = "0.2.4"

polkadot-node-primitives = { path = "../primitives" }
polkadot-node-subsystem = { path = "../subsystem" }
polkadot-primitives = { path = "../../primitives" }

sc-network = { git = "https://github.com/paritytech/substrate", branch = "master" }
sp-core = { git = "https://github.com/paritytech/substrate", branch = "master" }
sp-application-crypto = { git = "https://github.com/paritytech/substrate", branch = "master" }
sp-keystore = { git = "https://github.com/paritytech/substrate", branch = "master" }
substrate-prometheus-endpoint = { git = "https://github.com/paritytech/substrate", branch = "master" }

[dev-dependencies]
<<<<<<< HEAD
assert_matches = "1.3.0"
async-trait = "0.1"
env_logger = "0.7.1"
futures = { version = "0.3.5", features = ["thread-pool"] }
log = "0.4.11"
parking_lot = "0.10.0"
polkadot-node-subsystem-test-helpers = { path = "../subsystem-test-helpers" }
=======
assert_matches = "1.4.0"
async-trait = "0.1.41"
futures = { version = "0.3.8", features = ["thread-pool"] }
parking_lot = "0.11.1"
polkadot-node-subsystem-test-helpers = { path = "../subsystem-test-helpers" }
env_logger = "0.8.1"
>>>>>>> 60e82cbf
<|MERGE_RESOLUTION|>--- conflicted
+++ resolved
@@ -9,19 +9,11 @@
 async-trait = "0.1.41"
 futures = "0.3.8"
 futures-timer = "3.0.2"
-<<<<<<< HEAD
-parity-scale-codec = "1.3.4"
-parking_lot = { version = "0.10.0", optional = true }
-pin-project = "0.4.22"
-=======
-log = "0.4.11"
-thiserror = "1.0.22"
 parity-scale-codec = { version = "1.3.5", default-features = false, features = ["derive"] }
 parking_lot = { version = "0.11.1", optional = true }
 pin-project = "1.0.1"
->>>>>>> 60e82cbf
 streamunordered = "0.5.1"
-thiserror = "1.0.21"
+thiserror = "1.0.22"
 tracing = "0.1.21"
 tracing-futures = "0.2.4"
 
@@ -36,19 +28,10 @@
 substrate-prometheus-endpoint = { git = "https://github.com/paritytech/substrate", branch = "master" }
 
 [dev-dependencies]
-<<<<<<< HEAD
-assert_matches = "1.3.0"
-async-trait = "0.1"
-env_logger = "0.7.1"
-futures = { version = "0.3.5", features = ["thread-pool"] }
-log = "0.4.11"
-parking_lot = "0.10.0"
-polkadot-node-subsystem-test-helpers = { path = "../subsystem-test-helpers" }
-=======
 assert_matches = "1.4.0"
 async-trait = "0.1.41"
+env_logger = "0.8.1"
 futures = { version = "0.3.8", features = ["thread-pool"] }
+log = "0.4.11"
 parking_lot = "0.11.1"
-polkadot-node-subsystem-test-helpers = { path = "../subsystem-test-helpers" }
-env_logger = "0.8.1"
->>>>>>> 60e82cbf
+polkadot-node-subsystem-test-helpers = { path = "../subsystem-test-helpers" }