--- conflicted
+++ resolved
@@ -84,11 +84,7 @@
 	spec_name: create_runtime_str!("polkadot"),
 	impl_name: create_runtime_str!("parity-polkadot"),
 	authoring_version: 2,
-<<<<<<< HEAD
-	spec_version: 1004,
-=======
 	spec_version: 1006,
->>>>>>> 710f4cae
 	impl_version: 0,
 	apis: RUNTIME_API_VERSIONS,
 };
@@ -152,11 +148,7 @@
 	type ModuleToIndex = ModuleToIndex;
 	type AccountData = balances::AccountData<Balance>;
 	type OnNewAccount = ();
-<<<<<<< HEAD
-	type OnReapAccount = (Balances, Staking, Session, Democracy);
-=======
 	type OnKilledAccount = ();
->>>>>>> 710f4cae
 }
 
 parameter_types! {
