[package]
name = "adder-collator"
version = "0.1.0"
authors = ["Parity Technologies <admin@parity.io>"]
edition = "2018"

[dependencies]
adder = { path = ".." }
parachain = { package = "polkadot-parachain", path = "../../../parachain" }
collator = { package = "polkadot-collator", path = "../../../collator" }
primitives = { package = "polkadot-primitives", path = "../../../primitives" }
<<<<<<< HEAD
substrate-primitives = { git = "https://github.com/expenses/substrate", branch = "futures03" }
client = { package = "substrate-client", git = "https://github.com/expenses/substrate", branch = "futures03" }
parking_lot = "0.9.0"
ctrlc = { version = "3.0", features = ["termination"] }
futures = "0.3.1"
exit-future = "0.1.2"
=======
substrate-primitives = { git = "https://github.com/paritytech/substrate", branch = "polkadot-master" }
client = { package = "substrate-client", git = "https://github.com/paritytech/substrate", branch = "polkadot-master" }
client-api = { package = "substrate-client-api", git = "https://github.com/paritytech/substrate", branch = "polkadot-master" }
parking_lot = "0.9.0"
ctrlc = { version = "3.1.3", features = ["termination"] }
futures = "0.1.29"
exit-future = "0.1.4"
>>>>>>> 2c6091d9
<|MERGE_RESOLUTION|>--- conflicted
+++ resolved
@@ -9,19 +9,10 @@
 parachain = { package = "polkadot-parachain", path = "../../../parachain" }
 collator = { package = "polkadot-collator", path = "../../../collator" }
 primitives = { package = "polkadot-primitives", path = "../../../primitives" }
-<<<<<<< HEAD
 substrate-primitives = { git = "https://github.com/expenses/substrate", branch = "futures03" }
 client = { package = "substrate-client", git = "https://github.com/expenses/substrate", branch = "futures03" }
-parking_lot = "0.9.0"
-ctrlc = { version = "3.0", features = ["termination"] }
-futures = "0.3.1"
-exit-future = "0.1.2"
-=======
-substrate-primitives = { git = "https://github.com/paritytech/substrate", branch = "polkadot-master" }
-client = { package = "substrate-client", git = "https://github.com/paritytech/substrate", branch = "polkadot-master" }
-client-api = { package = "substrate-client-api", git = "https://github.com/paritytech/substrate", branch = "polkadot-master" }
+client-api = { package = "substrate-client-api", git = "https://github.com/expenses/substrate", branch = "futures03" }
 parking_lot = "0.9.0"
 ctrlc = { version = "3.1.3", features = ["termination"] }
-futures = "0.1.29"
-exit-future = "0.1.4"
->>>>>>> 2c6091d9
+futures = "0.3.1"
+exit-future = "0.1.4"