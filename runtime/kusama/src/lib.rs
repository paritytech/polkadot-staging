// Copyright 2017-2020 Parity Technologies (UK) Ltd.
// This file is part of Polkadot.

// Polkadot is free software: you can redistribute it and/or modify
// it under the terms of the GNU General Public License as published by
// the Free Software Foundation, either version 3 of the License, or
// (at your option) any later version.

// Polkadot is distributed in the hope that it will be useful,
// but WITHOUT ANY WARRANTY; without even the implied warranty of
// MERCHANTABILITY or FITNESS FOR A PARTICULAR PURPOSE.  See the
// GNU General Public License for more details.

// You should have received a copy of the GNU General Public License
// along with Polkadot. If not, see <http://www.gnu.org/licenses/>.

//! The Polkadot runtime. This can be compiled with `#[no_std]`, ready for Wasm.

#![cfg_attr(not(feature = "std"), no_std)]
// `construct_runtime!` does a lot of recursion and requires us to increase the limit to 256.
#![recursion_limit = "256"]

use pallet_transaction_payment::CurrencyAdapter;
use sp_std::prelude::*;
use sp_std::collections::btree_map::BTreeMap;
use sp_core::u32_trait::{_1, _2, _3, _5};
use parity_scale_codec::{Encode, Decode};
use primitives::v1::{
	AccountId, AccountIndex, Balance, BlockNumber, CandidateEvent, CommittedCandidateReceipt,
	CoreState, GroupRotationInfo, Hash, Id, Moment, Nonce, OccupiedCoreAssumption,
	PersistedValidationData, Signature, ValidationCode, ValidatorId, ValidatorIndex,
	InboundDownwardMessage, InboundHrmpMessage, SessionInfo,
};
use runtime_common::{
	claims, SlowAdjustingFeeUpdate, CurrencyToVote,
	impls::DealWithFees,
	BlockHashCount, RocksDbWeight, BlockWeights, BlockLength,
	OffchainSolutionWeightLimit, OffchainSolutionLengthLimit,
	ParachainSessionKeyPlaceholder, AssignmentSessionKeyPlaceholder,
};
use sp_runtime::{
	create_runtime_str, generic, impl_opaque_keys,
	ApplyExtrinsicResult, KeyTypeId, Percent, Permill, Perbill,
	transaction_validity::{TransactionValidity, TransactionSource, TransactionPriority},
	curve::PiecewiseLinear,
	traits::{
		BlakeTwo256, Block as BlockT, OpaqueKeys, ConvertInto, AccountIdLookup,
		Extrinsic as ExtrinsicT, SaturatedConversion, Verify,
	},
};
#[cfg(feature = "runtime-benchmarks")]
use sp_runtime::RuntimeString;
use sp_version::RuntimeVersion;
use pallet_grandpa::{AuthorityId as GrandpaId, fg_primitives};
#[cfg(any(feature = "std", test))]
use sp_version::NativeVersion;
use sp_core::OpaqueMetadata;
use sp_staking::SessionIndex;
use frame_support::{
	parameter_types, construct_runtime, RuntimeDebug, PalletId,
	traits::{KeyOwnerProofSystem, Randomness, LockIdentifier, Filter, InstanceFilter},
	weights::Weight,
};
use frame_system::{EnsureRoot, EnsureOneOf};
use pallet_im_online::sr25519::AuthorityId as ImOnlineId;
use authority_discovery_primitives::AuthorityId as AuthorityDiscoveryId;
use pallet_transaction_payment::{FeeDetails, RuntimeDispatchInfo};
use pallet_session::historical as session_historical;
use static_assertions::const_assert;
use beefy_primitives::ecdsa::AuthorityId as BeefyId;
use pallet_mmr_primitives as mmr;

#[cfg(feature = "std")]
pub use pallet_staking::StakerStatus;
#[cfg(any(feature = "std", test))]
pub use sp_runtime::BuildStorage;
pub use pallet_timestamp::Call as TimestampCall;
pub use pallet_balances::Call as BalancesCall;

/// Constant values used within the runtime.
pub mod constants;
use constants::{time::*, currency::*, fee::*};

// Weights used in the runtime.
mod weights;

// Make the WASM binary available.
#[cfg(feature = "std")]
include!(concat!(env!("OUT_DIR"), "/wasm_binary.rs"));

/// Runtime version (Kusama).
pub const VERSION: RuntimeVersion = RuntimeVersion {
	spec_name: create_runtime_str!("kusama"),
	impl_name: create_runtime_str!("parity-kusama"),
	authoring_version: 2,
	spec_version: 2031,
	impl_version: 0,
	#[cfg(not(feature = "disable-runtime-api"))]
	apis: RUNTIME_API_VERSIONS,
	#[cfg(feature = "disable-runtime-api")]
	apis: version::create_apis_vec![[]],
	transaction_version: 5,
};

/// The BABE epoch configuration at genesis.
pub const BABE_GENESIS_EPOCH_CONFIG: babe_primitives::BabeEpochConfiguration =
	babe_primitives::BabeEpochConfiguration {
		c: PRIMARY_PROBABILITY,
		allowed_slots: babe_primitives::AllowedSlots::PrimaryAndSecondaryVRFSlots
	};

/// Native version.
#[cfg(any(feature = "std", test))]
pub fn native_version() -> NativeVersion {
	NativeVersion {
		runtime_version: VERSION,
		can_author_with: Default::default(),
	}
}

/// Avoid processing transactions from slots and parachain registrar.
pub struct BaseFilter;
impl Filter<Call> for BaseFilter {
	fn filter(_: &Call) -> bool {
		true
	}
}

type MoreThanHalfCouncil = EnsureOneOf<
	AccountId,
	EnsureRoot<AccountId>,
	pallet_collective::EnsureProportionMoreThan<_1, _2, AccountId, CouncilCollective>
>;

parameter_types! {
	pub const Version: RuntimeVersion = VERSION;
	pub const SS58Prefix: u8 = 2;
}

impl frame_system::Config for Runtime {
	type BaseCallFilter = BaseFilter;
	type BlockWeights = BlockWeights;
	type BlockLength = BlockLength;
	type Origin = Origin;
	type Call = Call;
	type Index = Nonce;
	type BlockNumber = BlockNumber;
	type Hash = Hash;
	type Hashing = BlakeTwo256;
	type AccountId = AccountId;
	type Lookup = AccountIdLookup<AccountId, ()>;
	type Header = generic::Header<BlockNumber, BlakeTwo256>;
	type Event = Event;
	type BlockHashCount = BlockHashCount;
	type DbWeight = RocksDbWeight;
	type Version = Version;
	type PalletInfo = PalletInfo;
	type AccountData = pallet_balances::AccountData<Balance>;
	type OnNewAccount = ();
	type OnKilledAccount = ();
	type SystemWeightInfo = weights::frame_system::WeightInfo<Runtime>;
	type SS58Prefix = SS58Prefix;
	type OnSetCode = ();
}

parameter_types! {
	pub MaximumSchedulerWeight: Weight = Perbill::from_percent(80) *
		BlockWeights::get().max_block;
	pub const MaxScheduledPerBlock: u32 = 50;
}

impl pallet_scheduler::Config for Runtime {
	type Event = Event;
	type Origin = Origin;
	type PalletsOrigin = OriginCaller;
	type Call = Call;
	type MaximumWeight = MaximumSchedulerWeight;
	type ScheduleOrigin = EnsureRoot<AccountId>;
	type MaxScheduledPerBlock = MaxScheduledPerBlock;
	type WeightInfo = weights::pallet_scheduler::WeightInfo<Runtime>;
}

parameter_types! {
	pub const EpochDuration: u64 = EPOCH_DURATION_IN_SLOTS as u64;
	pub const ExpectedBlockTime: Moment = MILLISECS_PER_BLOCK;
	pub const ReportLongevity: u64 =
		BondingDuration::get() as u64 * SessionsPerEra::get() as u64 * EpochDuration::get();
}

impl pallet_babe::Config for Runtime {
	type EpochDuration = EpochDuration;
	type ExpectedBlockTime = ExpectedBlockTime;

	// session module is the trigger
	type EpochChangeTrigger = pallet_babe::ExternalTrigger;

	type KeyOwnerProofSystem = Historical;

	type KeyOwnerProof = <Self::KeyOwnerProofSystem as KeyOwnerProofSystem<(
		KeyTypeId,
		pallet_babe::AuthorityId,
	)>>::Proof;

	type KeyOwnerIdentification = <Self::KeyOwnerProofSystem as KeyOwnerProofSystem<(
		KeyTypeId,
		pallet_babe::AuthorityId,
	)>>::IdentificationTuple;

	type HandleEquivocation =
		pallet_babe::EquivocationHandler<Self::KeyOwnerIdentification, Offences, ReportLongevity>;

	type WeightInfo = ();
}

parameter_types! {
	pub const IndexDeposit: Balance = 1 * DOLLARS;
}

impl pallet_indices::Config for Runtime {
	type AccountIndex = AccountIndex;
	type Currency = Balances;
	type Deposit = IndexDeposit;
	type Event = Event;
	type WeightInfo = weights::pallet_indices::WeightInfo<Runtime>;
}

parameter_types! {
	pub const ExistentialDeposit: Balance = 1 * CENTS;
	pub const MaxLocks: u32 = 50;
}

impl pallet_balances::Config for Runtime {
	type Balance = Balance;
	type DustRemoval = ();
	type Event = Event;
	type ExistentialDeposit = ExistentialDeposit;
	type AccountStore = System;
	type MaxLocks = MaxLocks;
	type WeightInfo = weights::pallet_balances::WeightInfo<Runtime>;
}

parameter_types! {
	pub const TransactionByteFee: Balance = 10 * MILLICENTS;
}

impl pallet_transaction_payment::Config for Runtime {
	type OnChargeTransaction = CurrencyAdapter<Balances, DealWithFees<Self>>;
	type TransactionByteFee = TransactionByteFee;
	type WeightToFee = WeightToFee;
	type FeeMultiplierUpdate = SlowAdjustingFeeUpdate<Self>;
}

parameter_types! {
	pub const MinimumPeriod: u64 = SLOT_DURATION / 2;
}
impl pallet_timestamp::Config for Runtime {
	type Moment = u64;
	type OnTimestampSet = Babe;
	type MinimumPeriod = MinimumPeriod;
	type WeightInfo = weights::pallet_timestamp::WeightInfo<Runtime>;
}

parameter_types! {
	pub const UncleGenerations: u32 = 0;
}

impl pallet_authorship::Config for Runtime {
	type FindAuthor = pallet_session::FindAccountFromAuthorIndex<Self, Babe>;
	type UncleGenerations = UncleGenerations;
	type FilterUncle = ();
	type EventHandler = (Staking, ImOnline);
}

parameter_types! {
	pub const Period: BlockNumber = 10 * MINUTES;
	pub const Offset: BlockNumber = 0;
}

impl_opaque_keys! {
	pub struct SessionKeys {
		pub grandpa: Grandpa,
		pub babe: Babe,
		pub im_online: ImOnline,
		pub para_validator: ParachainSessionKeyPlaceholder<Runtime>,
		pub para_assignment: AssignmentSessionKeyPlaceholder<Runtime>,
		pub authority_discovery: AuthorityDiscovery,
	}
}

parameter_types! {
	pub const DisabledValidatorsThreshold: Perbill = Perbill::from_percent(17);
}

impl pallet_session::Config for Runtime {
	type Event = Event;
	type ValidatorId = AccountId;
	type ValidatorIdOf = pallet_staking::StashOf<Self>;
	type ShouldEndSession = Babe;
	type NextSessionRotation = Babe;
	type SessionManager = pallet_session::historical::NoteHistoricalRoot<Self, Staking>;
	type SessionHandler = <SessionKeys as OpaqueKeys>::KeyTypeIdProviders;
	type Keys = SessionKeys;
	type DisabledValidatorsThreshold = DisabledValidatorsThreshold;
	type WeightInfo = weights::pallet_session::WeightInfo<Runtime>;
}

impl pallet_session::historical::Config for Runtime {
	type FullIdentification = pallet_staking::Exposure<AccountId, Balance>;
	type FullIdentificationOf = pallet_staking::ExposureOf<Runtime>;
}

parameter_types! {
	// no signed phase for now, just unsigned.
	pub const SignedPhase: u32 = 0;
	pub const UnsignedPhase: u32 = EPOCH_DURATION_IN_SLOTS / 4;

	// fallback: run election on-chain.
	pub const Fallback: pallet_election_provider_multi_phase::FallbackStrategy =
		pallet_election_provider_multi_phase::FallbackStrategy::OnChain;
	pub SolutionImprovementThreshold: Perbill = Perbill::from_rational(5u32, 10_000);

	// miner configs
	pub const MinerMaxIterations: u32 = 10;
	pub OffchainRepeat: BlockNumber = 5;
}

sp_npos_elections::generate_solution_type!(
	#[compact]
	pub struct NposCompactSolution16::<
		VoterIndex = u32,
		TargetIndex = u16,
		Accuracy = sp_runtime::PerU16,
	>(16)
);

impl pallet_election_provider_multi_phase::Config for Runtime {
	type Event = Event;
	type Currency = Balances;
	type SignedPhase = SignedPhase;
	type UnsignedPhase = UnsignedPhase;
	type SolutionImprovementThreshold = SolutionImprovementThreshold;
	type MinerMaxIterations = MinerMaxIterations;
<<<<<<< HEAD
	type MinerMaxWeight = OffchainSolutionWeightLimit; // For now use the one from staking.
	type OffchainRepeat = OffchainRepeat;
=======
	type MinerMaxWeight = OffchainSolutionWeightLimit;
	type MinerMaxLength = OffchainSolutionLengthLimit;
>>>>>>> 3c25efe5
	type MinerTxPriority = NposSolutionPriority;
	type DataProvider = Staking;
	type OnChainAccuracy = Perbill;
	type CompactSolution = NposCompactSolution16;
	type Fallback = Fallback;
	type BenchmarkingConfig = ();
	type WeightInfo = weights::pallet_election_provider_multi_phase::WeightInfo<Runtime>;
}

// TODO #6469: This shouldn't be static, but a lazily cached value, not built unless needed, and
// re-built in case input parameters have changed. The `ideal_stake` should be determined by the
// amount of parachain slots being bid on: this should be around `(75 - 25.min(slots / 4))%`.
pallet_staking_reward_curve::build! {
	const REWARD_CURVE: PiecewiseLinear<'static> = curve!(
		min_inflation: 0_025_000,
		max_inflation: 0_100_000,
		// 3:2:1 staked : parachains : float.
		// while there's no parachains, then this is 75% staked : 25% float.
		ideal_stake: 0_750_000,
		falloff: 0_050_000,
		max_piece_count: 40,
		test_precision: 0_005_000,
	);
}

parameter_types! {
	// Six sessions in an era (6 hours).
	pub const SessionsPerEra: SessionIndex = 6;
	// 28 eras for unbonding (7 days).
	pub const BondingDuration: pallet_staking::EraIndex = 28;
	// 27 eras in which slashes can be cancelled (slightly less than 7 days).
	pub const SlashDeferDuration: pallet_staking::EraIndex = 27;
	pub const RewardCurve: &'static PiecewiseLinear<'static> = &REWARD_CURVE;
pub const MaxNominatorRewardedPerValidator: u32 = 256;
}

type SlashCancelOrigin = EnsureOneOf<
	AccountId,
	EnsureRoot<AccountId>,
	pallet_collective::EnsureProportionAtLeast<_1, _2, AccountId, CouncilCollective>
>;

impl pallet_staking::Config for Runtime {
	const MAX_NOMINATIONS: u32 = <NposCompactSolution16 as sp_npos_elections::CompactSolution>::LIMIT as u32;
	type Currency = Balances;
	type UnixTime = Timestamp;
	type CurrencyToVote = CurrencyToVote;
	type RewardRemainder = Treasury;
	type Event = Event;
	type Slash = Treasury;
	type Reward = ();
	type SessionsPerEra = SessionsPerEra;
	type BondingDuration = BondingDuration;
	type SlashDeferDuration = SlashDeferDuration;
	// A majority of the council or root can cancel the slash.
	type SlashCancelOrigin = SlashCancelOrigin;
	type SessionInterface = Self;
	type EraPayout = pallet_staking::ConvertCurve<RewardCurve>;
	type MaxNominatorRewardedPerValidator = MaxNominatorRewardedPerValidator;
	type NextNewSession = Session;
	type ElectionProvider = ElectionProviderMultiPhase;
	type WeightInfo = weights::pallet_staking::WeightInfo<Runtime>;
}

parameter_types! {
	pub const LaunchPeriod: BlockNumber = 7 * DAYS;
	pub const VotingPeriod: BlockNumber = 7 * DAYS;
	pub const FastTrackVotingPeriod: BlockNumber = 3 * HOURS;
	pub const MinimumDeposit: Balance = 1 * DOLLARS;
	pub const EnactmentPeriod: BlockNumber = 8 * DAYS;
	pub const CooloffPeriod: BlockNumber = 7 * DAYS;
	// One cent: $10,000 / MB
	pub const PreimageByteDeposit: Balance = 10 * MILLICENTS;
	pub const InstantAllowed: bool = true;
	pub const MaxVotes: u32 = 100;
	pub const MaxProposals: u32 = 100;
}

impl pallet_democracy::Config for Runtime {
	type Proposal = Call;
	type Event = Event;
	type Currency = Balances;
	type EnactmentPeriod = EnactmentPeriod;
	type LaunchPeriod = LaunchPeriod;
	type VotingPeriod = VotingPeriod;
	type MinimumDeposit = MinimumDeposit;
	/// A straight majority of the council can decide what their next motion is.
	type ExternalOrigin = pallet_collective::EnsureProportionAtLeast<_1, _2, AccountId, CouncilCollective>;
	/// A majority can have the next scheduled referendum be a straight majority-carries vote.
	type ExternalMajorityOrigin = pallet_collective::EnsureProportionAtLeast<_1, _2, AccountId, CouncilCollective>;
	/// A unanimous council can have the next scheduled referendum be a straight default-carries
	/// (NTB) vote.
	type ExternalDefaultOrigin = pallet_collective::EnsureProportionAtLeast<_1, _1, AccountId, CouncilCollective>;
	/// Two thirds of the technical committee can have an ExternalMajority/ExternalDefault vote
	/// be tabled immediately and with a shorter voting/enactment period.
	type FastTrackOrigin = pallet_collective::EnsureProportionAtLeast<_2, _3, AccountId, TechnicalCollective>;
	type InstantOrigin = pallet_collective::EnsureProportionAtLeast<_1, _1, AccountId, TechnicalCollective>;
	type InstantAllowed = InstantAllowed;
	type FastTrackVotingPeriod = FastTrackVotingPeriod;
	// To cancel a proposal which has been passed, 2/3 of the council must agree to it.
	type CancellationOrigin = EnsureOneOf<
		AccountId,
		EnsureRoot<AccountId>,
		pallet_collective::EnsureProportionAtLeast<_2, _3, AccountId, CouncilCollective>,
	>;
	// To cancel a proposal before it has been passed, the technical committee must be unanimous or
	// Root must agree.
	type CancelProposalOrigin = EnsureOneOf<
		AccountId,
		EnsureRoot<AccountId>,
		pallet_collective::EnsureProportionAtLeast<_1, _1, AccountId, TechnicalCollective>,
	>;
	type BlacklistOrigin = EnsureRoot<AccountId>;
	// Any single technical committee member may veto a coming council proposal, however they can
	// only do it once and it lasts only for the cooloff period.
	type VetoOrigin = pallet_collective::EnsureMember<AccountId, TechnicalCollective>;
	type CooloffPeriod = CooloffPeriod;
	type PreimageByteDeposit = PreimageByteDeposit;
	type Slash = Treasury;
	type Scheduler = Scheduler;
	type PalletsOrigin = OriginCaller;
	type MaxVotes = MaxVotes;
	type OperationalPreimageOrigin = pallet_collective::EnsureMember<AccountId, CouncilCollective>;
	type WeightInfo = weights::pallet_democracy::WeightInfo<Runtime>;
	type MaxProposals = MaxProposals;
}

parameter_types! {
	pub const CouncilMotionDuration: BlockNumber = 3 * DAYS;
	pub const CouncilMaxProposals: u32 = 100;
	pub const CouncilMaxMembers: u32 = 100;
}

type CouncilCollective = pallet_collective::Instance1;
impl pallet_collective::Config<CouncilCollective> for Runtime {
	type Origin = Origin;
	type Proposal = Call;
	type Event = Event;
	type MotionDuration = CouncilMotionDuration;
	type MaxProposals = CouncilMaxProposals;
	type MaxMembers = CouncilMaxMembers;
	type DefaultVote = pallet_collective::PrimeDefaultVote;
	type WeightInfo = weights::pallet_collective::WeightInfo<Runtime>;
}

parameter_types! {
	pub const CandidacyBond: Balance = 1 * DOLLARS;
	// 1 storage item created, key size is 32 bytes, value size is 16+16.
	pub const VotingBondBase: Balance = deposit(1, 64);
	// additional data per vote is 32 bytes (account id).
	pub const VotingBondFactor: Balance = deposit(0, 32);
	/// Daily council elections
	pub const TermDuration: BlockNumber = 24 * HOURS;
	pub const DesiredMembers: u32 = 19;
	pub const DesiredRunnersUp: u32 = 19;
	pub const ElectionsPhragmenPalletId: LockIdentifier = *b"phrelect";
}

// Make sure that there are no more than MaxMembers members elected via phragmen.
const_assert!(DesiredMembers::get() <= CouncilMaxMembers::get());

impl pallet_elections_phragmen::Config for Runtime {
	type Event = Event;
	type Currency = Balances;
	type ChangeMembers = Council;
	type InitializeMembers = Council;
	type CurrencyToVote = frame_support::traits::U128CurrencyToVote;
	type CandidacyBond = CandidacyBond;
	type VotingBondBase = VotingBondBase;
	type VotingBondFactor = VotingBondFactor;
	type LoserCandidate = Treasury;
	type KickedMember = Treasury;
	type DesiredMembers = DesiredMembers;
	type DesiredRunnersUp = DesiredRunnersUp;
	type TermDuration = TermDuration;
	type PalletId = ElectionsPhragmenPalletId;
	type WeightInfo = weights::pallet_elections_phragmen::WeightInfo<Runtime>;
}

parameter_types! {
	pub const TechnicalMotionDuration: BlockNumber = 3 * DAYS;
	pub const TechnicalMaxProposals: u32 = 100;
	pub const TechnicalMaxMembers: u32 = 100;
}

type TechnicalCollective = pallet_collective::Instance2;
impl pallet_collective::Config<TechnicalCollective> for Runtime {
	type Origin = Origin;
	type Proposal = Call;
	type Event = Event;
	type MotionDuration = TechnicalMotionDuration;
	type MaxProposals = TechnicalMaxProposals;
	type MaxMembers = TechnicalMaxMembers;
	type DefaultVote = pallet_collective::PrimeDefaultVote;
	type WeightInfo = weights::pallet_collective::WeightInfo<Runtime>;
}

impl pallet_membership::Config<pallet_membership::Instance1> for Runtime {
	type Event = Event;
	type AddOrigin = MoreThanHalfCouncil;
	type RemoveOrigin = MoreThanHalfCouncil;
	type SwapOrigin = MoreThanHalfCouncil;
	type ResetOrigin = MoreThanHalfCouncil;
	type PrimeOrigin = MoreThanHalfCouncil;
	type MembershipInitialized = TechnicalCommittee;
	type MembershipChanged = TechnicalCommittee;
	type MaxMembers = TechnicalMaxMembers;
	type WeightInfo = ();
}

parameter_types! {
	pub const ProposalBond: Permill = Permill::from_percent(5);
	pub const ProposalBondMinimum: Balance = 20 * DOLLARS;
	pub const SpendPeriod: BlockNumber = 6 * DAYS;
	pub const Burn: Permill = Permill::from_perthousand(2);
	pub const TreasuryPalletId: PalletId = PalletId(*b"py/trsry");

	pub const TipCountdown: BlockNumber = 1 * DAYS;
	pub const TipFindersFee: Percent = Percent::from_percent(20);
	pub const TipReportDepositBase: Balance = 1 * DOLLARS;
	pub const DataDepositPerByte: Balance = 1 * CENTS;
	pub const BountyDepositBase: Balance = 1 * DOLLARS;
	pub const BountyDepositPayoutDelay: BlockNumber = 4 * DAYS;
	pub const BountyUpdatePeriod: BlockNumber = 90 * DAYS;
	pub const MaximumReasonLength: u32 = 16384;
	pub const BountyCuratorDeposit: Permill = Permill::from_percent(50);
	pub const BountyValueMinimum: Balance = 2 * DOLLARS;
}

type ApproveOrigin = EnsureOneOf<
	AccountId,
	EnsureRoot<AccountId>,
	pallet_collective::EnsureProportionAtLeast<_3, _5, AccountId, CouncilCollective>
>;

impl pallet_treasury::Config for Runtime {
	type PalletId = TreasuryPalletId;
	type Currency = Balances;
	type ApproveOrigin = ApproveOrigin;
	type RejectOrigin = MoreThanHalfCouncil;
	type Event = Event;
	type OnSlash = Treasury;
	type ProposalBond = ProposalBond;
	type ProposalBondMinimum = ProposalBondMinimum;
	type SpendPeriod = SpendPeriod;
	type Burn = Burn;
	type BurnDestination = Society;
	type SpendFunds = Bounties;
	type WeightInfo = weights::pallet_treasury::WeightInfo<Runtime>;
}

impl pallet_bounties::Config for Runtime {
	type Event = Event;
	type BountyDepositBase = BountyDepositBase;
	type BountyDepositPayoutDelay = BountyDepositPayoutDelay;
	type BountyUpdatePeriod = BountyUpdatePeriod;
	type BountyCuratorDeposit = BountyCuratorDeposit;
	type BountyValueMinimum = BountyValueMinimum;
	type DataDepositPerByte = DataDepositPerByte;
	type MaximumReasonLength = MaximumReasonLength;
	type WeightInfo = weights::pallet_bounties::WeightInfo<Runtime>;

}

impl pallet_tips::Config for Runtime {
	type Event = Event;
	type DataDepositPerByte = DataDepositPerByte;
	type MaximumReasonLength = MaximumReasonLength;
	type Tippers = ElectionsPhragmen;
	type TipCountdown = TipCountdown;
	type TipFindersFee = TipFindersFee;
	type TipReportDepositBase = TipReportDepositBase;
	type WeightInfo = weights::pallet_tips::WeightInfo<Runtime>;
}

parameter_types! {
	pub OffencesWeightSoftLimit: Weight = Perbill::from_percent(60) * BlockWeights::get().max_block;
}

impl pallet_offences::Config for Runtime {
	type Event = Event;
	type IdentificationTuple = pallet_session::historical::IdentificationTuple<Self>;
	type OnOffenceHandler = Staking;
	type WeightSoftLimit = OffencesWeightSoftLimit;
}

impl pallet_authority_discovery::Config for Runtime {}

parameter_types! {
	pub NposSolutionPriority: TransactionPriority =
		Perbill::from_percent(90) * TransactionPriority::max_value();
	pub const ImOnlineUnsignedPriority: TransactionPriority = TransactionPriority::max_value();
}

impl pallet_im_online::Config for Runtime {
	type AuthorityId = ImOnlineId;
	type Event = Event;
	type ValidatorSet = Historical;
	type NextSessionRotation = Babe;
	type ReportUnresponsiveness = Offences;
	type UnsignedPriority = ImOnlineUnsignedPriority;
	type WeightInfo = weights::pallet_im_online::WeightInfo<Runtime>;
}

impl pallet_grandpa::Config for Runtime {
	type Event = Event;
	type Call = Call;

	type KeyOwnerProofSystem = Historical;

	type KeyOwnerProof =
		<Self::KeyOwnerProofSystem as KeyOwnerProofSystem<(KeyTypeId, GrandpaId)>>::Proof;

	type KeyOwnerIdentification = <Self::KeyOwnerProofSystem as KeyOwnerProofSystem<(
		KeyTypeId,
		GrandpaId,
	)>>::IdentificationTuple;

	type HandleEquivocation =
		pallet_grandpa::EquivocationHandler<Self::KeyOwnerIdentification, Offences, ReportLongevity>;

	type WeightInfo = ();
}

/// Submits transaction with the node's public and signature type. Adheres to the signed extension
/// format of the chain.
impl<LocalCall> frame_system::offchain::CreateSignedTransaction<LocalCall> for Runtime where
	Call: From<LocalCall>,
{
	fn create_transaction<C: frame_system::offchain::AppCrypto<Self::Public, Self::Signature>>(
		call: Call,
		public: <Signature as Verify>::Signer,
		account: AccountId,
		nonce: <Runtime as frame_system::Config>::Index,
	) -> Option<(Call, <UncheckedExtrinsic as ExtrinsicT>::SignaturePayload)> {
		use sp_runtime::traits::StaticLookup;
		// take the biggest period possible.
		let period = BlockHashCount::get()
			.checked_next_power_of_two()
			.map(|c| c / 2)
			.unwrap_or(2) as u64;

		let current_block = System::block_number()
			.saturated_into::<u64>()
			// The `System::block_number` is initialized with `n+1`,
			// so the actual block number is `n`.
			.saturating_sub(1);
		let tip = 0;
		let extra: SignedExtra = (
			frame_system::CheckSpecVersion::<Runtime>::new(),
			frame_system::CheckTxVersion::<Runtime>::new(),
			frame_system::CheckGenesis::<Runtime>::new(),
			frame_system::CheckMortality::<Runtime>::from(generic::Era::mortal(period, current_block)),
			frame_system::CheckNonce::<Runtime>::from(nonce),
			frame_system::CheckWeight::<Runtime>::new(),
			pallet_transaction_payment::ChargeTransactionPayment::<Runtime>::from(tip),
		);
		let raw_payload = SignedPayload::new(call, extra).map_err(|e| {
			log::warn!("Unable to create signed payload: {:?}", e);
		}).ok()?;
		let signature = raw_payload.using_encoded(|payload| {
			C::sign(payload, public)
		})?;
		let (call, extra, _) = raw_payload.deconstruct();
		let address = <Runtime as frame_system::Config>::Lookup::unlookup(account);
		Some((call, (address, signature, extra)))
	}
}

impl frame_system::offchain::SigningTypes for Runtime {
	type Public = <Signature as Verify>::Signer;
	type Signature = Signature;
}

impl<C> frame_system::offchain::SendTransactionTypes<C> for Runtime where
	Call: From<C>,
{
	type OverarchingCall = Call;
	type Extrinsic = UncheckedExtrinsic;
}

parameter_types! {
	pub Prefix: &'static [u8] = b"Pay KSMs to the Kusama account:";
}

impl claims::Config for Runtime {
	type Event = Event;
	type VestingSchedule = Vesting;
	type Prefix = Prefix;
	type MoveClaimOrigin = pallet_collective::EnsureProportionMoreThan<_1, _2, AccountId, CouncilCollective>;
	type WeightInfo = weights::runtime_common_claims::WeightInfo<Runtime>;
}

parameter_types! {
	// Minimum 100 bytes/KSM deposited (1 CENT/byte)
	pub const BasicDeposit: Balance = 10 * DOLLARS;       // 258 bytes on-chain
	pub const FieldDeposit: Balance = 250 * CENTS;        // 66 bytes on-chain
	pub const SubAccountDeposit: Balance = 2 * DOLLARS;   // 53 bytes on-chain
	pub const MaxSubAccounts: u32 = 100;
	pub const MaxAdditionalFields: u32 = 100;
	pub const MaxRegistrars: u32 = 20;
}

impl pallet_identity::Config for Runtime {
	type Event = Event;
	type Currency = Balances;
	type Slashed = Treasury;
	type BasicDeposit = BasicDeposit;
	type FieldDeposit = FieldDeposit;
	type SubAccountDeposit = SubAccountDeposit;
	type MaxSubAccounts = MaxSubAccounts;
	type MaxAdditionalFields = MaxAdditionalFields;
	type MaxRegistrars = MaxRegistrars;
	type RegistrarOrigin = MoreThanHalfCouncil;
	type ForceOrigin = MoreThanHalfCouncil;
	type WeightInfo = weights::pallet_identity::WeightInfo<Runtime>;
}

impl pallet_utility::Config for Runtime {
	type Event = Event;
	type Call = Call;
	type WeightInfo = weights::pallet_utility::WeightInfo<Runtime>;
}

parameter_types! {
	// One storage item; key size is 32; value is size 4+4+16+32 bytes = 56 bytes.
	pub const DepositBase: Balance = deposit(1, 88);
	// Additional storage item size of 32 bytes.
	pub const DepositFactor: Balance = deposit(0, 32);
	pub const MaxSignatories: u16 = 100;
}

impl pallet_multisig::Config for Runtime {
	type Event = Event;
	type Call = Call;
	type Currency = Balances;
	type DepositBase = DepositBase;
	type DepositFactor = DepositFactor;
	type MaxSignatories = MaxSignatories;
	type WeightInfo = weights::pallet_multisig::WeightInfo<Runtime>;
}

parameter_types! {
	pub const ConfigDepositBase: Balance = 5 * DOLLARS;
	pub const FriendDepositFactor: Balance = 50 * CENTS;
	pub const MaxFriends: u16 = 9;
	pub const RecoveryDeposit: Balance = 5 * DOLLARS;
}

impl pallet_recovery::Config for Runtime {
	type Event = Event;
	type Call = Call;
	type Currency = Balances;
	type ConfigDepositBase = ConfigDepositBase;
	type FriendDepositFactor = FriendDepositFactor;
	type MaxFriends = MaxFriends;
	type RecoveryDeposit = RecoveryDeposit;
}

parameter_types! {
	pub const CandidateDeposit: Balance = 10 * DOLLARS;
	pub const WrongSideDeduction: Balance = 2 * DOLLARS;
	pub const MaxStrikes: u32 = 10;
	pub const RotationPeriod: BlockNumber = 7 * DAYS;
	pub const PeriodSpend: Balance = 500 * DOLLARS;
	pub const MaxLockDuration: BlockNumber = 36 * 30 * DAYS;
	pub const ChallengePeriod: BlockNumber = 7 * DAYS;
	pub const MaxCandidateIntake: u32 = 1;
	pub const SocietyPalletId: PalletId = PalletId(*b"py/socie");
}

impl pallet_society::Config for Runtime {
	type Event = Event;
	type Currency = Balances;
	type Randomness = pallet_babe::RandomnessFromOneEpochAgo<Runtime>;
	type CandidateDeposit = CandidateDeposit;
	type WrongSideDeduction = WrongSideDeduction;
	type MaxStrikes = MaxStrikes;
	type PeriodSpend = PeriodSpend;
	type MembershipChanged = ();
	type RotationPeriod = RotationPeriod;
	type MaxLockDuration = MaxLockDuration;
	type FounderSetOrigin = pallet_collective::EnsureProportionMoreThan<_1, _2, AccountId, CouncilCollective>;
	type SuspensionJudgementOrigin = pallet_society::EnsureFounder<Runtime>;
	type ChallengePeriod = ChallengePeriod;
	type MaxCandidateIntake = MaxCandidateIntake;
	type PalletId = SocietyPalletId;
}

parameter_types! {
	pub const MinVestedTransfer: Balance = 1 * DOLLARS;
}

impl pallet_vesting::Config for Runtime {
	type Event = Event;
	type Currency = Balances;
	type BlockNumberToBalance = ConvertInto;
	type MinVestedTransfer = MinVestedTransfer;
	type WeightInfo = weights::pallet_vesting::WeightInfo<Runtime>;
}

parameter_types! {
	// One storage item; key size 32, value size 8; .
	pub const ProxyDepositBase: Balance = deposit(1, 8);
	// Additional storage item size of 33 bytes.
	pub const ProxyDepositFactor: Balance = deposit(0, 33);
	pub const MaxProxies: u16 = 32;
	pub const AnnouncementDepositBase: Balance = deposit(1, 8);
	pub const AnnouncementDepositFactor: Balance = deposit(0, 66);
	pub const MaxPending: u16 = 32;
}

/// The type used to represent the kinds of proxying allowed.
#[derive(Copy, Clone, Eq, PartialEq, Ord, PartialOrd, Encode, Decode, RuntimeDebug)]
pub enum ProxyType {
	Any,
	NonTransfer,
	Governance,
	Staking,
	IdentityJudgement,
	CancelProxy,
}
impl Default for ProxyType { fn default() -> Self { Self::Any } }
impl InstanceFilter<Call> for ProxyType {
	fn filter(&self, c: &Call) -> bool {
		match self {
			ProxyType::Any => true,
			ProxyType::NonTransfer => matches!(c,
				Call::System(..) |
				Call::Babe(..) |
				Call::Timestamp(..) |
				Call::Indices(pallet_indices::Call::claim(..)) |
				Call::Indices(pallet_indices::Call::free(..)) |
				Call::Indices(pallet_indices::Call::freeze(..)) |
				// Specifically omitting Indices `transfer`, `force_transfer`
				// Specifically omitting the entire Balances pallet
				Call::Authorship(..) |
				Call::Staking(..) |
				Call::Offences(..) |
				Call::Session(..) |
				Call::Grandpa(..) |
				Call::ImOnline(..) |
				Call::AuthorityDiscovery(..) |
				Call::Democracy(..) |
				Call::Council(..) |
				Call::TechnicalCommittee(..) |
				Call::ElectionsPhragmen(..) |
				Call::TechnicalMembership(..) |
				Call::Treasury(..) |
				Call::Bounties(..) |
				Call::Tips(..) |
				Call::Claims(..) |
				Call::Utility(..) |
				Call::Identity(..) |
				Call::Society(..) |
				Call::Recovery(pallet_recovery::Call::as_recovered(..)) |
				Call::Recovery(pallet_recovery::Call::vouch_recovery(..)) |
				Call::Recovery(pallet_recovery::Call::claim_recovery(..)) |
				Call::Recovery(pallet_recovery::Call::close_recovery(..)) |
				Call::Recovery(pallet_recovery::Call::remove_recovery(..)) |
				Call::Recovery(pallet_recovery::Call::cancel_recovered(..)) |
				// Specifically omitting Recovery `create_recovery`, `initiate_recovery`
				Call::Vesting(pallet_vesting::Call::vest(..)) |
				Call::Vesting(pallet_vesting::Call::vest_other(..)) |
				// Specifically omitting Vesting `vested_transfer`, and `force_vested_transfer`
				Call::Scheduler(..) |
				Call::Proxy(..) |
				Call::Multisig(..)
			),
			ProxyType::Governance => matches!(c,
				Call::Democracy(..) |
				Call::Council(..) |
				Call::TechnicalCommittee(..) |
				Call::ElectionsPhragmen(..) |
				Call::Treasury(..) |
				Call::Bounties(..) |
				Call::Tips(..) |
				Call::Utility(..)
			),
			ProxyType::Staking => matches!(c,
				Call::Staking(..) |
				Call::Session(..) |
				Call::Utility(..)
			),
			ProxyType::IdentityJudgement => matches!(c,
				Call::Identity(pallet_identity::Call::provide_judgement(..)) |
				Call::Utility(..)
			),
			ProxyType::CancelProxy => matches!(c,
				Call::Proxy(pallet_proxy::Call::reject_announcement(..))
			)
		}
	}
	fn is_superset(&self, o: &Self) -> bool {
		match (self, o) {
			(x, y) if x == y => true,
			(ProxyType::Any, _) => true,
			(_, ProxyType::Any) => false,
			(ProxyType::NonTransfer, _) => true,
			_ => false,
		}
	}
}

impl pallet_proxy::Config for Runtime {
	type Event = Event;
	type Call = Call;
	type Currency = Balances;
	type ProxyType = ProxyType;
	type ProxyDepositBase = ProxyDepositBase;
	type ProxyDepositFactor = ProxyDepositFactor;
	type MaxProxies = MaxProxies;
	type WeightInfo = weights::pallet_proxy::WeightInfo<Runtime>;
	type MaxPending = MaxPending;
	type CallHasher = BlakeTwo256;
	type AnnouncementDepositBase = AnnouncementDepositBase;
	type AnnouncementDepositFactor = AnnouncementDepositFactor;
}

construct_runtime! {
	pub enum Runtime where
		Block = Block,
		NodeBlock = primitives::v1::Block,
		UncheckedExtrinsic = UncheckedExtrinsic
	{
		// Basic stuff; balances is uncallable initially.
		System: frame_system::{Pallet, Call, Storage, Config, Event<T>} = 0,
		RandomnessCollectiveFlip: pallet_randomness_collective_flip::{Pallet, Storage} = 32,

		// Must be before session.
		Babe: pallet_babe::{Pallet, Call, Storage, Config, ValidateUnsigned} = 1,

		Timestamp: pallet_timestamp::{Pallet, Call, Storage, Inherent} = 2,
		Indices: pallet_indices::{Pallet, Call, Storage, Config<T>, Event<T>} = 3,
		Balances: pallet_balances::{Pallet, Call, Storage, Config<T>, Event<T>} = 4,
		TransactionPayment: pallet_transaction_payment::{Pallet, Storage} = 33,

		// Consensus support.
		Authorship: pallet_authorship::{Pallet, Call, Storage} = 5,
		Staking: pallet_staking::{Pallet, Call, Storage, Config<T>, Event<T>} = 6,
		Offences: pallet_offences::{Pallet, Call, Storage, Event} = 7,
		Historical: session_historical::{Pallet} = 34,
		Session: pallet_session::{Pallet, Call, Storage, Event, Config<T>} = 8,
		Grandpa: pallet_grandpa::{Pallet, Call, Storage, Config, Event, ValidateUnsigned} = 10,
		ImOnline: pallet_im_online::{Pallet, Call, Storage, Event<T>, ValidateUnsigned, Config<T>} = 11,
		AuthorityDiscovery: pallet_authority_discovery::{Pallet, Call, Config} = 12,

		// Governance stuff; uncallable initially.
		Democracy: pallet_democracy::{Pallet, Call, Storage, Config, Event<T>} = 13,
		Council: pallet_collective::<Instance1>::{Pallet, Call, Storage, Origin<T>, Event<T>, Config<T>} = 14,
		TechnicalCommittee: pallet_collective::<Instance2>::{Pallet, Call, Storage, Origin<T>, Event<T>, Config<T>} = 15,
		ElectionsPhragmen: pallet_elections_phragmen::{Pallet, Call, Storage, Event<T>, Config<T>} = 16,
		TechnicalMembership: pallet_membership::<Instance1>::{Pallet, Call, Storage, Event<T>, Config<T>} = 17,
		Treasury: pallet_treasury::{Pallet, Call, Storage, Config, Event<T>} = 18,

		// Claims. Usable initially.
		Claims: claims::{Pallet, Call, Storage, Event<T>, Config<T>, ValidateUnsigned} = 19,

		// Utility module.
		Utility: pallet_utility::{Pallet, Call, Event} = 24,

		// Less simple identity module.
		Identity: pallet_identity::{Pallet, Call, Storage, Event<T>} = 25,

		// Society module.
		Society: pallet_society::{Pallet, Call, Storage, Event<T>} = 26,

		// Social recovery module.
		Recovery: pallet_recovery::{Pallet, Call, Storage, Event<T>} = 27,

		// Vesting. Usable initially, but removed once all vesting is finished.
		Vesting: pallet_vesting::{Pallet, Call, Storage, Event<T>, Config<T>} = 28,

		// System scheduler.
		Scheduler: pallet_scheduler::{Pallet, Call, Storage, Event<T>} = 29,

		// Proxy module. Late addition.
		Proxy: pallet_proxy::{Pallet, Call, Storage, Event<T>} = 30,

		// Multisig module. Late addition.
		Multisig: pallet_multisig::{Pallet, Call, Storage, Event<T>} = 31,

		// Bounties module.
		Bounties: pallet_bounties::{Pallet, Call, Storage, Event<T>} = 35,

		// Tips module.
		Tips: pallet_tips::{Pallet, Call, Storage, Event<T>} = 36,

		// Election pallet. Only works with staking, but placed here to maintain indices.
		ElectionProviderMultiPhase: pallet_election_provider_multi_phase::{Pallet, Call, Storage, Event<T>, ValidateUnsigned} = 37,
	}
}

impl pallet_babe::migrations::BabePalletPrefix for Runtime {
	fn pallet_prefix() -> &'static str {
		"Babe"
	}
}

/// The address format for describing accounts.
pub type Address = sp_runtime::MultiAddress<AccountId, ()>;
/// Block header type as expected by this runtime.
pub type Header = generic::Header<BlockNumber, BlakeTwo256>;
/// Block type as expected by this runtime.
pub type Block = generic::Block<Header, UncheckedExtrinsic>;
/// A Block signed with a Justification
pub type SignedBlock = generic::SignedBlock<Block>;
/// BlockId type as expected by this runtime.
pub type BlockId = generic::BlockId<Block>;
/// The SignedExtension to the basic transaction logic.
pub type SignedExtra = (
	frame_system::CheckSpecVersion<Runtime>,
	frame_system::CheckTxVersion<Runtime>,
	frame_system::CheckGenesis<Runtime>,
	frame_system::CheckMortality<Runtime>,
	frame_system::CheckNonce<Runtime>,
	frame_system::CheckWeight<Runtime>,
	pallet_transaction_payment::ChargeTransactionPayment<Runtime>,
);
/// Unchecked extrinsic type as expected by this runtime.
pub type UncheckedExtrinsic = generic::UncheckedExtrinsic<Address, Call, Signature, SignedExtra>;
/// Executive: handles dispatch to the various modules.
pub type Executive = frame_executive::Executive<
	Runtime,
	Block,
	frame_system::ChainContext<Runtime>,
	Runtime,
	AllPallets,
	(),
>;
/// The payload being signed in the transactions.
pub type SignedPayload = generic::SignedPayload<Call, SignedExtra>;

#[cfg(not(feature = "disable-runtime-api"))]
sp_api::impl_runtime_apis! {
	impl sp_api::Core<Block> for Runtime {
		fn version() -> RuntimeVersion {
			VERSION
		}

		fn execute_block(block: Block) {
			Executive::execute_block(block);
		}

		fn initialize_block(header: &<Block as BlockT>::Header) {
			Executive::initialize_block(header)
		}
	}

	impl sp_api::Metadata<Block> for Runtime {
		fn metadata() -> OpaqueMetadata {
			Runtime::metadata().into()
		}
	}

	impl block_builder_api::BlockBuilder<Block> for Runtime {
		fn apply_extrinsic(extrinsic: <Block as BlockT>::Extrinsic) -> ApplyExtrinsicResult {
			Executive::apply_extrinsic(extrinsic)
		}

		fn finalize_block() -> <Block as BlockT>::Header {
			Executive::finalize_block()
		}

		fn inherent_extrinsics(data: inherents::InherentData) -> Vec<<Block as BlockT>::Extrinsic> {
			data.create_extrinsics()
		}

		fn check_inherents(
			block: Block,
			data: inherents::InherentData,
		) -> inherents::CheckInherentsResult {
			data.check_extrinsics(&block)
		}

		fn random_seed() -> <Block as BlockT>::Hash {
			pallet_babe::RandomnessFromOneEpochAgo::<Runtime>::random_seed().0
		}
	}

	impl tx_pool_api::runtime_api::TaggedTransactionQueue<Block> for Runtime {
		fn validate_transaction(
			source: TransactionSource,
			tx: <Block as BlockT>::Extrinsic,
		) -> TransactionValidity {
			Executive::validate_transaction(source, tx)
		}
	}

	impl offchain_primitives::OffchainWorkerApi<Block> for Runtime {
		fn offchain_worker(header: &<Block as BlockT>::Header) {
			Executive::offchain_worker(header)
		}
	}

	impl primitives::v1::ParachainHost<Block, Hash, BlockNumber> for Runtime {
		fn validators() -> Vec<ValidatorId> {
			Vec::new()
		}

		fn validator_groups() -> (Vec<Vec<ValidatorIndex>>, GroupRotationInfo<BlockNumber>) {
			(Vec::new(), GroupRotationInfo { session_start_block: 0, group_rotation_frequency: 0, now: 0 })
		}

		fn availability_cores() -> Vec<CoreState<Hash, BlockNumber>> {
			Vec::new()
		}

		fn persisted_validation_data(_: Id, _: OccupiedCoreAssumption)
			-> Option<PersistedValidationData<Hash, BlockNumber>> {
			None
		}
		fn check_validation_outputs(
			_: Id,
			_: primitives::v1::CandidateCommitments,
		) -> bool {
			false
		}

		fn session_index_for_child() -> SessionIndex {
			0
		}

		fn session_info(_: SessionIndex) -> Option<SessionInfo> {
			None
		}

		fn validation_code(_: Id, _: OccupiedCoreAssumption) -> Option<ValidationCode> {
			None
		}

		fn historical_validation_code(_: Id, _: BlockNumber) -> Option<ValidationCode> {
			None
		}

		fn candidate_pending_availability(_: Id) -> Option<CommittedCandidateReceipt<Hash>> {
			None
		}

		fn candidate_events() -> Vec<CandidateEvent<Hash>> {
			Vec::new()
		}

		fn dmq_contents(
			_recipient: Id,
		) -> Vec<InboundDownwardMessage<BlockNumber>> {
			Vec::new()
		}

		fn inbound_hrmp_channels_contents(
			_recipient: Id
		) -> BTreeMap<Id, Vec<InboundHrmpMessage<BlockNumber>>> {
			BTreeMap::new()
		}

		fn validation_code_by_hash(_hash: Hash) -> Option<ValidationCode> {
			None
		}
	}

	impl beefy_primitives::BeefyApi<Block, BeefyId> for Runtime {
		fn validator_set() -> beefy_primitives::ValidatorSet<BeefyId> {
			// dummy implementation due to lack of BEEFY pallet.
			beefy_primitives::ValidatorSet { validators: Vec::new(), id: 0 }
		}
	}

	impl mmr::MmrApi<Block, Hash> for Runtime {
		fn generate_proof(_leaf_index: u64)
			-> Result<(mmr::EncodableOpaqueLeaf, mmr::Proof<Hash>), mmr::Error>
		{
			// dummy implementation due to lack of MMR pallet.
			Err(mmr::Error::GenerateProof)
		}

		fn verify_proof(_leaf: mmr::EncodableOpaqueLeaf, _proof: mmr::Proof<Hash>)
			-> Result<(), mmr::Error>
		{
			// dummy implementation due to lack of MMR pallet.
			Err(mmr::Error::Verify)
		}

		fn verify_proof_stateless(
			_root: Hash,
			_leaf: mmr::EncodableOpaqueLeaf,
			_proof: mmr::Proof<Hash>
		) -> Result<(), mmr::Error> {
			// dummy implementation due to lack of MMR pallet.
			Err(mmr::Error::Verify)
		}
	}

	impl fg_primitives::GrandpaApi<Block> for Runtime {
		fn grandpa_authorities() -> Vec<(GrandpaId, u64)> {
			Grandpa::grandpa_authorities()
		}

		fn submit_report_equivocation_unsigned_extrinsic(
			equivocation_proof: fg_primitives::EquivocationProof<
				<Block as BlockT>::Hash,
				sp_runtime::traits::NumberFor<Block>,
			>,
			key_owner_proof: fg_primitives::OpaqueKeyOwnershipProof,
		) -> Option<()> {
			let key_owner_proof = key_owner_proof.decode()?;

			Grandpa::submit_unsigned_equivocation_report(
				equivocation_proof,
				key_owner_proof,
			)
		}

		fn generate_key_ownership_proof(
			_set_id: fg_primitives::SetId,
			authority_id: fg_primitives::AuthorityId,
		) -> Option<fg_primitives::OpaqueKeyOwnershipProof> {
			use parity_scale_codec::Encode;

			Historical::prove((fg_primitives::KEY_TYPE, authority_id))
				.map(|p| p.encode())
				.map(fg_primitives::OpaqueKeyOwnershipProof::new)
		}
	}

	impl babe_primitives::BabeApi<Block> for Runtime {
		fn configuration() -> babe_primitives::BabeGenesisConfiguration {
			// The choice of `c` parameter (where `1 - c` represents the
			// probability of a slot being empty), is done in accordance to the
			// slot duration and expected target block time, for safely
			// resisting network delays of maximum two seconds.
			// <https://research.web3.foundation/en/latest/polkadot/BABE/Babe/#6-practical-results>
			babe_primitives::BabeGenesisConfiguration {
				slot_duration: Babe::slot_duration(),
				epoch_length: EpochDuration::get(),
				c: BABE_GENESIS_EPOCH_CONFIG.c,
				genesis_authorities: Babe::authorities(),
				randomness: Babe::randomness(),
				allowed_slots: BABE_GENESIS_EPOCH_CONFIG.allowed_slots,
			}
		}

		fn current_epoch_start() -> babe_primitives::Slot {
			Babe::current_epoch_start()
		}

		fn current_epoch() -> babe_primitives::Epoch {
			Babe::current_epoch()
		}

		fn next_epoch() -> babe_primitives::Epoch {
			Babe::next_epoch()
		}

		fn generate_key_ownership_proof(
			_slot: babe_primitives::Slot,
			authority_id: babe_primitives::AuthorityId,
		) -> Option<babe_primitives::OpaqueKeyOwnershipProof> {
			use parity_scale_codec::Encode;

			Historical::prove((babe_primitives::KEY_TYPE, authority_id))
				.map(|p| p.encode())
				.map(babe_primitives::OpaqueKeyOwnershipProof::new)
		}

		fn submit_report_equivocation_unsigned_extrinsic(
			equivocation_proof: babe_primitives::EquivocationProof<<Block as BlockT>::Header>,
			key_owner_proof: babe_primitives::OpaqueKeyOwnershipProof,
		) -> Option<()> {
			let key_owner_proof = key_owner_proof.decode()?;

			Babe::submit_unsigned_equivocation_report(
				equivocation_proof,
				key_owner_proof,
			)
		}
	}

	impl authority_discovery_primitives::AuthorityDiscoveryApi<Block> for Runtime {
		fn authorities() -> Vec<AuthorityDiscoveryId> {
			AuthorityDiscovery::authorities()
		}
	}

	impl sp_session::SessionKeys<Block> for Runtime {
		fn generate_session_keys(seed: Option<Vec<u8>>) -> Vec<u8> {
			SessionKeys::generate(seed)
		}

		fn decode_session_keys(
			encoded: Vec<u8>,
		) -> Option<Vec<(Vec<u8>, sp_core::crypto::KeyTypeId)>> {
			SessionKeys::decode_into_raw_public_keys(&encoded)
		}
	}

	impl frame_system_rpc_runtime_api::AccountNonceApi<Block, AccountId, Nonce> for Runtime {
		fn account_nonce(account: AccountId) -> Nonce {
			System::account_nonce(account)
		}
	}

	impl pallet_transaction_payment_rpc_runtime_api::TransactionPaymentApi<
		Block,
		Balance,
	> for Runtime {
		fn query_info(uxt: <Block as BlockT>::Extrinsic, len: u32) -> RuntimeDispatchInfo<Balance> {
			TransactionPayment::query_info(uxt, len)
		}
		fn query_fee_details(uxt: <Block as BlockT>::Extrinsic, len: u32) -> FeeDetails<Balance> {
			TransactionPayment::query_fee_details(uxt, len)
		}
	}

	#[cfg(feature = "try-runtime")]
	impl frame_try_runtime::TryRuntime<Block> for Runtime {
		fn on_runtime_upgrade() -> Result<(Weight, Weight), sp_runtime::RuntimeString> {
			log::info!("try-runtime::on_runtime_upgrade kusama.");
			let weight = Executive::try_runtime_upgrade()?;
			Ok((weight, BlockWeights::get().max_block))
		}
	}

	#[cfg(feature = "runtime-benchmarks")]
	impl frame_benchmarking::Benchmark<Block> for Runtime {
		fn dispatch_benchmark(
			config: frame_benchmarking::BenchmarkConfig
		) -> Result<Vec<frame_benchmarking::BenchmarkBatch>, RuntimeString> {
			use frame_benchmarking::{Benchmarking, BenchmarkBatch, add_benchmark, TrackedStorageKey};
			// Trying to add benchmarks directly to the Session Pallet caused cyclic dependency issues.
			// To get around that, we separated the Session benchmarks into its own crate, which is why
			// we need these two lines below.
			use pallet_session_benchmarking::Pallet as SessionBench;
			use pallet_offences_benchmarking::Pallet as OffencesBench;
			use frame_system_benchmarking::Pallet as SystemBench;

			impl pallet_session_benchmarking::Config for Runtime {}
			impl pallet_offences_benchmarking::Config for Runtime {}
			impl frame_system_benchmarking::Config for Runtime {}

			let whitelist: Vec<TrackedStorageKey> = vec![
				// Block Number
				hex_literal::hex!("26aa394eea5630e07c48ae0c9558cef702a5c1b19ab7a04f536c519aca4983ac").to_vec().into(),
				// Total Issuance
				hex_literal::hex!("c2261276cc9d1f8598ea4b6a74b15c2f57c875e4cff74148e4628f264b974c80").to_vec().into(),
				// Execution Phase
				hex_literal::hex!("26aa394eea5630e07c48ae0c9558cef7ff553b5a9862a516939d82b3d3d8661a").to_vec().into(),
				// Event Count
				hex_literal::hex!("26aa394eea5630e07c48ae0c9558cef70a98fdbe9ce6c55837576c60c7af3850").to_vec().into(),
				// System Events
				hex_literal::hex!("26aa394eea5630e07c48ae0c9558cef780d41e5e16056765bc8461851072c9d7").to_vec().into(),
				// Treasury Account
				hex_literal::hex!("26aa394eea5630e07c48ae0c9558cef7b99d880ec681799c0cf30e8886371da95ecffd7b6c0f78751baa9d281e0bfa3a6d6f646c70792f74727372790000000000000000000000000000000000000000").to_vec().into(),
			];

			let mut batches = Vec::<BenchmarkBatch>::new();
			let params = (&config, &whitelist);
			// Polkadot
			add_benchmark!(params, batches, runtime_common::claims, Claims);
			// Substrate
			add_benchmark!(params, batches, pallet_balances, Balances);
			add_benchmark!(params, batches, pallet_bounties, Bounties);
			add_benchmark!(params, batches, pallet_collective, Council);
			add_benchmark!(params, batches, pallet_democracy, Democracy);
			add_benchmark!(params, batches, pallet_elections_phragmen, ElectionsPhragmen);
			add_benchmark!(params, batches, pallet_election_provider_multi_phase, ElectionProviderMultiPhase);
			add_benchmark!(params, batches, pallet_identity, Identity);
			add_benchmark!(params, batches, pallet_im_online, ImOnline);
			add_benchmark!(params, batches, pallet_indices, Indices);
			add_benchmark!(params, batches, pallet_membership, TechnicalMembership);
			add_benchmark!(params, batches, pallet_multisig, Multisig);
			add_benchmark!(params, batches, pallet_offences, OffencesBench::<Runtime>);
			add_benchmark!(params, batches, pallet_proxy, Proxy);
			add_benchmark!(params, batches, pallet_scheduler, Scheduler);
			add_benchmark!(params, batches, pallet_session, SessionBench::<Runtime>);
			add_benchmark!(params, batches, pallet_staking, Staking);
			add_benchmark!(params, batches, frame_system, SystemBench::<Runtime>);
			add_benchmark!(params, batches, pallet_timestamp, Timestamp);
			add_benchmark!(params, batches, pallet_tips, Tips);
			add_benchmark!(params, batches, pallet_treasury, Treasury);
			add_benchmark!(params, batches, pallet_utility, Utility);
			add_benchmark!(params, batches, pallet_vesting, Vesting);

			if batches.is_empty() { return Err("Benchmark not found for this pallet.".into()) }
			Ok(batches)
		}
	}
}

#[cfg(test)]
mod test_fees {
	use super::*;
	use frame_support::weights::WeightToFeePolynomial;
	use frame_support::storage::StorageValue;
	use sp_runtime::FixedPointNumber;
	use frame_support::weights::GetDispatchInfo;
	use parity_scale_codec::Encode;
	use pallet_transaction_payment::Multiplier;
	use separator::Separatable;

	#[test]
	fn payout_weight_portion() {
		use pallet_staking::WeightInfo;
		let payout_weight =
			<Runtime as pallet_staking::Config>::WeightInfo::payout_stakers_alive_staked(
				MaxNominatorRewardedPerValidator::get(),
			) as f64;
		let block_weight = BlockWeights::get().max_block as f64;

		println!(
			"a full payout takes {:.2} of the block weight [{} / {}]",
			payout_weight / block_weight,
			payout_weight,
			block_weight
		);
		assert!(payout_weight * 2f64 < block_weight);
	}

	#[test]
	#[ignore]
	fn block_cost() {
		let max_block_weight = BlockWeights::get().max_block;
		let raw_fee = WeightToFee::calc(&max_block_weight);

		println!(
			"Full Block weight == {} // WeightToFee(full_block) == {} plank",
			max_block_weight,
			raw_fee.separated_string(),
		);
	}

	#[test]
	#[ignore]
	fn transfer_cost_min_multiplier() {
		let min_multiplier = runtime_common::MinimumMultiplier::get();
		let call = <pallet_balances::Call<Runtime>>::transfer_keep_alive(Default::default(), Default::default());
		let info = call.get_dispatch_info();
		// convert to outer call.
		let call = Call::Balances(call);
		let len = call.using_encoded(|e| e.len()) as u32;

		let mut ext = sp_io::TestExternalities::new_empty();
		let mut test_with_multiplier = |m| {
			ext.execute_with(|| {
				pallet_transaction_payment::NextFeeMultiplier::put(m);
				let fee = TransactionPayment::compute_fee(len, &info, 0);
				println!(
					"weight = {:?} // multiplier = {:?} // full transfer fee = {:?}",
					info.weight.separated_string(),
					pallet_transaction_payment::NextFeeMultiplier::get(),
					fee.separated_string(),
				);
			});
		};

		test_with_multiplier(min_multiplier);
		test_with_multiplier(Multiplier::saturating_from_rational(1, 1u128));
		test_with_multiplier(Multiplier::saturating_from_rational(1, 1_000u128));
		test_with_multiplier(Multiplier::saturating_from_rational(1, 1_000_000u128));
		test_with_multiplier(Multiplier::saturating_from_rational(1, 1_000_000_000u128));
	}

	#[test]
	fn nominator_limit() {
		use pallet_election_provider_multi_phase::WeightInfo;
		// starting point of the nominators.
		let all_voters: u32 = 10_000;

		// assuming we want around 5k candidates and 1k active validators.
		let all_targets: u32 = 5_000;
		let desired: u32 = 1_000;
		let weight_with = |active| {
			<Runtime as pallet_election_provider_multi_phase::Config>::WeightInfo::submit_unsigned(
				all_voters.max(active),
				all_targets,
				active,
				desired,
			)
		};

		let mut active = 1;
		while weight_with(active) <= OffchainSolutionWeightLimit::get() || active == all_voters {
			active += 1;
		}

		println!("can support {} nominators to yield a weight of {}", active, weight_with(active));
	}
}<|MERGE_RESOLUTION|>--- conflicted
+++ resolved
@@ -340,13 +340,9 @@
 	type UnsignedPhase = UnsignedPhase;
 	type SolutionImprovementThreshold = SolutionImprovementThreshold;
 	type MinerMaxIterations = MinerMaxIterations;
-<<<<<<< HEAD
 	type MinerMaxWeight = OffchainSolutionWeightLimit; // For now use the one from staking.
+	type MinerMaxLength = OffchainSolutionLengthLimit;
 	type OffchainRepeat = OffchainRepeat;
-=======
-	type MinerMaxWeight = OffchainSolutionWeightLimit;
-	type MinerMaxLength = OffchainSolutionLengthLimit;
->>>>>>> 3c25efe5
 	type MinerTxPriority = NposSolutionPriority;
 	type DataProvider = Staking;
 	type OnChainAccuracy = Perbill;
