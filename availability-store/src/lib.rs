// Copyright 2018-2020 Parity Technologies (UK) Ltd.
// This file is part of Polkadot.

// Polkadot is free software: you can redistribute it and/or modify
// it under the terms of the GNU General Public License as published by
// the Free Software Foundation, either version 3 of the License, or
// (at your option) any later version.

// Polkadot is distributed in the hope that it will be useful,
// but WITHOUT ANY WARRANTY; without even the implied warranty of
// MERCHANTABILITY or FITNESS FOR A PARTICULAR PURPOSE.  See the
// GNU General Public License for more details.

// You should have received a copy of the GNU General Public License
// along with Polkadot.  If not, see <http://www.gnu.org/licenses/>.

//! Persistent database for parachain data: PoV block data, erasure-coding chunks and outgoing messages.
//!
//! This will be written into during the block validation pipeline, and queried
//! by networking code in order to circulate required data and maintain availability
//! of it.

#![warn(missing_docs)]

use futures::prelude::*;
use futures::{channel::{mpsc, oneshot}, task::Spawn};
use keystore::KeyStorePtr;
use polkadot_primitives::{
	Hash, Block,
	parachain::{
		PoVBlock, AbridgedCandidateReceipt, ErasureChunk,
		ParachainHost, AvailableData, OmittedValidationData,
	},
};
<<<<<<< HEAD
use sp_runtime::traits::{BlakeTwo256, Hash as HashT, HashFor};
=======
use sp_runtime::traits::HasherFor;
>>>>>>> 0f53937d
use sp_blockchain::{Result as ClientResult};
use client::{
	BlockchainEvents, BlockBody,
};
use sp_api::{ApiExt, ProvideRuntimeApi};
use codec::{Encode, Decode};

use log::warn;

use std::sync::Arc;
use std::collections::HashSet;
use std::path::PathBuf;
use std::io;
use std::pin::Pin;

mod worker;
mod store;

pub use worker::AvailabilityBlockImport;
pub use store::AwaitedFrontierEntry;

use worker::{
	Worker, WorkerHandle, IncludedParachainBlocks, WorkerMsg, MakeAvailable, Chunks
};

use store::{Store as InnerStore};

const LOG_TARGET: &str = "availability";

/// Configuration for the availability store.
pub struct Config {
	/// Cache size in bytes. If `None` default is used.
	pub cache_size: Option<usize>,
	/// Path to the database.
	pub path: PathBuf,
}

/// An abstraction around networking for the availablity-store.
///
/// Currently it is not possible to use the networking code in the availability store
/// core directly due to a number of loop dependencies it require:
///
/// `availability-store` -> `network` -> `availability-store`
///
/// `availability-store` -> `network` -> `validation` -> `availability-store`
///
/// So we provide this trait that gets implemented for a type in
/// the [`network`] module or a mock in tests.
///
/// [`network`]: ../polkadot_network/index.html
pub trait ErasureNetworking {
	/// Errors that can occur when fetching erasure chunks.
	type Error: std::fmt::Debug + 'static;

	/// Fetch an erasure chunk from the networking service.
	fn fetch_erasure_chunk(
		&self,
		candidate_hash: &Hash,
		index: u32,
	) -> Pin<Box<dyn Future<Output = Result<ErasureChunk, Self::Error>> + Send>>;

	/// Distributes an erasure chunk to the correct validator node.
	fn distribute_erasure_chunk(
		&self,
		candidate_hash: Hash,
		chunk: ErasureChunk,
	);
}

/// Data which, when combined with an `AbridgedCandidateReceipt`, is enough
/// to fully re-execute a block.
#[derive(Debug, Encode, Decode, PartialEq)]
pub struct ExecutionData {
	/// The `PoVBlock`.
	pub pov_block: PoVBlock,
	/// The data omitted from the `AbridgedCandidateReceipt`.
	pub omitted_validation: OmittedValidationData,
}

/// Handle to the availability store.
///
/// This provides a proxying API that
///   * in case of write operations provides async methods that send data to
///     the background worker and resolve when that data is processed by the worker
///   * in case of read opeartions queries the underlying storage synchronously.
#[derive(Clone)]
pub struct Store {
	inner: InnerStore,
	worker: Arc<WorkerHandle>,
	to_worker: mpsc::UnboundedSender<WorkerMsg>,
}

impl Store {
	/// Create a new `Store` with given condig on disk.
	///
	/// Creating a store among other things starts a background worker thread which
	/// handles most of the write operations to the storage.
	#[cfg(not(target_os = "unknown"))]
	pub fn new<EN>(config: Config, network: EN) -> io::Result<Self>
		where EN: ErasureNetworking + Send + Sync + Clone + 'static
	{
		let inner = InnerStore::new(config)?;
		let worker = Arc::new(Worker::start(inner.clone(), network));
		let to_worker = worker.to_worker().clone();

		Ok(Self {
			inner,
			worker,
			to_worker,
		})
	}

	/// Create a new `Store` in-memory. Useful for tests.
	///
	/// Creating a store among other things starts a background worker thread
	/// which handles most of the write operations to the storage.
	pub fn new_in_memory<EN>(network: EN) -> Self
		where EN: ErasureNetworking + Send + Sync + Clone + 'static
	{
		let inner = InnerStore::new_in_memory();
		let worker = Arc::new(Worker::start(inner.clone(), network));
		let to_worker = worker.to_worker().clone();

		Self {
			inner,
			worker,
			to_worker,
		}
	}

	/// Obtain a [`BlockImport`] implementation to import blocks into this store.
	///
	/// This block import will act upon all newly imported blocks sending information
	/// about parachain heads included in them to this `Store`'s background worker.
	/// The user may create multiple instances of [`BlockImport`]s with this call.
	///
	/// [`BlockImport`]: https://substrate.dev/rustdocs/v1.0/substrate_consensus_common/trait.BlockImport.html
	pub fn block_import<I, P>(
		&self,
		wrapped_block_import: I,
		client: Arc<P>,
		spawner: impl Spawn,
		keystore: KeyStorePtr,
	) -> ClientResult<AvailabilityBlockImport<I, P>>
	where
		P: ProvideRuntimeApi<Block> + BlockchainEvents<Block> + BlockBody<Block> + Send + Sync + 'static,
		P::Api: ParachainHost<Block>,
		P::Api: ApiExt<Block, Error=sp_blockchain::Error>,
		// Rust bug: https://github.com/rust-lang/rust/issues/24159
		sp_api::StateBackendFor<P, Block>: sp_api::StateBackend<HashFor<Block>>,
	{
		let to_worker = self.to_worker.clone();

		let import = AvailabilityBlockImport::new(
			client,
			wrapped_block_import,
			spawner,
			keystore,
			to_worker,
		);

		Ok(import)
	}

	/// Make some data available provisionally.
	///
	/// Validators with the responsibility of maintaining availability
	/// for a block or collators collating a block will call this function
	/// in order to persist that data to disk and so it can be queried and provided
	/// to other nodes in the network.
	///
	/// Determination of invalidity is beyond the scope of this function.
	///
	/// This method will send the data to the background worker, allowing the caller to
	/// asynchronously wait for the result.
	pub async fn make_available(&self, candidate_hash: Hash, available_data: AvailableData)
		-> io::Result<()>
	{
		let (s, r) = oneshot::channel();
		let msg = WorkerMsg::MakeAvailable(MakeAvailable {
			candidate_hash,
			available_data,
			result: s,
		});

		let _ = self.to_worker.unbounded_send(msg);

		if let Ok(Ok(())) = r.await {
			Ok(())
		} else {
			Err(io::Error::new(io::ErrorKind::Other, format!("adding erasure chunks failed")))
		}

	}

	/// Get a set of all chunks we are waiting for.
	pub fn awaited_chunks(&self) -> Option<HashSet<AwaitedFrontierEntry>> {
		self.inner.awaited_chunks()
	}

	/// Adds an erasure chunk to storage.
	///
	/// The chunk should be checked for validity against the root of encoding
	/// and its proof prior to calling this.
	///
	/// This method will send the chunk to the background worker, allowing caller to
	/// asynchrounously wait for the result.
	pub async fn add_erasure_chunk(
		&self,
		candidate: AbridgedCandidateReceipt,
		n_validators: u32,
		chunk: ErasureChunk,
	) -> io::Result<()> {
		self.add_erasure_chunks(candidate, n_validators, std::iter::once(chunk)).await
	}

	/// Adds a set of erasure chunks to storage.
	///
	/// The chunks should be checked for validity against the root of encoding
	/// and its proof prior to calling this.
	///
	/// This method will send the chunks to the background worker, allowing caller to
	/// asynchrounously waiting for the result.
	pub async fn add_erasure_chunks<I>(
		&self,
		candidate: AbridgedCandidateReceipt,
		n_validators: u32,
		chunks: I,
	) -> io::Result<()>
		where I: IntoIterator<Item = ErasureChunk>
	{
		let candidate_hash = candidate.hash();

		self.add_candidate(candidate).await?;

		let (s, r) = oneshot::channel();
		let chunks = chunks.into_iter().collect();

		let msg = WorkerMsg::Chunks(Chunks {
			candidate_hash,
			chunks,
			n_validators,
			result: s,
		});

		let _ = self.to_worker.unbounded_send(msg);

		if let Ok(Ok(())) = r.await {
			Ok(())
		} else {
			Err(io::Error::new(io::ErrorKind::Other, format!("adding erasure chunks failed")))
		}
	}

	/// Queries an erasure chunk by the candidate hash and validator index.
	pub fn get_erasure_chunk(
		&self,
		candidate_hash: &Hash,
		validator_index: usize,
	) -> Option<ErasureChunk> {
		self.inner.get_erasure_chunk(candidate_hash, validator_index)
	}

	/// Note a validator's index and a number of validators at a relay parent in the
	/// store.
	///
	/// This should be done before adding erasure chunks with this relay parent.
	pub fn note_validator_index_and_n_validators(
		&self,
		relay_parent: &Hash,
		validator_index: u32,
		n_validators: u32,
	) -> io::Result<()> {
		self.inner.note_validator_index_and_n_validators(
			relay_parent,
			validator_index,
			n_validators,
		)
	}

	// Stores a candidate receipt.
	async fn add_candidate(
		&self,
		candidate: AbridgedCandidateReceipt,
	) -> io::Result<()> {
		let (s, r) = oneshot::channel();

		let msg = WorkerMsg::IncludedParachainBlocks(IncludedParachainBlocks {
			blocks: vec![crate::worker::IncludedParachainBlock {
				candidate,
				available_data: None,
			}],
			result: s,
		});

		let _ = self.to_worker.unbounded_send(msg);

		if let Ok(Ok(())) = r.await {
			Ok(())
		} else {
			Err(io::Error::new(io::ErrorKind::Other, format!("adding erasure chunks failed")))
		}
	}

	/// Queries a candidate receipt by its hash.
	pub fn get_candidate(&self, candidate_hash: &Hash)
		-> Option<AbridgedCandidateReceipt>
	{
		self.inner.get_candidate(candidate_hash)
	}

	/// Query execution data by pov-block hash.
	pub fn execution_data(&self, candidate_hash: &Hash)
		-> Option<ExecutionData>
	{
		self.inner.execution_data(candidate_hash)
	}
}<|MERGE_RESOLUTION|>--- conflicted
+++ resolved
@@ -32,11 +32,7 @@
 		ParachainHost, AvailableData, OmittedValidationData,
 	},
 };
-<<<<<<< HEAD
 use sp_runtime::traits::{BlakeTwo256, Hash as HashT, HashFor};
-=======
-use sp_runtime::traits::HasherFor;
->>>>>>> 0f53937d
 use sp_blockchain::{Result as ClientResult};
 use client::{
 	BlockchainEvents, BlockBody,
