// Copyright 2017-2020 Parity Technologies (UK) Ltd.
// This file is part of Polkadot.

// Polkadot is free software: you can redistribute it and/or modify
// it under the terms of the GNU General Public License as published by
// the Free Software Foundation, either version 3 of the License, or
// (at your option) any later version.

// Polkadot is distributed in the hope that it will be useful,
// but WITHOUT ANY WARRANTY; without even the implied warranty of
// MERCHANTABILITY or FITNESS FOR A PARTICULAR PURPOSE.  See the
// GNU General Public License for more details.

// You should have received a copy of the GNU General Public License
// along with Polkadot.  If not, see <http://www.gnu.org/licenses/>.

//! The Polkadot runtime. This can be compiled with `#[no_std]`, ready for Wasm.

#![cfg_attr(not(feature = "std"), no_std)]
// `construct_runtime!` does a lot of recursion and requires us to increase the limit to 256.
#![recursion_limit="256"]

use sp_std::prelude::*;
use static_assertions::const_assert;
use codec::{Encode, Decode};
use primitives::{
	AccountId, AccountIndex, Balance, BlockNumber, Hash, Nonce, Signature, Moment,
	parachain::{self, ActiveParas, AbridgedCandidateReceipt, SigningContext},
};
use runtime_common::{attestations, parachains, registrar,
	impls::{CurrencyToVoteHandler, TargetedFeeAdjustment, ToAuthor},
	BlockHashCount, MaximumBlockWeight, AvailableBlockRatio, MaximumBlockLength,
	BlockExecutionWeight, ExtrinsicBaseWeight, RocksDbWeight, MaximumExtrinsicWeight,
	TransactionCallFilter,
};
use sp_runtime::{
	create_runtime_str, generic, impl_opaque_keys,
	ApplyExtrinsicResult, KeyTypeId, Perbill, Perquintill, curve::PiecewiseLinear, PerThing,
	transaction_validity::{TransactionValidity, TransactionSource, TransactionPriority},
	traits::{
		BlakeTwo256, Block as BlockT, OpaqueKeys, ConvertInto, IdentityLookup,
		Extrinsic as ExtrinsicT, SaturatedConversion, Verify,
	},
};
#[cfg(feature = "runtime-benchmarks")]
use sp_runtime::RuntimeString;
use version::RuntimeVersion;
use grandpa::{AuthorityId as GrandpaId, fg_primitives};
#[cfg(any(feature = "std", test))]
use version::NativeVersion;
use sp_core::OpaqueMetadata;
use sp_staking::SessionIndex;
use frame_support::{
	parameter_types, construct_runtime, debug, RuntimeDebug,
	traits::{KeyOwnerProofSystem, Randomness, Filter, InstanceFilter},
	weights::Weight,
};
use im_online::sr25519::AuthorityId as ImOnlineId;
use authority_discovery_primitives::AuthorityId as AuthorityDiscoveryId;
use transaction_payment_rpc_runtime_api::RuntimeDispatchInfo;
use session::historical as session_historical;

#[cfg(feature = "std")]
pub use staking::StakerStatus;
#[cfg(any(feature = "std", test))]
pub use sp_runtime::BuildStorage;
pub use timestamp::Call as TimestampCall;
pub use balances::Call as BalancesCall;
pub use attestations::{Call as AttestationsCall, MORE_ATTESTATIONS_IDENTIFIER};
pub use parachains::Call as ParachainsCall;

/// Constant values used within the runtime.
pub mod constants;
use constants::{time::*, currency::*, fee::*};

// Make the WASM binary available.
#[cfg(feature = "std")]
include!(concat!(env!("OUT_DIR"), "/wasm_binary.rs"));

/// Runtime version (Kusama).
pub const VERSION: RuntimeVersion = RuntimeVersion {
	spec_name: create_runtime_str!("westend"),
	impl_name: create_runtime_str!("parity-westend"),
	authoring_version: 2,
	spec_version: 24,
	impl_version: 0,
	apis: RUNTIME_API_VERSIONS,
	transaction_version: 1,
};

/// Native version.
#[cfg(any(feature = "std", test))]
pub fn native_version() -> NativeVersion {
	NativeVersion {
		runtime_version: VERSION,
		can_author_with: Default::default(),
	}
}

/// Avoid processing transactions from slots and parachain registrar.
pub struct BaseFilter;
impl Filter<Call> for BaseFilter {
	fn filter(call: &Call) -> bool {
		!matches!(call, Call::Registrar(_))
	}
}
pub struct IsCallable;
frame_support::impl_filter_stack!(IsCallable, BaseFilter, Call, is_callable);

parameter_types! {
	pub const Version: RuntimeVersion = VERSION;
}

impl system::Trait for Runtime {
	type Origin = Origin;
	type Call = Call;
	type Index = Nonce;
	type BlockNumber = BlockNumber;
	type Hash = Hash;
	type Hashing = BlakeTwo256;
	type AccountId = AccountId;
	type Lookup = IdentityLookup<Self::AccountId>;
	type Header = generic::Header<BlockNumber, BlakeTwo256>;
	type Event = Event;
	type BlockHashCount = BlockHashCount;
	type MaximumBlockWeight = MaximumBlockWeight;
	type DbWeight = RocksDbWeight;
	type BlockExecutionWeight = BlockExecutionWeight;
	type ExtrinsicBaseWeight = ExtrinsicBaseWeight;
	type MaximumExtrinsicWeight = MaximumExtrinsicWeight;
	type MaximumBlockLength = MaximumBlockLength;
	type AvailableBlockRatio = AvailableBlockRatio;
	type Version = Version;
	type ModuleToIndex = ModuleToIndex;
	type AccountData = balances::AccountData<Balance>;
	type OnNewAccount = ();
	type OnKilledAccount = ();
}

impl scheduler::Trait for Runtime {
	type Event = Event;
	type Origin = Origin;
	type Call = Call;
	type MaximumWeight = MaximumBlockWeight;
}

parameter_types! {
	pub const EpochDuration: u64 = EPOCH_DURATION_IN_BLOCKS as u64;
	pub const ExpectedBlockTime: Moment = MILLISECS_PER_BLOCK;
}

impl babe::Trait for Runtime {
	type EpochDuration = EpochDuration;
	type ExpectedBlockTime = ExpectedBlockTime;

	// session module is the trigger
	type EpochChangeTrigger = babe::ExternalTrigger;
}

parameter_types! {
	pub const IndexDeposit: Balance = 1 * DOLLARS;
}

impl indices::Trait for Runtime {
	type AccountIndex = AccountIndex;
	type Currency = Balances;
	type Deposit = IndexDeposit;
	type Event = Event;
}

parameter_types! {
	pub const ExistentialDeposit: Balance = 1 * CENTS;
}

impl balances::Trait for Runtime {
	type Balance = Balance;
	type DustRemoval = ();
	type Event = Event;
	type ExistentialDeposit = ExistentialDeposit;
	type AccountStore = System;
}

parameter_types! {
	pub const TransactionByteFee: Balance = 10 * MILLICENTS;
	pub const TargetBlockFullness: Perquintill = Perquintill::from_percent(25);
}

// for a sane configuration, this should always be less than `AvailableBlockRatio`.
const_assert!(
	TargetBlockFullness::get().deconstruct() <
	(AvailableBlockRatio::get().deconstruct() as <Perquintill as PerThing>::Inner)
		* (<Perquintill as PerThing>::ACCURACY / <Perbill as PerThing>::ACCURACY as <Perquintill as PerThing>::Inner)
);

impl transaction_payment::Trait for Runtime {
	type Currency = Balances;
	type OnTransactionPayment = ToAuthor<Runtime>;
	type TransactionByteFee = TransactionByteFee;
	type WeightToFee = WeightToFee;
	type FeeMultiplierUpdate = TargetedFeeAdjustment<TargetBlockFullness, Self>;
}

parameter_types! {
	pub const MinimumPeriod: u64 = SLOT_DURATION / 2;
}
impl timestamp::Trait for Runtime {
	type Moment = u64;
	type OnTimestampSet = Babe;
	type MinimumPeriod = MinimumPeriod;
}

parameter_types! {
	pub const UncleGenerations: u32 = 0;
}

// TODO: substrate#2986 implement this properly
impl authorship::Trait for Runtime {
	type FindAuthor = session::FindAccountFromAuthorIndex<Self, Babe>;
	type UncleGenerations = UncleGenerations;
	type FilterUncle = ();
	type EventHandler = (Staking, ImOnline);
}

parameter_types! {
	pub const Period: BlockNumber = 10 * MINUTES;
	pub const Offset: BlockNumber = 0;
}

impl_opaque_keys! {
	pub struct SessionKeys {
		pub grandpa: Grandpa,
		pub babe: Babe,
		pub im_online: ImOnline,
		pub parachain_validator: Parachains,
		pub authority_discovery: AuthorityDiscovery,
	}
}

parameter_types! {
	pub const DisabledValidatorsThreshold: Perbill = Perbill::from_percent(17);
}

impl session::Trait for Runtime {
	type Event = Event;
	type ValidatorId = AccountId;
	type ValidatorIdOf = staking::StashOf<Self>;
	type ShouldEndSession = Babe;
	type NextSessionRotation = Babe;
	type SessionManager = session::historical::NoteHistoricalRoot<Self, Staking>;
	type SessionHandler = <SessionKeys as OpaqueKeys>::KeyTypeIdProviders;
	type Keys = SessionKeys;
	type DisabledValidatorsThreshold = DisabledValidatorsThreshold;
}

impl session::historical::Trait for Runtime {
	type FullIdentification = staking::Exposure<AccountId, Balance>;
	type FullIdentificationOf = staking::ExposureOf<Runtime>;
}

pallet_staking_reward_curve::build! {
	const REWARD_CURVE: PiecewiseLinear<'static> = curve!(
		min_inflation: 0_025_000,
		max_inflation: 0_100_000,
		ideal_stake: 0_500_000,
		falloff: 0_050_000,
		max_piece_count: 40,
		test_precision: 0_005_000,
	);
}

parameter_types! {
	// Six sessions in an era (6 hours).
	pub const SessionsPerEra: SessionIndex = 6;
	// 28 eras for unbonding (7 days).
	pub const BondingDuration: staking::EraIndex = 28;
	// 28 eras in which slashes can be cancelled (7 days).
	pub const SlashDeferDuration: staking::EraIndex = 28;
	pub const RewardCurve: &'static PiecewiseLinear<'static> = &REWARD_CURVE;
	pub const MaxNominatorRewardedPerValidator: u32 = 64;
	// quarter of the last session will be for election.
	pub const ElectionLookahead: BlockNumber = EPOCH_DURATION_IN_BLOCKS / 4;
	pub const MaxIterations: u32 = 10;
	pub MinSolutionScoreBump: Perbill = Perbill::from_rational_approximation(5u32, 10_000);
}

impl staking::Trait for Runtime {
	type Currency = Balances;
	type UnixTime = Timestamp;
	type CurrencyToVote = CurrencyToVoteHandler<Self>;
	type RewardRemainder = ();
	type Event = Event;
	type Slash = ();
	type Reward = ();
	type SessionsPerEra = SessionsPerEra;
	type BondingDuration = BondingDuration;
	type SlashDeferDuration = SlashDeferDuration;
	// A majority of the council can cancel the slash.
	type SlashCancelOrigin = system::EnsureRoot<AccountId>;
	type SessionInterface = Self;
	type RewardCurve = RewardCurve;
	type MaxNominatorRewardedPerValidator = MaxNominatorRewardedPerValidator;
	type NextNewSession = Session;
	type ElectionLookahead = ElectionLookahead;
	type Call = Call;
	type UnsignedPriority = StakingUnsignedPriority;
	type MaxIterations = MaxIterations;
	type MinSolutionScoreBump = MinSolutionScoreBump;
}

parameter_types! {
	pub const LaunchPeriod: BlockNumber = 7 * DAYS;
	pub const VotingPeriod: BlockNumber = 7 * DAYS;
	pub const FastTrackVotingPeriod: BlockNumber = 3 * HOURS;
	pub const MinimumDeposit: Balance = 1 * DOLLARS;
	pub const EnactmentPeriod: BlockNumber = 8 * DAYS;
	pub const CooloffPeriod: BlockNumber = 7 * DAYS;
	// One cent: $10,000 / MB
	pub const PreimageByteDeposit: Balance = 10 * MILLICENTS;
	pub const InstantAllowed: bool = true;
}

parameter_types! {
	pub OffencesWeightSoftLimit: Weight = Perbill::from_percent(60) * MaximumBlockWeight::get();
}

impl offences::Trait for Runtime {
	type Event = Event;
	type IdentificationTuple = session::historical::IdentificationTuple<Self>;
	type OnOffenceHandler = Staking;
	type WeightSoftLimit = OffencesWeightSoftLimit;
}

impl authority_discovery::Trait for Runtime {}

parameter_types! {
	pub const SessionDuration: BlockNumber = EPOCH_DURATION_IN_BLOCKS as _;
}

parameter_types! {
	pub const StakingUnsignedPriority: TransactionPriority = TransactionPriority::max_value() / 2;
	pub const ImOnlineUnsignedPriority: TransactionPriority = TransactionPriority::max_value();
}

impl im_online::Trait for Runtime {
	type AuthorityId = ImOnlineId;
	type Event = Event;
	type ReportUnresponsiveness = Offences;
	type SessionDuration = SessionDuration;
	type UnsignedPriority = StakingUnsignedPriority;
}

impl grandpa::Trait for Runtime {
	type Event = Event;
	type Call = Call;

	type KeyOwnerProofSystem = Historical;

	type KeyOwnerProof =
		<Self::KeyOwnerProofSystem as KeyOwnerProofSystem<(KeyTypeId, GrandpaId)>>::Proof;

	type KeyOwnerIdentification = <Self::KeyOwnerProofSystem as KeyOwnerProofSystem<(
		KeyTypeId,
		GrandpaId,
	)>>::IdentificationTuple;

	type HandleEquivocation = grandpa::EquivocationHandler<
		Self::KeyOwnerIdentification,
		primitives::fisherman::FishermanAppCrypto,
		Runtime,
		Offences,
	>;
}

parameter_types! {
	pub WindowSize: BlockNumber = finality_tracker::DEFAULT_WINDOW_SIZE.into();
	pub ReportLatency: BlockNumber = finality_tracker::DEFAULT_REPORT_LATENCY.into();
}

impl finality_tracker::Trait for Runtime {
	type OnFinalizationStalled = ();
	type WindowSize = WindowSize;
	type ReportLatency = ReportLatency;
}

parameter_types! {
	pub const AttestationPeriod: BlockNumber = 50;
}

impl attestations::Trait for Runtime {
	type AttestationPeriod = AttestationPeriod;
	type ValidatorIdentities = parachains::ValidatorIdentities<Runtime>;
	type RewardAttestation = Staking;
}

parameter_types! {
	pub const MaxCodeSize: u32 = 10 * 1024 * 1024; // 10 MB
	pub const MaxHeadDataSize: u32 = 20 * 1024; // 20 KB
	pub const ValidationUpgradeFrequency: BlockNumber = 2 * DAYS;
	pub const ValidationUpgradeDelay: BlockNumber = 8 * HOURS;
	pub const SlashPeriod: BlockNumber = 7 * DAYS;
}

impl parachains::Trait for Runtime {
	type AuthorityId = primitives::fisherman::FishermanAppCrypto;
	type Origin = Origin;
	type Call = Call;
	type ParachainCurrency = Balances;
	type BlockNumberConversion = sp_runtime::traits::Identity;
	type Randomness = RandomnessCollectiveFlip;
	type ActiveParachains = Registrar;
	type Registrar = Registrar;
	type MaxCodeSize = MaxCodeSize;
	type MaxHeadDataSize = MaxHeadDataSize;

	type ValidationUpgradeFrequency = ValidationUpgradeFrequency;
	type ValidationUpgradeDelay = ValidationUpgradeDelay;
	type SlashPeriod = SlashPeriod;

	type Proof = sp_session::MembershipProof;
	type KeyOwnerProofSystem = session::historical::Module<Self>;
	type IdentificationTuple = <Self::KeyOwnerProofSystem as KeyOwnerProofSystem<(KeyTypeId, Vec<u8>)>>::IdentificationTuple;
	type ReportOffence = Offences;
	type BlockHashConversion = sp_runtime::traits::Identity;
}

/// Submits a transaction with the node's public and signature type. Adheres to the signed extension
/// format of the chain.
impl<LocalCall> system::offchain::CreateSignedTransaction<LocalCall> for Runtime where
	Call: From<LocalCall>,
{
	fn create_transaction<C: system::offchain::AppCrypto<Self::Public, Self::Signature>>(
		call: Call,
		public: <Signature as Verify>::Signer,
		account: AccountId,
		nonce: <Runtime as system::Trait>::Index,
	) -> Option<(Call, <UncheckedExtrinsic as ExtrinsicT>::SignaturePayload)> {
		// take the biggest period possible.
		let period = BlockHashCount::get()
			.checked_next_power_of_two()
			.map(|c| c / 2)
			.unwrap_or(2) as u64;

		let current_block = System::block_number()
			.saturated_into::<u64>()
			// The `System::block_number` is initialized with `n+1`,
			// so the actual block number is `n`.
			.saturating_sub(1);
		let tip = 0;
		let extra: SignedExtra = (
			TransactionCallFilter::<IsCallable, Call>::new(),
			system::CheckSpecVersion::<Runtime>::new(),
			system::CheckTxVersion::<Runtime>::new(),
			system::CheckGenesis::<Runtime>::new(),
			system::CheckEra::<Runtime>::from(generic::Era::mortal(period, current_block)),
			system::CheckNonce::<Runtime>::from(nonce),
			system::CheckWeight::<Runtime>::new(),
			transaction_payment::ChargeTransactionPayment::<Runtime>::from(tip),
			registrar::LimitParathreadCommits::<Runtime>::new(),
			parachains::ValidateDoubleVoteReports::<Runtime>::new(),
			grandpa::ValidateEquivocationReport::<Runtime>::new(),
		);
		let raw_payload = SignedPayload::new(call, extra).map_err(|e| {
			debug::warn!("Unable to create signed payload: {:?}", e);
		}).ok()?;
		let signature = raw_payload.using_encoded(|payload| {
			C::sign(payload, public)
		})?;
		let (call, extra, _) = raw_payload.deconstruct();
		Some((call, (account, signature, extra)))
	}
}

impl system::offchain::SigningTypes for Runtime {
	type Public = <Signature as Verify>::Signer;
	type Signature = Signature;
}

impl<C> system::offchain::SendTransactionTypes<C> for Runtime where
	Call: From<C>,
{
	type OverarchingCall = Call;
	type Extrinsic = UncheckedExtrinsic;
}

parameter_types! {
	pub const ParathreadDeposit: Balance = 5 * DOLLARS;
	pub const QueueSize: usize = 2;
	pub const MaxRetries: u32 = 3;
}

impl registrar::Trait for Runtime {
	type Event = Event;
	type Origin = Origin;
	type Currency = Balances;
	type ParathreadDeposit = ParathreadDeposit;
	type SwapAux = ();
	type QueueSize = QueueSize;
	type MaxRetries = MaxRetries;
}

parameter_types! {
	// Minimum 100 bytes/KSM deposited (1 CENT/byte)
	pub const BasicDeposit: Balance = 10 * DOLLARS;       // 258 bytes on-chain
	pub const FieldDeposit: Balance = 250 * CENTS;        // 66 bytes on-chain
	pub const SubAccountDeposit: Balance = 2 * DOLLARS;   // 53 bytes on-chain
	pub const MaxSubAccounts: u32 = 100;
	pub const MaxAdditionalFields: u32 = 100;
	pub const MaxRegistrars: u32 = 20;
}

impl identity::Trait for Runtime {
	type Event = Event;
	type Currency = Balances;
	type Slashed = ();
	type BasicDeposit = BasicDeposit;
	type FieldDeposit = FieldDeposit;
	type SubAccountDeposit = SubAccountDeposit;
	type MaxSubAccounts = MaxSubAccounts;
	type MaxAdditionalFields = MaxAdditionalFields;
	type MaxRegistrars = MaxRegistrars;
	type RegistrarOrigin = system::EnsureRoot<AccountId>;
	type ForceOrigin = system::EnsureRoot<AccountId>;
}

impl utility::Trait for Runtime {
	type Event = Event;
	type Call = Call;
	type IsCallable = IsCallable;
}

parameter_types! {
	// One storage item; key size is 32; value is size 4+4+16+32 bytes = 56 bytes.
	pub const DepositBase: Balance = deposit(1, 88);
	// Additional storage item size of 32 bytes.
	pub const DepositFactor: Balance = deposit(0, 32);
	pub const MaxSignatories: u16 = 100;
}

impl multisig::Trait for Runtime {
	type Event = Event;
	type Call = Call;
<<<<<<< HEAD
=======
	type Currency = Balances;
	type DepositBase = DepositBase;
	type DepositFactor = DepositFactor;
	type MaxSignatories = MaxSignatories;
>>>>>>> 8121b600
	type IsCallable = IsCallable;
}

parameter_types! {
	pub const ConfigDepositBase: Balance = 5 * DOLLARS;
	pub const FriendDepositFactor: Balance = 50 * CENTS;
	pub const MaxFriends: u16 = 9;
	pub const RecoveryDeposit: Balance = 5 * DOLLARS;
}

impl recovery::Trait for Runtime {
	type Event = Event;
	type Call = Call;
	type Currency = Balances;
	type ConfigDepositBase = ConfigDepositBase;
	type FriendDepositFactor = FriendDepositFactor;
	type MaxFriends = MaxFriends;
	type RecoveryDeposit = RecoveryDeposit;
}

parameter_types! {
	pub const MinVestedTransfer: Balance = 100 * DOLLARS;
}

impl vesting::Trait for Runtime {
	type Event = Event;
	type Currency = Balances;
	type BlockNumberToBalance = ConvertInto;
	type MinVestedTransfer = MinVestedTransfer;
}

impl sudo::Trait for Runtime {
	type Event = Event;
	type Call = Call;
}

parameter_types! {
	// One storage item; key size 32, value size 8; .
	pub const ProxyDepositBase: Balance = deposit(1, 8);
	// Additional storage item size of 33 bytes.
	pub const ProxyDepositFactor: Balance = deposit(0, 33);
	pub const MaxProxies: u16 = 32;
}

/// The type used to represent the kinds of proxying allowed.
#[derive(Copy, Clone, Eq, PartialEq, Ord, PartialOrd, Encode, Decode, RuntimeDebug)]
pub enum ProxyType {
	Any,
	NonTransfer,
	Staking,
	SudoBalances,
}
impl Default for ProxyType { fn default() -> Self { Self::Any } }
impl InstanceFilter<Call> for ProxyType {
	fn filter(&self, c: &Call) -> bool {
		match self {
			ProxyType::Any => true,
			ProxyType::NonTransfer => !matches!(c,
				Call::Balances(..) | Call::Indices(indices::Call::transfer(..))
			),
			ProxyType::Staking => matches!(c,
				Call::Staking(..) | Call::Utility(utility::Call::batch(..))
					| Call::Utility(utility::Call::as_limited_sub(..))
			),
			ProxyType::SudoBalances => matches!(c,
				Call::Sudo(sudo::Call::sudo(x)) if matches!(x.as_ref(), &Call::Balances(..))
			),
		}
	}
	fn is_superset(&self, o: &Self) -> bool {
		match (self, o) {
			(x, y) if x == y => true,
			(ProxyType::Any, _) => true,
			(_, ProxyType::Any) => false,
			(ProxyType::NonTransfer, _) => true,
			_ => false,
		}
	}
}

impl proxy::Trait for Runtime {
	type Event = Event;
	type Call = Call;
	type Currency = Balances;
	type IsCallable = IsCallable;
	type ProxyType = ProxyType;
	type ProxyDepositBase = ProxyDepositBase;
	type ProxyDepositFactor = ProxyDepositFactor;
	type MaxProxies = MaxProxies;
}

construct_runtime! {
	pub enum Runtime where
		Block = Block,
		NodeBlock = primitives::Block,
		UncheckedExtrinsic = UncheckedExtrinsic
	{
		// Basic stuff; balances is uncallable initially.
		System: system::{Module, Call, Storage, Config, Event<T>},
		RandomnessCollectiveFlip: randomness_collective_flip::{Module, Storage},

		// Must be before session.
		Babe: babe::{Module, Call, Storage, Config, Inherent(Timestamp)},

		Timestamp: timestamp::{Module, Call, Storage, Inherent},
		Indices: indices::{Module, Call, Storage, Config<T>, Event<T>},
		Balances: balances::{Module, Call, Storage, Config<T>, Event<T>},
		TransactionPayment: transaction_payment::{Module, Storage},

		// Consensus support.
		Authorship: authorship::{Module, Call, Storage},
		Staking: staking::{Module, Call, Storage, Config<T>, Event<T>, ValidateUnsigned},
		Offences: offences::{Module, Call, Storage, Event},
		Historical: session_historical::{Module},
		Session: session::{Module, Call, Storage, Event, Config<T>},
		FinalityTracker: finality_tracker::{Module, Call, Storage, Inherent},
		Grandpa: grandpa::{Module, Call, Storage, Config, Event},
		ImOnline: im_online::{Module, Call, Storage, Event<T>, ValidateUnsigned, Config<T>},
		AuthorityDiscovery: authority_discovery::{Module, Call, Config},

		// Parachains stuff; slots are disabled (no auctions initially). The rest are safe as they
		// have no public dispatchables.
		Parachains: parachains::{Module, Call, Storage, Config, Inherent, Origin},
		Attestations: attestations::{Module, Call, Storage},
		Registrar: registrar::{Module, Call, Storage, Event, Config<T>},

		// Utility module.
		Utility: utility::{Module, Call, Event},

		// Less simple identity module.
		Identity: identity::{Module, Call, Storage, Event<T>},

		// Social recovery module.
		Recovery: recovery::{Module, Call, Storage, Event<T>},

		// Vesting. Usable initially, but removed once all vesting is finished.
		Vesting: vesting::{Module, Call, Storage, Event<T>, Config<T>},

		// System scheduler.
		Scheduler: scheduler::{Module, Call, Storage, Event<T>},

		// Sudo.
		Sudo: sudo::{Module, Call, Storage, Event<T>, Config<T>},

		// Proxy module. Late addition.
		Proxy: proxy::{Module, Call, Storage, Event<T>},

		// Multisig module. Late addition.
		Multisig: multisig::{Module, Call, Storage, Event<T>},
	}
}

/// The address format for describing accounts.
pub type Address = AccountId;
/// Block header type as expected by this runtime.
pub type Header = generic::Header<BlockNumber, BlakeTwo256>;
/// Block type as expected by this runtime.
pub type Block = generic::Block<Header, UncheckedExtrinsic>;
/// A Block signed with a Justification
pub type SignedBlock = generic::SignedBlock<Block>;
/// BlockId type as expected by this runtime.
pub type BlockId = generic::BlockId<Block>;
/// The SignedExtension to the basic transaction logic.
pub type SignedExtra = (
	TransactionCallFilter<IsCallable, Call>,
	system::CheckSpecVersion<Runtime>,
	system::CheckTxVersion<Runtime>,
	system::CheckGenesis<Runtime>,
	system::CheckEra<Runtime>,
	system::CheckNonce<Runtime>,
	system::CheckWeight<Runtime>,
	transaction_payment::ChargeTransactionPayment<Runtime>,
	registrar::LimitParathreadCommits<Runtime>,
	parachains::ValidateDoubleVoteReports<Runtime>,
	grandpa::ValidateEquivocationReport<Runtime>,
);
/// Unchecked extrinsic type as expected by this runtime.
pub type UncheckedExtrinsic = generic::UncheckedExtrinsic<Address, Call, Signature, SignedExtra>;
/// Extrinsic type that has already been checked.
pub type CheckedExtrinsic = generic::CheckedExtrinsic<AccountId, Nonce, Call>;
/// Executive: handles dispatch to the various modules.
pub type Executive = executive::Executive<Runtime, Block, system::ChainContext<Runtime>, Runtime, AllModules>;
/// The payload being signed in transactions.
pub type SignedPayload = generic::SignedPayload<Call, SignedExtra>;

sp_api::impl_runtime_apis! {
	impl sp_api::Core<Block> for Runtime {
		fn version() -> RuntimeVersion {
			VERSION
		}

		fn execute_block(block: Block) {
			Executive::execute_block(block)
		}

		fn initialize_block(header: &<Block as BlockT>::Header) {
			Executive::initialize_block(header)
		}
	}

	impl sp_api::Metadata<Block> for Runtime {
		fn metadata() -> OpaqueMetadata {
			Runtime::metadata().into()
		}
	}

	impl block_builder_api::BlockBuilder<Block> for Runtime {
		fn apply_extrinsic(extrinsic: <Block as BlockT>::Extrinsic) -> ApplyExtrinsicResult {
			Executive::apply_extrinsic(extrinsic)
		}

		fn finalize_block() -> <Block as BlockT>::Header {
			Executive::finalize_block()
		}

		fn inherent_extrinsics(data: inherents::InherentData) -> Vec<<Block as BlockT>::Extrinsic> {
			data.create_extrinsics()
		}

		fn check_inherents(
			block: Block,
			data: inherents::InherentData,
		) -> inherents::CheckInherentsResult {
			data.check_extrinsics(&block)
		}

		fn random_seed() -> <Block as BlockT>::Hash {
			RandomnessCollectiveFlip::random_seed()
		}
	}

	impl tx_pool_api::runtime_api::TaggedTransactionQueue<Block> for Runtime {
		fn validate_transaction(
			source: TransactionSource,
			tx: <Block as BlockT>::Extrinsic,
		) -> TransactionValidity {
			Executive::validate_transaction(source, tx)
		}
	}

	impl offchain_primitives::OffchainWorkerApi<Block> for Runtime {
		fn offchain_worker(header: &<Block as BlockT>::Header) {
			Executive::offchain_worker(header)
		}
	}

	impl parachain::ParachainHost<Block> for Runtime {
		fn validators() -> Vec<parachain::ValidatorId> {
			Parachains::authorities()
		}
		fn duty_roster() -> parachain::DutyRoster {
			Parachains::calculate_duty_roster().0
		}
		fn active_parachains() -> Vec<(parachain::Id, Option<(parachain::CollatorId, parachain::Retriable)>)> {
			Registrar::active_paras()
		}
		fn global_validation_schedule() -> parachain::GlobalValidationSchedule {
			Parachains::global_validation_schedule()
		}
		fn local_validation_data(id: parachain::Id) -> Option<parachain::LocalValidationData> {
			Parachains::current_local_validation_data(&id)
		}
		fn parachain_code(id: parachain::Id) -> Option<parachain::ValidationCode> {
			Parachains::parachain_code(&id)
		}
		fn get_heads(extrinsics: Vec<<Block as BlockT>::Extrinsic>)
			-> Option<Vec<AbridgedCandidateReceipt>>
		{
			extrinsics
				.into_iter()
				.find_map(|ex| match UncheckedExtrinsic::decode(&mut ex.encode().as_slice()) {
					Ok(ex) => match ex.function {
						Call::Parachains(ParachainsCall::set_heads(heads)) => {
							Some(heads.into_iter().map(|c| c.candidate).collect())
						}
						_ => None,
					}
					Err(_) => None,
				})
		}
		fn signing_context() -> SigningContext {
			Parachains::signing_context()
		}
	}

	impl fg_primitives::GrandpaApi<Block> for Runtime {
		fn grandpa_authorities() -> Vec<(GrandpaId, u64)> {
			Grandpa::grandpa_authorities()
		}

		fn submit_report_equivocation_extrinsic(
			equivocation_proof: fg_primitives::EquivocationProof<
				<Block as BlockT>::Hash,
				sp_runtime::traits::NumberFor<Block>,
			>,
			key_owner_proof: fg_primitives::OpaqueKeyOwnershipProof,
		) -> Option<()> {
			let key_owner_proof = key_owner_proof.decode()?;

			Grandpa::submit_report_equivocation_extrinsic(
				equivocation_proof,
				key_owner_proof,
			)
		}

		fn generate_key_ownership_proof(
			_set_id: fg_primitives::SetId,
			authority_id: fg_primitives::AuthorityId,
		) -> Option<fg_primitives::OpaqueKeyOwnershipProof> {
			use codec::Encode;

			Historical::prove((fg_primitives::KEY_TYPE, authority_id))
				.map(|p| p.encode())
				.map(fg_primitives::OpaqueKeyOwnershipProof::new)
		}
	}

	impl babe_primitives::BabeApi<Block> for Runtime {
		fn configuration() -> babe_primitives::BabeGenesisConfiguration {
			// The choice of `c` parameter (where `1 - c` represents the
			// probability of a slot being empty), is done in accordance to the
			// slot duration and expected target block time, for safely
			// resisting network delays of maximum two seconds.
			// <https://research.web3.foundation/en/latest/polkadot/BABE/Babe/#6-practical-results>
			babe_primitives::BabeGenesisConfiguration {
				slot_duration: Babe::slot_duration(),
				epoch_length: EpochDuration::get(),
				c: PRIMARY_PROBABILITY,
				genesis_authorities: Babe::authorities(),
				randomness: Babe::randomness(),
				allowed_slots: babe_primitives::AllowedSlots::PrimaryAndSecondaryPlainSlots,
			}
		}

		fn current_epoch_start() -> babe_primitives::SlotNumber {
			Babe::current_epoch_start()
		}
	}

	impl authority_discovery_primitives::AuthorityDiscoveryApi<Block> for Runtime {
		fn authorities() -> Vec<AuthorityDiscoveryId> {
			AuthorityDiscovery::authorities()
		}
	}

	impl sp_session::SessionKeys<Block> for Runtime {
		fn generate_session_keys(seed: Option<Vec<u8>>) -> Vec<u8> {
			SessionKeys::generate(seed)
		}

		fn decode_session_keys(
			encoded: Vec<u8>,
		) -> Option<Vec<(Vec<u8>, sp_core::crypto::KeyTypeId)>> {
			SessionKeys::decode_into_raw_public_keys(&encoded)
		}
	}

	impl system_rpc_runtime_api::AccountNonceApi<Block, AccountId, Nonce> for Runtime {
		fn account_nonce(account: AccountId) -> Nonce {
			System::account_nonce(account)
		}
	}

	impl transaction_payment_rpc_runtime_api::TransactionPaymentApi<
		Block,
		Balance,
		UncheckedExtrinsic,
	> for Runtime {
		fn query_info(uxt: UncheckedExtrinsic, len: u32) -> RuntimeDispatchInfo<Balance> {
			TransactionPayment::query_info(uxt, len)
		}
	}

	#[cfg(feature = "runtime-benchmarks")]
	impl frame_benchmarking::Benchmark<Block> for Runtime {
		fn dispatch_benchmark(
			pallet: Vec<u8>,
			benchmark: Vec<u8>,
			lowest_range_values: Vec<u32>,
			highest_range_values: Vec<u32>,
			steps: Vec<u32>,
			repeat: u32,
		) -> Result<Vec<frame_benchmarking::BenchmarkBatch>, RuntimeString> {
			use frame_benchmarking::{Benchmarking, BenchmarkBatch, add_benchmark};
			// Trying to add benchmarks directly to the Session Pallet caused cyclic dependency issues.
			// To get around that, we separated the Session benchmarks into its own crate, which is why
			// we need these two lines below.
			use pallet_session_benchmarking::Module as SessionBench;
			use pallet_offences_benchmarking::Module as OffencesBench;
			use frame_system_benchmarking::Module as SystemBench;

			impl pallet_session_benchmarking::Trait for Runtime {}
			impl pallet_offences_benchmarking::Trait for Runtime {}
			impl frame_system_benchmarking::Trait for Runtime {}

			let mut batches = Vec::<BenchmarkBatch>::new();
			let params = (&pallet, &benchmark, &lowest_range_values, &highest_range_values, &steps, repeat);

			add_benchmark!(params, batches, b"balances", Balances);
			add_benchmark!(params, batches, b"identity", Identity);
			add_benchmark!(params, batches, b"im-online", ImOnline);
			add_benchmark!(params, batches, b"offences", OffencesBench::<Runtime>);
			add_benchmark!(params, batches, b"scheduler", Scheduler);
			add_benchmark!(params, batches, b"session", SessionBench::<Runtime>);
			add_benchmark!(params, batches, b"staking", Staking);
			add_benchmark!(params, batches, b"system", SystemBench::<Runtime>);
			add_benchmark!(params, batches, b"timestamp", Timestamp);
			add_benchmark!(params, batches, b"utility", Utility);
			add_benchmark!(params, batches, b"vesting", Vesting);

			if batches.is_empty() { return Err("Benchmark not found for this pallet.".into()) }
			Ok(batches)
		}
	}
}<|MERGE_RESOLUTION|>--- conflicted
+++ resolved
@@ -539,13 +539,10 @@
 impl multisig::Trait for Runtime {
 	type Event = Event;
 	type Call = Call;
-<<<<<<< HEAD
-=======
 	type Currency = Balances;
 	type DepositBase = DepositBase;
 	type DepositFactor = DepositFactor;
 	type MaxSignatories = MaxSignatories;
->>>>>>> 8121b600
 	type IsCallable = IsCallable;
 }
 
