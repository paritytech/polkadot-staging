// Copyright 2020 Parity Technologies (UK) Ltd.
// This file is part of Polkadot.

// Polkadot is free software: you can redistribute it and/or modify
// it under the terms of the GNU General Public License as published by
// the Free Software Foundation, either version 3 of the License, or
// (at your option) any later version.

// Polkadot is distributed in the hope that it will be useful,
// but WITHOUT ANY WARRANTY; without even the implied warranty of
// MERCHANTABILITY or FITNESS FOR A PARTICULAR PURPOSE.  See the
// GNU General Public License for more details.

// You should have received a copy of the GNU General Public License
// along with Polkadot.  If not, see <http://www.gnu.org/licenses/>.

//! Version 1 of the DB schema.

use kvdb::KeyValueDB;
use polkadot_node_primitives::approval::{DelayTranche, AssignmentCert};
use polkadot_primitives::v1::{
	ValidatorIndex, GroupIndex, CandidateReceipt, SessionIndex, CoreIndex,
	BlockNumber, Hash, CandidateHash, ValidatorSignature,
};
use sp_consensus_slots::Slot;
use parity_scale_codec::{Encode, Decode};

use std::collections::BTreeMap;
use bitvec::{vec::BitVec, order::Lsb0 as BitOrderLsb0};

pub(crate) const STORED_BLOCKS_KEY: &[u8] = b"Approvals_StoredBlocks";

#[cfg(test)]
pub mod tests;

// slot_duration * 2 + DelayTranche gives the number of delay tranches since the
// unix epoch.
#[derive(Encode, Decode, Clone, Copy, Debug, PartialEq)]
pub struct Tick(u64);

pub type Bitfield = BitVec<BitOrderLsb0, u8>;

/// The database config.
#[derive(Debug, Clone, Copy)]
pub struct Config {
	/// The column family in the database where data is stored.
	pub col_data: u32,
}

/// Details pertaining to our assignment on a block.
#[derive(Encode, Decode, Debug, Clone, PartialEq)]
pub struct OurAssignment {
	pub cert: AssignmentCert,
	pub tranche: DelayTranche,
	pub validator_index: ValidatorIndex,
	// Whether the assignment has been triggered already.
	pub triggered: bool,
}

/// Metadata regarding a specific tranche of assignments for a specific candidate.
#[derive(Encode, Decode, Debug, Clone, PartialEq)]
pub struct TrancheEntry {
	pub tranche: DelayTranche,
	// Assigned validators, and the instant we received their assignment, rounded
	// to the nearest tick.
	pub assignments: Vec<(ValidatorIndex, Tick)>,
}

/// Metadata regarding approval of a particular candidate within the context of some
/// particular block.
#[derive(Encode, Decode, Debug, Clone, PartialEq)]
pub struct ApprovalEntry {
	pub tranches: Vec<TrancheEntry>,
	pub backing_group: GroupIndex,
	pub our_assignment: Option<OurAssignment>,
	pub our_approval_sig: Option<ValidatorSignature>,
	// `n_validators` bits.
	pub assignments: Bitfield,
	pub approved: bool,
}

/// Metadata regarding approval of a particular candidate.
#[derive(Encode, Decode, Debug, Clone, PartialEq)]
pub struct CandidateEntry {
	pub candidate: CandidateReceipt,
	pub session: SessionIndex,
	// Assignments are based on blocks, so we need to track assignments separately
	// based on the block we are looking at.
	pub block_assignments: BTreeMap<Hash, ApprovalEntry>,
	pub approvals: Bitfield,
}

/// Metadata regarding approval of a particular block, by way of approval of the
/// candidates contained within it.
#[derive(Encode, Decode, Debug, Clone, PartialEq)]
pub struct BlockEntry {
	pub block_hash: Hash,
	pub block_number: BlockNumber,
	pub parent_hash: Hash,
	pub session: SessionIndex,
	pub slot: Slot,
	/// Random bytes derived from the VRF submitted within the block by the block
	/// author as a credential and used as input to approval assignment criteria.
	pub relay_vrf_story: [u8; 32],
	// The candidates included as-of this block and the index of the core they are
	// leaving. Sorted ascending by core index.
	pub candidates: Vec<(CoreIndex, CandidateHash)>,
	// A bitfield where the i'th bit corresponds to the i'th candidate in `candidates`.
	// The i'th bit is `true` iff the candidate has been approved in the context of this
	// block. The block can be considered approved if the bitfield has all bits set to `true`.
	pub approved_bitfield: Bitfield,
	pub children: Vec<Hash>,
}

impl From<crate::Tick> for Tick {
	fn from(tick: crate::Tick) -> Tick {
		Tick(tick)
	}
}

impl From<Tick> for crate::Tick {
	fn from(tick: Tick) -> crate::Tick {
		tick.0
	}
}

/// Errors while accessing things from the DB.
#[derive(Debug, derive_more::From, derive_more::Display)]
pub enum Error {
	Io(std::io::Error),
	InvalidDecoding(parity_scale_codec::Error),
}

impl std::error::Error for Error {}

/// Result alias for DB errors.
pub type Result<T> = std::result::Result<T, Error>;

pub(crate) fn load_decode<D: Decode>(store: &dyn KeyValueDB, col_data: u32, key: &[u8]) -> Result<Option<D>>
{
	match store.get(col_data, key)? {
		None => Ok(None),
		Some(raw) => D::decode(&mut &raw[..])
			.map(Some)
			.map_err(Into::into),
	}
}

<<<<<<< HEAD
=======
/// Information about a new candidate necessary to instantiate the requisite
/// candidate and approval entries.
#[derive(Clone)]
pub(crate) struct NewCandidateInfo {
	pub candidate: CandidateReceipt,
	pub backing_group: GroupIndex,
	pub our_assignment: Option<OurAssignment>,
}

/// Record a new block entry.
///
/// This will update the blocks-at-height mapping, the stored block range, if necessary,
/// and add block and candidate entries. It will also add approval entries to existing
/// candidate entries and add this as a child of any block entry corresponding to the
/// parent hash.
///
/// Has no effect if there is already an entry for the block or `candidate_info` returns
/// `None` for any of the candidates referenced by the block entry. In these cases,
/// no information about new candidates will be referred to by this function.
pub(crate) fn add_block_entry(
	store: &dyn KeyValueDB,
	config: &Config,
	entry: BlockEntry,
	n_validators: usize,
	candidate_info: impl Fn(&CandidateHash) -> Option<NewCandidateInfo>,
) -> Result<Vec<(CandidateHash, CandidateEntry)>> {
	let mut transaction = DBTransaction::new();
	let session = entry.session;
	let parent_hash = entry.parent_hash;
	let number = entry.block_number;

	// Update the stored block range.
	{
		let new_range = match load_stored_blocks(store, config)? {
			None => Some(StoredBlockRange(number, number + 1)),
			Some(range) => if range.1 <= number {
				Some(StoredBlockRange(range.0, number + 1))
			} else {
				None
			}
		};

		new_range.map(|n| transaction.put_vec(config.col_data, &STORED_BLOCKS_KEY[..], n.encode()))
	};

	// Update the blocks at height meta key.
	{
		let mut blocks_at_height = load_blocks_at_height(store, config, number)?;
		if blocks_at_height.contains(&entry.block_hash) {
			// seems we already have a block entry for this block. nothing to do here.
			return Ok(Vec::new())
		}

		blocks_at_height.push(entry.block_hash);
		transaction.put_vec(config.col_data, &blocks_at_height_key(number)[..], blocks_at_height.encode())
	};

	let mut candidate_entries = Vec::with_capacity(entry.candidates.len());

	// read and write all updated entries.
	{
		for &(_, ref candidate_hash) in &entry.candidates {
			let NewCandidateInfo {
				candidate,
				backing_group,
				our_assignment,
			} = match candidate_info(candidate_hash) {
				None => return Ok(Vec::new()),
				Some(info) => info,
			};

			let mut candidate_entry = load_candidate_entry(store, config, &candidate_hash)?
				.unwrap_or_else(move || CandidateEntry {
					candidate,
					session,
					block_assignments: BTreeMap::new(),
					approvals: bitvec::bitvec![BitOrderLsb0, u8; 0; n_validators],
				});

			candidate_entry.block_assignments.insert(
				entry.block_hash,
				ApprovalEntry {
					tranches: Vec::new(),
					backing_group,
					our_assignment,
					our_approval_sig: None,
					assignments: bitvec::bitvec![BitOrderLsb0, u8; 0; n_validators],
					approved: false,
				}
			);

			transaction.put_vec(
				config.col_data,
				&candidate_entry_key(&candidate_hash)[..],
				candidate_entry.encode(),
			);

			candidate_entries.push((*candidate_hash, candidate_entry));
		}
	};

	// Update the child index for the parent.
	load_block_entry(store, config, &parent_hash)?.map(|mut e| {
		e.children.push(entry.block_hash);
		transaction.put_vec(config.col_data, &block_entry_key(&parent_hash)[..], e.encode())
	});

	// Put the new block entry in.
	transaction.put_vec(config.col_data, &block_entry_key(&entry.block_hash)[..], entry.encode());

	store.write(transaction)?;
	Ok(candidate_entries)
}

/// Forcibly approve all candidates included at up to the given relay-chain height in the indicated
/// chain.
///
/// Returns a list of block hashes that were not approved and are now.
pub fn force_approve(
	store: &dyn KeyValueDB,
	db_config: Config,
	chain_head: Hash,
	up_to: BlockNumber,
) -> Result<Vec<Hash>> {
	enum State {
		WalkTo,
		Approving,
	}

	let mut approved_hashes = Vec::new();

	let mut cur_hash = chain_head;
	let mut state = State::WalkTo;

	let mut tx = Transaction::new(db_config);

	// iterate back to the `up_to` block, and then iterate backwards until all blocks
	// are updated.
	while let Some(mut entry) = load_block_entry(store, &db_config, &cur_hash)? {

		if entry.block_number <= up_to {
			state = State::Approving;
		}

		cur_hash = entry.parent_hash;

		match state {
			State::WalkTo => {},
			State::Approving => {
				let is_approved = entry.approved_bitfield.count_ones()
					== entry.approved_bitfield.len();

				if !is_approved {
					entry.approved_bitfield.iter_mut().for_each(|mut b| *b = true);
					approved_hashes.push(entry.block_hash);
					tx.put_block_entry(entry);
				}
			}
		}
	}

	tx.write(store)?;
	Ok(approved_hashes)
}

/// Return all blocks which have entries in the DB, ascending, by height.
pub(crate) fn load_all_blocks(store: &dyn KeyValueDB, config: &Config) -> Result<Vec<Hash>> {
	let stored_blocks = load_stored_blocks(store, config)?;

	let mut hashes = Vec::new();
	for height in stored_blocks.into_iter().flat_map(|s| s.0..s.1) {
		hashes.extend(load_blocks_at_height(store, config, height)?);
	}

	Ok(hashes)
}

// An atomic transaction of multiple candidate or block entries.
#[must_use = "Transactions do nothing unless written to a DB"]
pub struct Transaction {
	block_entries: HashMap<Hash, BlockEntry>,
	candidate_entries: HashMap<CandidateHash, CandidateEntry>,
	config: Config,
}

impl Transaction {
	pub(crate) fn new(config: Config) -> Self {
		Transaction {
			block_entries: HashMap::default(),
			candidate_entries: HashMap::default(),
			config,
		}
	}

	/// Put a block entry in the transaction, overwriting any other with the
	/// same hash.
	pub(crate) fn put_block_entry(&mut self, entry: BlockEntry) {
		let hash = entry.block_hash;
		let _ = self.block_entries.insert(hash, entry);
	}

	/// Put a candidate entry in the transaction, overwriting any other with the
	/// same hash.
	pub(crate) fn put_candidate_entry(&mut self, hash: CandidateHash, entry: CandidateEntry) {
		let _ = self.candidate_entries.insert(hash, entry);
	}

	/// Returns true if the transaction contains no actions
	pub(crate) fn is_empty(&self) -> bool {
		self.block_entries.is_empty() && self.candidate_entries.is_empty()
	}

	/// Write the contents of the transaction, atomically, to the DB.
	pub(crate) fn write(self, db: &dyn KeyValueDB) -> Result<()> {
		if self.is_empty() {
			return Ok(())
		}

		let mut db_transaction = DBTransaction::new();

		for (hash, entry) in self.block_entries {
			let k = block_entry_key(&hash);
			let v = entry.encode();

			db_transaction.put_vec(self.config.col_data, &k, v);
		}

		for (hash, entry) in self.candidate_entries {
			let k = candidate_entry_key(&hash);
			let v = entry.encode();

			db_transaction.put_vec(self.config.col_data, &k, v);
		}

		db.write(db_transaction).map_err(Into::into)
	}
}

/// Load the stored-blocks key from the state.
fn load_stored_blocks(store: &dyn KeyValueDB, config: &Config)
	-> Result<Option<StoredBlockRange>>
{
	load_decode(store, config.col_data, STORED_BLOCKS_KEY)
}

/// Load a blocks-at-height entry for a given block number.
pub(crate) fn load_blocks_at_height(
	store: &dyn KeyValueDB,
	config: &Config,
	block_number: BlockNumber,
)
	-> Result<Vec<Hash>> {
	load_decode(store, config.col_data, &blocks_at_height_key(block_number))
		.map(|x| x.unwrap_or_default())
}

/// Load a block entry from the aux store.
pub(crate) fn load_block_entry(store: &dyn KeyValueDB, config: &Config, block_hash: &Hash)
	-> Result<Option<BlockEntry>>
{
	load_decode(store, config.col_data, &block_entry_key(block_hash))
}

/// Load a candidate entry from the aux store.
pub(crate) fn load_candidate_entry(
	store: &dyn KeyValueDB,
	config: &Config,
	candidate_hash: &CandidateHash,
)
	-> Result<Option<CandidateEntry>>
{
	load_decode(store, config.col_data, &candidate_entry_key(candidate_hash))
}

>>>>>>> 32397750
/// The key a given block entry is stored under.
pub(crate) fn block_entry_key(block_hash: &Hash) -> [u8; 46] {
	const BLOCK_ENTRY_PREFIX: [u8; 14] = *b"Approvals_blck";

	let mut key = [0u8; 14 + 32];
	key[0..14].copy_from_slice(&BLOCK_ENTRY_PREFIX);
	key[14..][..32].copy_from_slice(block_hash.as_ref());

	key
}

/// The key a given candidate entry is stored under.
pub(crate) fn candidate_entry_key(candidate_hash: &CandidateHash) -> [u8; 46] {
	const CANDIDATE_ENTRY_PREFIX: [u8; 14] = *b"Approvals_cand";

	let mut key = [0u8; 14 + 32];
	key[0..14].copy_from_slice(&CANDIDATE_ENTRY_PREFIX);
	key[14..][..32].copy_from_slice(candidate_hash.0.as_ref());

	key
}

/// The key a set of block hashes corresponding to a block number is stored under.
pub(crate) fn blocks_at_height_key(block_number: BlockNumber) -> [u8; 16] {
	const BLOCKS_AT_HEIGHT_PREFIX: [u8; 12] = *b"Approvals_at";

	let mut key = [0u8; 12 + 4];
	key[0..12].copy_from_slice(&BLOCKS_AT_HEIGHT_PREFIX);
	block_number.using_encoded(|s| key[12..16].copy_from_slice(s));

	key
}<|MERGE_RESOLUTION|>--- conflicted
+++ resolved
@@ -16,7 +16,8 @@
 
 //! Version 1 of the DB schema.
 
-use kvdb::KeyValueDB;
+use kvdb::{DBTransaction, KeyValueDB};
+use polkadot_node_subsystem::{SubsystemResult, SubsystemError};
 use polkadot_node_primitives::approval::{DelayTranche, AssignmentCert};
 use polkadot_primitives::v1::{
 	ValidatorIndex, GroupIndex, CandidateReceipt, SessionIndex, CoreIndex,
@@ -26,18 +27,138 @@
 use parity_scale_codec::{Encode, Decode};
 
 use std::collections::BTreeMap;
+use std::sync::Arc;
 use bitvec::{vec::BitVec, order::Lsb0 as BitOrderLsb0};
 
-pub(crate) const STORED_BLOCKS_KEY: &[u8] = b"Approvals_StoredBlocks";
+use crate::backend::{Backend, BackendWriteOp};
+use crate::persisted_entries;
+
+const STORED_BLOCKS_KEY: &[u8] = b"Approvals_StoredBlocks";
 
 #[cfg(test)]
 pub mod tests;
+
+/// DbBackend is a concrete implementation of the higher-level Backend trait
+pub struct DbBackend {
+	inner: Arc<dyn KeyValueDB>,
+	config: Config,
+}
+
+impl DbBackend {
+	/// Create a new [`DbBackend`] with the supplied key-value store and
+	/// config.
+	pub fn new(db: Arc<dyn KeyValueDB>, config: Config) -> Self {
+		DbBackend {
+			inner: db,
+			config,
+		}
+	}
+}
+
+impl Backend for DbBackend {
+	fn load_block_entry(
+		&self,
+		block_hash: &Hash,
+	) -> SubsystemResult<Option<persisted_entries::BlockEntry>> {
+		load_block_entry(&*self.inner, &self.config, block_hash)
+			.map(|e| e.map(Into::into))
+	}
+
+	fn load_candidate_entry(
+		&self,
+		candidate_hash: &CandidateHash,
+	) -> SubsystemResult<Option<persisted_entries::CandidateEntry>> {
+		load_candidate_entry(&*self.inner, &self.config, candidate_hash)
+			.map(|e| e.map(Into::into))
+	}
+
+	fn load_blocks_at_height(
+		&self,
+		block_height: &BlockNumber
+	) -> SubsystemResult<Vec<Hash>> {
+		load_blocks_at_height(&*self.inner, &self.config, block_height)
+	}
+
+	fn load_all_blocks(&self) -> SubsystemResult<Vec<Hash>> {
+		load_all_blocks(&*self.inner, &self.config)
+	}
+
+	fn load_stored_blocks(&self) -> SubsystemResult<Option<StoredBlockRange>> {
+		load_stored_blocks(&*self.inner, &self.config)
+	}
+
+	/// Atomically write the list of operations, with later operations taking precedence over prior.
+	fn write<I>(&mut self, ops: I) -> SubsystemResult<()>
+		where I: IntoIterator<Item = BackendWriteOp>
+	{
+		let mut tx = DBTransaction::new();
+		for op in ops {
+			match op {
+				BackendWriteOp::WriteStoredBlockRange(stored_block_range) => {
+					tx.put_vec(
+						self.config.col_data,
+						&STORED_BLOCKS_KEY,
+						stored_block_range.encode(),
+					);
+				}
+				BackendWriteOp::WriteBlocksAtHeight(h, blocks) => {
+					tx.put_vec(
+						self.config.col_data,
+						&blocks_at_height_key(h),
+						blocks.encode(),
+					);
+				}
+				BackendWriteOp::DeleteBlocksAtHeight(h) => {
+					tx.delete(
+						self.config.col_data,
+						&blocks_at_height_key(h),
+					);
+				}
+				BackendWriteOp::WriteBlockEntry(block_entry) => {
+					let block_entry: BlockEntry = block_entry.into();
+					tx.put_vec(
+						self.config.col_data,
+						&block_entry_key(&block_entry.block_hash),
+						block_entry.encode(),
+					);
+				}
+				BackendWriteOp::DeleteBlockEntry(hash) => {
+					tx.delete(
+						self.config.col_data,
+						&block_entry_key(&hash),
+					);
+				}
+				BackendWriteOp::WriteCandidateEntry(candidate_entry) => {
+					let candidate_entry: CandidateEntry = candidate_entry.into();
+					tx.put_vec(
+						self.config.col_data,
+						&candidate_entry_key(&candidate_entry.candidate.hash()),
+						candidate_entry.encode(),
+					);
+				}
+				BackendWriteOp::DeleteCandidateEntry(candidate_hash) => {
+					tx.delete(
+						self.config.col_data,
+						&candidate_entry_key(&candidate_hash),
+					);
+				}
+			}
+		}
+
+		self.inner.write(tx).map_err(|e| e.into())
+	}
+}
+
+/// A range from earliest..last block number stored within the DB.
+#[derive(Encode, Decode, Debug, Clone, PartialEq)]
+pub struct StoredBlockRange(pub BlockNumber, pub BlockNumber);
 
 // slot_duration * 2 + DelayTranche gives the number of delay tranches since the
 // unix epoch.
 #[derive(Encode, Decode, Clone, Copy, Debug, PartialEq)]
 pub struct Tick(u64);
 
+/// Convenience type definition
 pub type Bitfield = BitVec<BitOrderLsb0, u8>;
 
 /// The database config.
@@ -146,312 +267,91 @@
 	}
 }
 
-<<<<<<< HEAD
-=======
-/// Information about a new candidate necessary to instantiate the requisite
-/// candidate and approval entries.
-#[derive(Clone)]
-pub(crate) struct NewCandidateInfo {
-	pub candidate: CandidateReceipt,
-	pub backing_group: GroupIndex,
-	pub our_assignment: Option<OurAssignment>,
-}
-
-/// Record a new block entry.
-///
-/// This will update the blocks-at-height mapping, the stored block range, if necessary,
-/// and add block and candidate entries. It will also add approval entries to existing
-/// candidate entries and add this as a child of any block entry corresponding to the
-/// parent hash.
-///
-/// Has no effect if there is already an entry for the block or `candidate_info` returns
-/// `None` for any of the candidates referenced by the block entry. In these cases,
-/// no information about new candidates will be referred to by this function.
-pub(crate) fn add_block_entry(
+/// The key a given block entry is stored under.
+pub(crate) fn block_entry_key(block_hash: &Hash) -> [u8; 46] {
+	const BLOCK_ENTRY_PREFIX: [u8; 14] = *b"Approvals_blck";
+
+	let mut key = [0u8; 14 + 32];
+	key[0..14].copy_from_slice(&BLOCK_ENTRY_PREFIX);
+	key[14..][..32].copy_from_slice(block_hash.as_ref());
+
+	key
+}
+
+/// The key a given candidate entry is stored under.
+pub(crate) fn candidate_entry_key(candidate_hash: &CandidateHash) -> [u8; 46] {
+	const CANDIDATE_ENTRY_PREFIX: [u8; 14] = *b"Approvals_cand";
+
+	let mut key = [0u8; 14 + 32];
+	key[0..14].copy_from_slice(&CANDIDATE_ENTRY_PREFIX);
+	key[14..][..32].copy_from_slice(candidate_hash.0.as_ref());
+
+	key
+}
+
+/// The key a set of block hashes corresponding to a block number is stored under.
+pub(crate) fn blocks_at_height_key(block_number: BlockNumber) -> [u8; 16] {
+	const BLOCKS_AT_HEIGHT_PREFIX: [u8; 12] = *b"Approvals_at";
+
+	let mut key = [0u8; 12 + 4];
+	key[0..12].copy_from_slice(&BLOCKS_AT_HEIGHT_PREFIX);
+	block_number.using_encoded(|s| key[12..16].copy_from_slice(s));
+
+	key
+}
+
+/// Return all blocks which have entries in the DB, ascending, by height.
+pub fn load_all_blocks(store: &dyn KeyValueDB, config: &Config) -> SubsystemResult<Vec<Hash>> {
+	let mut hashes = Vec::new();
+	if let Some(stored_blocks) = load_stored_blocks(store, config)? {
+		for height in stored_blocks.0..stored_blocks.1 {
+			let blocks = load_blocks_at_height(store, config, &height)?;
+			hashes.extend(blocks);
+		}
+
+	}
+
+	Ok(hashes)
+}
+
+/// Load the stored-blocks key from the state.
+pub fn load_stored_blocks(
 	store: &dyn KeyValueDB,
 	config: &Config,
-	entry: BlockEntry,
-	n_validators: usize,
-	candidate_info: impl Fn(&CandidateHash) -> Option<NewCandidateInfo>,
-) -> Result<Vec<(CandidateHash, CandidateEntry)>> {
-	let mut transaction = DBTransaction::new();
-	let session = entry.session;
-	let parent_hash = entry.parent_hash;
-	let number = entry.block_number;
-
-	// Update the stored block range.
-	{
-		let new_range = match load_stored_blocks(store, config)? {
-			None => Some(StoredBlockRange(number, number + 1)),
-			Some(range) => if range.1 <= number {
-				Some(StoredBlockRange(range.0, number + 1))
-			} else {
-				None
-			}
-		};
-
-		new_range.map(|n| transaction.put_vec(config.col_data, &STORED_BLOCKS_KEY[..], n.encode()))
-	};
-
-	// Update the blocks at height meta key.
-	{
-		let mut blocks_at_height = load_blocks_at_height(store, config, number)?;
-		if blocks_at_height.contains(&entry.block_hash) {
-			// seems we already have a block entry for this block. nothing to do here.
-			return Ok(Vec::new())
-		}
-
-		blocks_at_height.push(entry.block_hash);
-		transaction.put_vec(config.col_data, &blocks_at_height_key(number)[..], blocks_at_height.encode())
-	};
-
-	let mut candidate_entries = Vec::with_capacity(entry.candidates.len());
-
-	// read and write all updated entries.
-	{
-		for &(_, ref candidate_hash) in &entry.candidates {
-			let NewCandidateInfo {
-				candidate,
-				backing_group,
-				our_assignment,
-			} = match candidate_info(candidate_hash) {
-				None => return Ok(Vec::new()),
-				Some(info) => info,
-			};
-
-			let mut candidate_entry = load_candidate_entry(store, config, &candidate_hash)?
-				.unwrap_or_else(move || CandidateEntry {
-					candidate,
-					session,
-					block_assignments: BTreeMap::new(),
-					approvals: bitvec::bitvec![BitOrderLsb0, u8; 0; n_validators],
-				});
-
-			candidate_entry.block_assignments.insert(
-				entry.block_hash,
-				ApprovalEntry {
-					tranches: Vec::new(),
-					backing_group,
-					our_assignment,
-					our_approval_sig: None,
-					assignments: bitvec::bitvec![BitOrderLsb0, u8; 0; n_validators],
-					approved: false,
-				}
-			);
-
-			transaction.put_vec(
-				config.col_data,
-				&candidate_entry_key(&candidate_hash)[..],
-				candidate_entry.encode(),
-			);
-
-			candidate_entries.push((*candidate_hash, candidate_entry));
-		}
-	};
-
-	// Update the child index for the parent.
-	load_block_entry(store, config, &parent_hash)?.map(|mut e| {
-		e.children.push(entry.block_hash);
-		transaction.put_vec(config.col_data, &block_entry_key(&parent_hash)[..], e.encode())
-	});
-
-	// Put the new block entry in.
-	transaction.put_vec(config.col_data, &block_entry_key(&entry.block_hash)[..], entry.encode());
-
-	store.write(transaction)?;
-	Ok(candidate_entries)
-}
-
-/// Forcibly approve all candidates included at up to the given relay-chain height in the indicated
-/// chain.
-///
-/// Returns a list of block hashes that were not approved and are now.
-pub fn force_approve(
-	store: &dyn KeyValueDB,
-	db_config: Config,
-	chain_head: Hash,
-	up_to: BlockNumber,
-) -> Result<Vec<Hash>> {
-	enum State {
-		WalkTo,
-		Approving,
-	}
-
-	let mut approved_hashes = Vec::new();
-
-	let mut cur_hash = chain_head;
-	let mut state = State::WalkTo;
-
-	let mut tx = Transaction::new(db_config);
-
-	// iterate back to the `up_to` block, and then iterate backwards until all blocks
-	// are updated.
-	while let Some(mut entry) = load_block_entry(store, &db_config, &cur_hash)? {
-
-		if entry.block_number <= up_to {
-			state = State::Approving;
-		}
-
-		cur_hash = entry.parent_hash;
-
-		match state {
-			State::WalkTo => {},
-			State::Approving => {
-				let is_approved = entry.approved_bitfield.count_ones()
-					== entry.approved_bitfield.len();
-
-				if !is_approved {
-					entry.approved_bitfield.iter_mut().for_each(|mut b| *b = true);
-					approved_hashes.push(entry.block_hash);
-					tx.put_block_entry(entry);
-				}
-			}
-		}
-	}
-
-	tx.write(store)?;
-	Ok(approved_hashes)
-}
-
-/// Return all blocks which have entries in the DB, ascending, by height.
-pub(crate) fn load_all_blocks(store: &dyn KeyValueDB, config: &Config) -> Result<Vec<Hash>> {
-	let stored_blocks = load_stored_blocks(store, config)?;
-
-	let mut hashes = Vec::new();
-	for height in stored_blocks.into_iter().flat_map(|s| s.0..s.1) {
-		hashes.extend(load_blocks_at_height(store, config, height)?);
-	}
-
-	Ok(hashes)
-}
-
-// An atomic transaction of multiple candidate or block entries.
-#[must_use = "Transactions do nothing unless written to a DB"]
-pub struct Transaction {
-	block_entries: HashMap<Hash, BlockEntry>,
-	candidate_entries: HashMap<CandidateHash, CandidateEntry>,
-	config: Config,
-}
-
-impl Transaction {
-	pub(crate) fn new(config: Config) -> Self {
-		Transaction {
-			block_entries: HashMap::default(),
-			candidate_entries: HashMap::default(),
-			config,
-		}
-	}
-
-	/// Put a block entry in the transaction, overwriting any other with the
-	/// same hash.
-	pub(crate) fn put_block_entry(&mut self, entry: BlockEntry) {
-		let hash = entry.block_hash;
-		let _ = self.block_entries.insert(hash, entry);
-	}
-
-	/// Put a candidate entry in the transaction, overwriting any other with the
-	/// same hash.
-	pub(crate) fn put_candidate_entry(&mut self, hash: CandidateHash, entry: CandidateEntry) {
-		let _ = self.candidate_entries.insert(hash, entry);
-	}
-
-	/// Returns true if the transaction contains no actions
-	pub(crate) fn is_empty(&self) -> bool {
-		self.block_entries.is_empty() && self.candidate_entries.is_empty()
-	}
-
-	/// Write the contents of the transaction, atomically, to the DB.
-	pub(crate) fn write(self, db: &dyn KeyValueDB) -> Result<()> {
-		if self.is_empty() {
-			return Ok(())
-		}
-
-		let mut db_transaction = DBTransaction::new();
-
-		for (hash, entry) in self.block_entries {
-			let k = block_entry_key(&hash);
-			let v = entry.encode();
-
-			db_transaction.put_vec(self.config.col_data, &k, v);
-		}
-
-		for (hash, entry) in self.candidate_entries {
-			let k = candidate_entry_key(&hash);
-			let v = entry.encode();
-
-			db_transaction.put_vec(self.config.col_data, &k, v);
-		}
-
-		db.write(db_transaction).map_err(Into::into)
-	}
-}
-
-/// Load the stored-blocks key from the state.
-fn load_stored_blocks(store: &dyn KeyValueDB, config: &Config)
-	-> Result<Option<StoredBlockRange>>
-{
+) -> SubsystemResult<Option<StoredBlockRange>> {
 	load_decode(store, config.col_data, STORED_BLOCKS_KEY)
+		.map_err(|e| SubsystemError::with_origin("approval-voting", e))
 }
 
 /// Load a blocks-at-height entry for a given block number.
-pub(crate) fn load_blocks_at_height(
+pub fn load_blocks_at_height(
 	store: &dyn KeyValueDB,
 	config: &Config,
-	block_number: BlockNumber,
-)
-	-> Result<Vec<Hash>> {
-	load_decode(store, config.col_data, &blocks_at_height_key(block_number))
+	block_number: &BlockNumber,
+) -> SubsystemResult<Vec<Hash>> {
+	load_decode(store, config.col_data, &blocks_at_height_key(*block_number))
 		.map(|x| x.unwrap_or_default())
+		.map_err(|e| SubsystemError::with_origin("approval-voting", e))
 }
 
 /// Load a block entry from the aux store.
-pub(crate) fn load_block_entry(store: &dyn KeyValueDB, config: &Config, block_hash: &Hash)
-	-> Result<Option<BlockEntry>>
-{
+pub fn load_block_entry(
+	store: &dyn KeyValueDB,
+	config: &Config,
+	block_hash: &Hash,
+) -> SubsystemResult<Option<BlockEntry>> {
 	load_decode(store, config.col_data, &block_entry_key(block_hash))
+		.map(|u: Option<BlockEntry>| u.map(|v| v.into()))
+		.map_err(|e| SubsystemError::with_origin("approval-voting", e))
 }
 
 /// Load a candidate entry from the aux store.
-pub(crate) fn load_candidate_entry(
+pub fn load_candidate_entry(
 	store: &dyn KeyValueDB,
 	config: &Config,
 	candidate_hash: &CandidateHash,
-)
-	-> Result<Option<CandidateEntry>>
-{
+) -> SubsystemResult<Option<CandidateEntry>> {
 	load_decode(store, config.col_data, &candidate_entry_key(candidate_hash))
-}
-
->>>>>>> 32397750
-/// The key a given block entry is stored under.
-pub(crate) fn block_entry_key(block_hash: &Hash) -> [u8; 46] {
-	const BLOCK_ENTRY_PREFIX: [u8; 14] = *b"Approvals_blck";
-
-	let mut key = [0u8; 14 + 32];
-	key[0..14].copy_from_slice(&BLOCK_ENTRY_PREFIX);
-	key[14..][..32].copy_from_slice(block_hash.as_ref());
-
-	key
-}
-
-/// The key a given candidate entry is stored under.
-pub(crate) fn candidate_entry_key(candidate_hash: &CandidateHash) -> [u8; 46] {
-	const CANDIDATE_ENTRY_PREFIX: [u8; 14] = *b"Approvals_cand";
-
-	let mut key = [0u8; 14 + 32];
-	key[0..14].copy_from_slice(&CANDIDATE_ENTRY_PREFIX);
-	key[14..][..32].copy_from_slice(candidate_hash.0.as_ref());
-
-	key
-}
-
-/// The key a set of block hashes corresponding to a block number is stored under.
-pub(crate) fn blocks_at_height_key(block_number: BlockNumber) -> [u8; 16] {
-	const BLOCKS_AT_HEIGHT_PREFIX: [u8; 12] = *b"Approvals_at";
-
-	let mut key = [0u8; 12 + 4];
-	key[0..12].copy_from_slice(&BLOCKS_AT_HEIGHT_PREFIX);
-	block_number.using_encoded(|s| key[12..16].copy_from_slice(s));
-
-	key
+		.map(|u: Option<CandidateEntry>| u.map(|v| v.into()))
+		.map_err(|e| SubsystemError::with_origin("approval-voting", e))
 }