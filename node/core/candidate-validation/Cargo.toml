--- conflicted
+++ resolved
@@ -5,14 +5,9 @@
 edition = "2018"
 
 [dependencies]
-<<<<<<< HEAD
-futures = "0.3.5"
+futures = "0.3.8"
 tracing = "0.1.21"
 tracing-futures = "0.2.4"
-=======
-futures = "0.3.8"
-log = "0.4.11"
->>>>>>> 60e82cbf
 
 sp-core = { package = "sp-core", git = "https://github.com/paritytech/substrate", branch = "master" }
 parity-scale-codec = { version = "1.3.5", default-features = false, features = ["bit-vec", "derive"] }
