// Copyright 2020 Parity Technologies (UK) Ltd.
// This file is part of Polkadot.

// Polkadot is free software: you can redistribute it and/or modify
// it under the terms of the GNU General Public License as published by
// the Free Software Foundation, either version 3 of the License, or
// (at your option) any later version.

// Polkadot is distributed in the hope that it will be useful,
// but WITHOUT ANY WARRANTY; without even the implied warranty of
// MERCHANTABILITY or FITNESS FOR A PARTICULAR PURPOSE.  See the
// GNU General Public License for more details.

// You should have received a copy of the GNU General Public License
// along with Polkadot.  If not, see <http://www.gnu.org/licenses/>.

use babe_primitives::AuthorityId as BabeId;
use grandpa::AuthorityId as GrandpaId;
use pallet_staking::Forcing;
use polkadot_primitives::v0::{ValidatorId, AccountId};
use polkadot_service::chain_spec::{get_account_id_from_seed, get_from_seed, Extensions};
use polkadot_test_runtime::constants::currency::DOTS;
use sc_chain_spec::{ChainSpec, ChainType};
use sp_core::{sr25519, ChangesTrieConfiguration};
use sp_runtime::Perbill;

const DEFAULT_PROTOCOL_ID: &str = "dot";

/// The `ChainSpec parametrised for polkadot runtime`.
pub type PolkadotChainSpec =
	service::GenericChainSpec<polkadot_test_runtime::GenesisConfig, Extensions>;

/// Polkadot local testnet config (multivalidator Alice + Bob)
pub fn polkadot_local_testnet_config() -> PolkadotChainSpec {
	PolkadotChainSpec::from_genesis(
		"Local Testnet",
		"local_testnet",
		ChainType::Local,
		|| polkadot_local_testnet_genesis(None),
		vec![],
		None,
		Some(DEFAULT_PROTOCOL_ID),
		None,
		Default::default(),
	)
}

/// Polkadot local testnet genesis config (multivalidator Alice + Bob)
pub fn polkadot_local_testnet_genesis(
	changes_trie_config: Option<ChangesTrieConfiguration>,
) -> polkadot_test_runtime::GenesisConfig {
	polkadot_testnet_genesis(
		vec![
			get_authority_keys_from_seed("Alice"),
			get_authority_keys_from_seed("Bob"),
			get_authority_keys_from_seed("Charlie"),
		],
		get_account_id_from_seed::<sr25519::Public>("Alice"),
		None,
		changes_trie_config,
	)
}

/// Helper function to generate stash, controller and session key from seed
fn get_authority_keys_from_seed(
	seed: &str,
) -> (AccountId, AccountId, BabeId, GrandpaId, ValidatorId) {
	(
		get_account_id_from_seed::<sr25519::Public>(&format!("{}//stash", seed)),
		get_account_id_from_seed::<sr25519::Public>(seed),
		get_from_seed::<BabeId>(seed),
		get_from_seed::<GrandpaId>(seed),
		get_from_seed::<ValidatorId>(seed),
	)
}

fn testnet_accounts() -> Vec<AccountId> {
	vec![
		get_account_id_from_seed::<sr25519::Public>("Alice"),
		get_account_id_from_seed::<sr25519::Public>("Bob"),
		get_account_id_from_seed::<sr25519::Public>("Charlie"),
		get_account_id_from_seed::<sr25519::Public>("Dave"),
		get_account_id_from_seed::<sr25519::Public>("Eve"),
		get_account_id_from_seed::<sr25519::Public>("Ferdie"),
		get_account_id_from_seed::<sr25519::Public>("Alice//stash"),
		get_account_id_from_seed::<sr25519::Public>("Bob//stash"),
		get_account_id_from_seed::<sr25519::Public>("Charlie//stash"),
		get_account_id_from_seed::<sr25519::Public>("Dave//stash"),
		get_account_id_from_seed::<sr25519::Public>("Eve//stash"),
		get_account_id_from_seed::<sr25519::Public>("Ferdie//stash"),
	]
}

/// Helper function to create polkadot GenesisConfig for testing
fn polkadot_testnet_genesis(
	initial_authorities: Vec<(AccountId, AccountId, BabeId, GrandpaId, ValidatorId)>,
	root_key: AccountId,
	endowed_accounts: Option<Vec<AccountId>>,
	changes_trie_config: Option<ChangesTrieConfiguration>,
) -> polkadot_test_runtime::GenesisConfig {
	use polkadot_test_runtime as polkadot;

	let endowed_accounts: Vec<AccountId> = endowed_accounts.unwrap_or_else(testnet_accounts);

	const ENDOWMENT: u128 = 1_000_000 * DOTS;
	const STASH: u128 = 100 * DOTS;

	polkadot::GenesisConfig {
		frame_system: Some(polkadot::SystemConfig {
			code: polkadot::WASM_BINARY.expect("Wasm binary must be built for testing").to_vec(),
			changes_trie_config,
		}),
		pallet_indices: Some(polkadot::IndicesConfig { indices: vec![] }),
		pallet_balances: Some(polkadot::BalancesConfig {
			balances: endowed_accounts
				.iter()
				.map(|k| (k.clone(), ENDOWMENT))
				.collect(),
		}),
		pallet_session: Some(polkadot::SessionConfig {
			keys: initial_authorities
				.iter()
				.map(|x| {
					(
						x.0.clone(),
						x.0.clone(),
						polkadot_test_runtime::SessionKeys {
							babe: x.2.clone(),
							grandpa: x.3.clone(),
							parachain_validator: x.4.clone(),
						},
					)
				})
				.collect::<Vec<_>>(),
		}),
		pallet_staking: Some(polkadot::StakingConfig {
			minimum_validator_count: 1,
			validator_count: 2,
			stakers: initial_authorities
				.iter()
				.map(|x| {
					(
						x.0.clone(),
						x.1.clone(),
						STASH,
						polkadot::StakerStatus::Validator,
					)
				})
				.collect(),
			invulnerables: initial_authorities.iter().map(|x| x.0.clone()).collect(),
			force_era: Forcing::NotForcing,
			slash_reward_fraction: Perbill::from_percent(10),
			..Default::default()
		}),
<<<<<<< HEAD
		babe: Some(Default::default()),
		grandpa: Some(Default::default()),
		authority_discovery: Some(polkadot::AuthorityDiscoveryConfig { keys: vec![] }),
=======
		pallet_babe: Some(Default::default()),
		pallet_grandpa: Some(Default::default()),
		pallet_authority_discovery: Some(polkadot::AuthorityDiscoveryConfig { keys: vec![] }),
		parachains: Some(polkadot::ParachainsConfig {
			authorities: vec![],
		}),
		registrar: Some(polkadot::RegistrarConfig {
			parachains: vec![],
			_phdata: Default::default(),
		}),
>>>>>>> fb831768
		claims: Some(polkadot::ClaimsConfig {
			claims: vec![],
			vesting: vec![],
		}),
		pallet_vesting: Some(polkadot::VestingConfig { vesting: vec![] }),
		pallet_sudo: Some(polkadot::SudoConfig { key: root_key }),
	}
}

/// Can be called for a `Configuration` to check if it is a configuration for the `Test` network.
pub trait IdentifyVariant {
	/// Returns if this is a configuration for the `Test` network.
	fn is_test(&self) -> bool;
}

impl IdentifyVariant for Box<dyn ChainSpec> {
	fn is_test(&self) -> bool {
		self.id().starts_with("test")
	}
}<|MERGE_RESOLUTION|>--- conflicted
+++ resolved
@@ -152,22 +152,9 @@
 			slash_reward_fraction: Perbill::from_percent(10),
 			..Default::default()
 		}),
-<<<<<<< HEAD
-		babe: Some(Default::default()),
-		grandpa: Some(Default::default()),
-		authority_discovery: Some(polkadot::AuthorityDiscoveryConfig { keys: vec![] }),
-=======
 		pallet_babe: Some(Default::default()),
 		pallet_grandpa: Some(Default::default()),
 		pallet_authority_discovery: Some(polkadot::AuthorityDiscoveryConfig { keys: vec![] }),
-		parachains: Some(polkadot::ParachainsConfig {
-			authorities: vec![],
-		}),
-		registrar: Some(polkadot::RegistrarConfig {
-			parachains: vec![],
-			_phdata: Default::default(),
-		}),
->>>>>>> fb831768
 		claims: Some(polkadot::ClaimsConfig {
 			claims: vec![],
 			vesting: vec![],
