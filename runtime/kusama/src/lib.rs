--- conflicted
+++ resolved
@@ -403,13 +403,8 @@
 	type Scheduler = Scheduler;
 	type PalletsOrigin = OriginCaller;
 	type MaxVotes = MaxVotes;
-<<<<<<< HEAD
-	type OperationalPreimageOrigin = collective::EnsureMember<AccountId, CouncilCollective>;
-	type WeightInfo = weights::democracy::WeightInfo;
-=======
 	type OperationalPreimageOrigin = pallet_collective::EnsureMember<AccountId, CouncilCollective>;
-	type WeightInfo = ();
->>>>>>> 19b88fff
+	type WeightInfo = weights::pallet_democracy::WeightInfo;
 }
 
 parameter_types! {
