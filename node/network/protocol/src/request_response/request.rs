--- conflicted
+++ resolved
@@ -43,13 +43,10 @@
 	ChunkFetching(OutgoingRequest<v1::ChunkFetchingRequest>),
 	/// Fetch a collation from a collator which previously announced it.
 	CollationFetching(OutgoingRequest<v1::CollationFetchingRequest>),
-<<<<<<< HEAD
 	/// Fetch a PoV from a validator which previously sent out a seconded statement.
 	PoVFetching(OutgoingRequest<v1::PoVFetchingRequest>),
-=======
 	/// Request full available data from a node.
 	AvailableDataFetching(OutgoingRequest<v1::AvailableDataFetchingRequest>),
->>>>>>> 12252d25
 }
 
 impl Requests {
@@ -58,11 +55,8 @@
 		match self {
 			Self::ChunkFetching(_) => Protocol::ChunkFetching,
 			Self::CollationFetching(_) => Protocol::CollationFetching,
-<<<<<<< HEAD
 			Self::PoVFetching(_) => Protocol::PoVFetching,
-=======
 			Self::AvailableDataFetching(_) => Protocol::AvailableDataFetching,
->>>>>>> 12252d25
 		}
 	}
 
@@ -77,11 +71,8 @@
 		match self {
 			Self::ChunkFetching(r) => r.encode_request(),
 			Self::CollationFetching(r) => r.encode_request(),
-<<<<<<< HEAD
 			Self::PoVFetching(r) => r.encode_request(),
-=======
 			Self::AvailableDataFetching(r) => r.encode_request(),
->>>>>>> 12252d25
 		}
 	}
 }
@@ -110,11 +101,7 @@
 }
 
 /// Any error that can occur when sending a request.
-<<<<<<< HEAD
 #[derive(Debug, Error)]
-=======
-#[derive(Debug)]
->>>>>>> 12252d25
 pub enum RequestError {
 	/// Response could not be decoded.
 	#[error("Response could not be decoded")]
