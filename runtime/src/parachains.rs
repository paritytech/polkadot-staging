--- conflicted
+++ resolved
@@ -17,22 +17,6 @@
 //! Main parachains logic. For now this is just the determination of which validators do what.
 
 use rstd::prelude::*;
-<<<<<<< HEAD
-use rstd::{result, collections::btree_map::BTreeMap};
-use parity_codec::Decode;
-use srml_support::{decl_storage, decl_module, ensure};
-
-use bitvec::{bitvec, BigEndian};
-use sr_primitives::{
-	traits::{Hash as HashT, EnsureOrigin, BlakeTwo256, Saturating, One, AccountIdConversion},
-	weights::SimpleDispatchInfo
-};
-#[cfg(any(feature = "std", test))]
-use sr_primitives::{StorageOverlay, ChildrenStorageOverlay};
-use primitives::{Hash, Balance, parachain::{
-	self, Id as ParaId, Chain, DutyRoster, AttestedCandidate, Statement,
-	ParachainDispatchOrigin, UpwardMessage, BlockIngressRoots, ActiveParas, CollatorId
-=======
 use rstd::collections::btree_map::BTreeMap;
 use codec::{Encode, Decode, HasCompact};
 use srml_support::{decl_storage, decl_module, fail, ensure};
@@ -42,19 +26,12 @@
 use primitives::{Hash, Balance, parachain::{
 	self, Id as ParaId, Chain, DutyRoster, AttestedCandidate, Statement, AccountIdConversion,
 	ParachainDispatchOrigin, UpwardMessage, BlockIngressRoots, ValidatorId
->>>>>>> eba3eeae
 }};
 use {system, session};
 use srml_support::{
 	StorageValue, StorageMap, storage::AppendableStorageMap, Parameter, Dispatchable, dispatch::Result,
 	traits::{Currency, Get, WithdrawReason, ExistenceRequirement}
 };
-<<<<<<< HEAD
-use inherents::{ProvideInherent, InherentData, RuntimeString, MakeFatalError, InherentIdentifier};
-
-use system::ensure_none;
-use crate::registrar::Registrar;
-=======
 
 use inherents::{ProvideInherent, InherentData, RuntimeString, MakeFatalError, InherentIdentifier};
 
@@ -66,7 +43,7 @@
 
 use system::{ensure_none, ensure_root};
 use crate::attestations::{self, IncludedBlocks};
->>>>>>> eba3eeae
+use crate::registrar::Registrar;
 
 // ranges for iteration of general block number don't work, so this
 // is a utility to get around that.
@@ -174,15 +151,11 @@
 
 decl_storage! {
 	trait Store for Module<T: Trait> as Parachains {
-<<<<<<< HEAD
-		// The parachains registered at present.
-=======
 		/// All authorities' keys at the moment.
 		pub Authorities get(authorities) config(authorities): Vec<ValidatorId>;
 		/// Vector of all parachain IDs.
 		pub Parachains get(active_parachains): Vec<ParaId>;
 		/// The parachains registered at present.
->>>>>>> eba3eeae
 		pub Code get(parachain_code): map ParaId => Option<Vec<u8>>;
 		/// The heads of the parachains registered at present.
 		pub Heads get(parachain_head): map ParaId => Option<Vec<u8>>;
@@ -205,24 +178,11 @@
 		///	second if the total length (in bytes) of the message payloads.
 		pub RelayDispatchQueueSize: map ParaId => (u32, u32);
 
-<<<<<<< HEAD
 		/// The ordered list of ParaIds that have a `RelayDispatchQueue` entry.
 		NeedsDispatch: Vec<ParaId>;
 
 		// Did the parachain heads get updated in this block?
 		DidUpdate: bool;
-=======
-		/// Did the parachain heads get updated in this block?
-		DidUpdate: bool;
-
-		/// The next unused ParaId value.
-		NextFreeId: ParaId;
-	}
-	add_extra_genesis {
-		config(parachains): Vec<(ParaId, Vec<u8>, Vec<u8>)>;
-		config(_phdata): PhantomData<T>;
-		build(build::<T>);
->>>>>>> eba3eeae
 	}
 }
 
@@ -381,11 +341,7 @@
 		origin: ParachainDispatchOrigin,
 		data: &[u8],
 	) {
-<<<<<<< HEAD
-		if let Some(message_call) = <T as Trait>::Call::decode(&mut &data[..]) {
-=======
 		if let Ok(message_call) = <T as Trait>::Call::decode(&mut &data[..]) {
->>>>>>> eba3eeae
 			let origin: <T as Trait>::Origin = match origin {
 				ParachainDispatchOrigin::Signed =>
 					system::RawOrigin::Signed(id.into_account()).into(),
@@ -554,21 +510,15 @@
 	pub fn calculate_duty_roster() -> (DutyRoster, [u8; 32]) {
 		let parachains = Self::active_parachains();
 		let parachain_count = parachains.len();
-<<<<<<< HEAD
-
-		// TODO: should be maintaining its own PV "authority" set rather than getting them from Aura
-		let validator_count = crate::Aura::authorities().len();
+
+		// TODO: use decode length. substrate #2794
+		let validator_count = Self::authorities().len();
 		let validators_per_parachain =
 			if parachain_count == 0 {
 				0
 			} else {
 				(validator_count - 1) / parachain_count
 			};
-=======
-		// TODO: use decode length. substrate #2794
-		let validator_count = Self::authorities().len();
-		let validators_per_parachain = if parachain_count != 0 { (validator_count - 1) / parachain_count } else { 0 };
->>>>>>> eba3eeae
 
 		let mut roles_val = (0..validator_count).map(|i| match i {
 			i if i < parachain_count * validators_per_parachain => {
