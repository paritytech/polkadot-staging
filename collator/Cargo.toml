[package]
name = "polkadot-collator"
<<<<<<< HEAD
version = "0.6.2"
=======
version = "0.6.3"
>>>>>>> ed4e97c0
authors = ["Parity Technologies <admin@parity.io>"]
description = "Collator node implementation"
edition = "2018"

[dependencies]
futures = "0.1.17"
futures03 = { package = "futures-preview", version = "0.3.0-alpha.19", features = ["compat"] }
client = { package = "substrate-client", git = "https://github.com/paritytech/substrate", branch = "polkadot-master" }
primitives = { package = "substrate-primitives", git = "https://github.com/paritytech/substrate", branch = "polkadot-master" }
substrate-network = { git = "https://github.com/paritytech/substrate", branch = "polkadot-master" }
consensus_common = { package = "substrate-consensus-common", git = "https://github.com/paritytech/substrate", branch = "polkadot-master" }
polkadot-runtime = { path = "../runtime" }
polkadot-primitives = { path = "../primitives" }
polkadot-cli = { path = "../cli" }
polkadot-network = { path = "../network" }
polkadot-validation = { path = "../validation" }
polkadot-service = { path = "../service" }
log = "0.4"
tokio = "0.1.7"

[dev-dependencies]
keyring = { package = "substrate-keyring", git = "https://github.com/paritytech/substrate", branch = "polkadot-master" }<|MERGE_RESOLUTION|>--- conflicted
+++ resolved
@@ -1,17 +1,13 @@
 [package]
 name = "polkadot-collator"
-<<<<<<< HEAD
-version = "0.6.2"
-=======
 version = "0.6.3"
->>>>>>> ed4e97c0
 authors = ["Parity Technologies <admin@parity.io>"]
 description = "Collator node implementation"
 edition = "2018"
 
 [dependencies]
 futures = "0.1.17"
-futures03 = { package = "futures-preview", version = "0.3.0-alpha.19", features = ["compat"] }
+futures03 = { package = "futures-preview", version = "0.3.0-alpha.18", features = ["compat"] }
 client = { package = "substrate-client", git = "https://github.com/paritytech/substrate", branch = "polkadot-master" }
 primitives = { package = "substrate-primitives", git = "https://github.com/paritytech/substrate", branch = "polkadot-master" }
 substrate-network = { git = "https://github.com/paritytech/substrate", branch = "polkadot-master" }
