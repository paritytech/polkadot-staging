--- conflicted
+++ resolved
@@ -334,14 +334,10 @@
 	Context: SubsystemContext<Message = ApprovalVotingMessage>,
 	Context: overseer::SubsystemContext<Message = ApprovalVotingMessage>,
 {
-<<<<<<< HEAD
+
 	fn start(self, ctx: Context) -> SpawnedSubsystem {
-		let future = run::<Context>(
-=======
-	fn start(self, ctx: C) -> SpawnedSubsystem {
 		let backend = DbBackend::new(self.db.clone(), self.db_config);
-		let future = run::<DbBackend, C>(
->>>>>>> 69c860d7
+		let future = run::<DbBackend, Context>(
 			ctx,
 			self,
 			Box::new(SystemClock),
@@ -666,27 +662,17 @@
 	Conclude,
 }
 
-<<<<<<< HEAD
-async fn run<Context>(
+async fn run<B, Context>(
 	mut ctx: Context,
-=======
-async fn run<B, C>(
-	mut ctx: C,
->>>>>>> 69c860d7
 	mut subsystem: ApprovalVotingSubsystem,
 	clock: Box<dyn Clock + Send + Sync>,
 	assignment_criteria: Box<dyn AssignmentCriteria + Send + Sync>,
 	mut backend: B,
 ) -> SubsystemResult<()>
-<<<<<<< HEAD
-where
-	Context: SubsystemContext<Message = ApprovalVotingMessage>,
-	Context: overseer::SubsystemContext<Message = ApprovalVotingMessage>,
-=======
 	where
-		C: SubsystemContext<Message = ApprovalVotingMessage>,
+		Context: SubsystemContext<Message = ApprovalVotingMessage>,
+		Context: overseer::SubsystemContext<Message = ApprovalVotingMessage>,
 		B: Backend,
->>>>>>> 69c860d7
 {
 	let mut state = State {
 		session_window: RollingSessionWindow::new(APPROVAL_SESSIONS),
@@ -811,14 +797,9 @@
 //
 // returns `true` if any of the actions was a `Conclude` command.
 async fn handle_actions(
-<<<<<<< HEAD
 	ctx: &mut (impl SubsystemContext<Message = ApprovalVotingMessage> + overseer::SubsystemContext<Message = ApprovalVotingMessage>),
-	state: &mut State<impl DBReader>,
-=======
-	ctx: &mut impl SubsystemContext,
 	state: &mut State,
 	overlayed_db: &mut OverlayedBackend<'_, impl Backend>,
->>>>>>> 69c860d7
 	metrics: &Metrics,
 	wakeups: &mut Wakeups,
 	currently_checking_set: &mut CurrentlyCheckingSet,
@@ -1036,14 +1017,9 @@
 
 // Handle an incoming signal from the overseer. Returns true if execution should conclude.
 async fn handle_from_overseer(
-<<<<<<< HEAD
 	ctx: &mut (impl SubsystemContext<Message = ApprovalVotingMessage> + overseer::SubsystemContext<Message = ApprovalVotingMessage>),
-	state: &mut State<impl DBReader>,
-=======
-	ctx: &mut impl SubsystemContext,
 	state: &mut State,
 	db: &mut OverlayedBackend<'_, impl Backend>,
->>>>>>> 69c860d7
 	metrics: &Metrics,
 	x: FromOverseer<ApprovalVotingMessage>,
 	last_finalized_height: &mut Option<BlockNumber>,
@@ -1154,13 +1130,8 @@
 }
 
 async fn handle_approved_ancestor(
-<<<<<<< HEAD
 	ctx: &mut (impl SubsystemContext + overseer::SubsystemContext),
-	db: &impl DBReader,
-=======
-	ctx: &mut impl SubsystemContext,
 	db: &OverlayedBackend<'_, impl Backend>,
->>>>>>> 69c860d7
 	target: Hash,
 	lower_bound: BlockNumber,
 	wakeups: &Wakeups,
