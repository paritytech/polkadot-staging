// Copyright 2017 Parity Technologies (UK) Ltd.
// This file is part of Polkadot.

// Polkadot is free software: you can redistribute it and/or modify
// it under the terms of the GNU General Public License as published by
// the Free Software Foundation, either version 3 of the License, or
// (at your option) any later version.

// Polkadot is distributed in the hope that it will be useful,
// but WITHOUT ANY WARRANTY; without even the implied warranty of
// MERCHANTABILITY or FITNESS FOR A PARTICULAR PURPOSE.  See the
// GNU General Public License for more details.

// You should have received a copy of the GNU General Public License
// along with Polkadot.  If not, see <http://www.gnu.org/licenses/>.

//! Polkadot service. Specialized wrapper over substrate service.

pub mod chain_spec;

use futures::sync::mpsc;
use client::LongestChain;
use std::sync::Arc;
use std::time::Duration;
use polkadot_primitives::{parachain, Hash, BlockId};
use polkadot_runtime::GenesisConfig;
use polkadot_network::{gossip::{self as network_gossip, Known}, validation::ValidationNetwork};
use service::{error::{Error as ServiceError}, Configuration, ServiceBuilder};
use transaction_pool::txpool::{Pool as TransactionPool};
use babe::{import_queue, start_babe};
use grandpa::{self, FinalityProofProvider as GrandpaFinalityProofProvider};
use inherents::InherentDataProviders;
use log::info;
pub use service::{AbstractService, Roles, PruningMode, TransactionPoolOptions, Error};
pub use service::{ServiceBuilderExport, ServiceBuilderImport, ServiceBuilderRevert};
pub use service::config::full_version_from_strs;
pub use client::{backend::Backend, runtime_api::{Core as CoreApi, ConstructRuntimeApi}, ExecutionStrategy, CallExecutor};
pub use consensus_common::SelectChain;
pub use polkadot_network::{PolkadotProtocol};
pub use polkadot_primitives::parachain::{CollatorId, ParachainHost};
pub use polkadot_primitives::Block;
pub use polkadot_runtime::RuntimeApi;
pub use primitives::Blake2Hasher;
pub use sr_primitives::traits::ProvideRuntimeApi;
pub use substrate_network::specialization::NetworkSpecialization;
pub use chain_spec::ChainSpec;
pub use consensus::run_validation_worker;

/// Polkadot-specific configuration.
pub struct CustomConfiguration {
	/// Set to `Some` with a collator `CollatorId` and desired parachain
	/// if the network protocol should be started in collator mode.
	pub collating_for: Option<(CollatorId, parachain::Id)>,

	/// Maximal `block_data` size.
	pub max_block_data_size: Option<u64>,
}

impl Default for CustomConfiguration {
	fn default() -> Self {
		Self {
			collating_for: None,
			max_block_data_size: None,
		}
	}
}

/// Chain API type for the transaction pool.
pub type TxChainApi<Backend, Executor> = transaction_pool::FullChainApi<
	client::Client<Backend, Executor, Block, RuntimeApi>,
	Block,
>;

/// Starts a `ServiceBuilder` for a full service.
///
/// Use this macro if you don't actually need the full service, but just the builder in order to
/// be able to perform chain operations.
macro_rules! new_full_start {
	($config:expr) => {{
		let mut import_setup = None;
		let inherent_data_providers = inherents::InherentDataProviders::new();
		let builder = service::ServiceBuilder::new_full::<
			Block, RuntimeApi, polkadot_executor::Executor
		>($config)?
			.with_select_chain(|_, backend| {
				Ok(client::LongestChain::new(backend.clone()))
			})?
			.with_transaction_pool(|config, client|
				Ok(transaction_pool::txpool::Pool::new(config, transaction_pool::FullChainApi::new(client)))
			)?
			.with_import_queue(|_config, client, mut select_chain, _| {
				let select_chain = select_chain.take()
					.ok_or_else(|| service::Error::SelectChainRequired)?;
				let (grandpa_block_import, grandpa_link) =
					grandpa::block_import::<_, _, _, RuntimeApi, _, _>(
						client.clone(), &*client, select_chain
					)?;
				let justification_import = grandpa_block_import.clone();

				let (block_import, babe_link) = babe::block_import(
						babe::Config::get_or_compute(&*client)?,
						grandpa_block_import,
						client.clone(),
						client.clone(),
				)?;

				let import_queue = babe::import_queue(
						babe_link.clone(),
						block_import.clone(),
						Some(Box::new(justification_import)),
						None,
						client.clone(),
						client,
						inherent_data_providers.clone(),
				)?;

				import_setup = Some((block_import, grandpa_link, babe_link));
				Ok(import_queue)
			})?
			.with_rpc_extensions(|client, pool| -> polkadot_rpc::RpcExtension {
				polkadot_rpc::create(client, pool)
			})?;

		(builder, import_setup, inherent_data_providers)
	}}
}

/// Builds a new object suitable for chain operations.
pub fn new_chain_ops(config: Configuration<impl Send + Default + 'static, GenesisConfig>)
	-> Result<impl ServiceBuilderExport + ServiceBuilderImport + ServiceBuilderRevert, ServiceError>
{
	Ok(new_full_start!(config).0)
}

/// Builds a new service for a full client.
pub fn new_full(config: Configuration<CustomConfiguration, GenesisConfig>)
	-> Result<impl AbstractService<
		Block = Block, RuntimeApi = RuntimeApi, NetworkSpecialization = PolkadotProtocol,
		Backend = impl Backend<Block, Blake2Hasher> + 'static,
		SelectChain = impl SelectChain<Block>,
		CallExecutor = impl CallExecutor<Block, Blake2Hasher> + Clone + Send + Sync + 'static,
	>, ServiceError>
{
	use substrate_network::DhtEvent;

	let is_collator = config.custom.collating_for.is_some();
	let is_authority = config.roles.is_authority() && !is_collator;
	let force_authoring = config.force_authoring;
	let max_block_data_size = config.custom.max_block_data_size;
	let db_path = config.database_path.clone();
	let disable_grandpa = config.disable_grandpa;
	let name = config.name.clone();

	let (builder, mut import_setup, inherent_data_providers) = new_full_start!(config);

	// Dht event channel from the network to the authority discovery module. Use
	// bounded channel to ensure back-pressure. Authority discovery is triggering one
	// event per authority within the current authority set. This estimates the
	// authority set size to be somewhere below 10 000 thereby setting the channel
	// buffer size to 10 000.
	let (dht_event_tx, _dht_event_rx) = mpsc::channel::<DhtEvent>(10000);

	let service = builder
		.with_network_protocol(|config| Ok(PolkadotProtocol::new(config.custom.collating_for.clone())))?
		.with_finality_proof_provider(|client, backend|
			Ok(Arc::new(GrandpaFinalityProofProvider::new(backend, client)) as _)
		)?
		.with_dht_event_tx(dht_event_tx)?
		.build()?;

	let (block_import, link_half, babe_link) = import_setup.take()
		.expect("Link Half and Block Import are present for Full Services or setup failed before. qed");

	let client = service.client();
	let known_oracle = client.clone();
	let select_chain = if let Some(select_chain) = service.select_chain() {
		select_chain
	} else {
		info!("The node cannot start as an authority because it can't select chain.");
		return Ok(service);
	};
	let gossip_validator_select_chain = select_chain.clone();

	let is_known = move |block_hash: &Hash| {
		use consensus_common::BlockStatus;

		match known_oracle.block_status(&BlockId::hash(*block_hash)) {
			Err(_) | Ok(BlockStatus::Unknown) | Ok(BlockStatus::Queued) => None,
			Ok(BlockStatus::KnownBad) => Some(Known::Bad),
			Ok(BlockStatus::InChainWithState) | Ok(BlockStatus::InChainPruned) => {
				match gossip_validator_select_chain.leaves() {
					Err(_) => None,
					Ok(leaves) => if leaves.contains(block_hash) {
						Some(Known::Leaf)
					} else {
						Some(Known::Old)
					},
				}
			}
		}
	};

	let gossip_validator = network_gossip::register_validator(
		service.network(),
		(is_known, client.clone()),
	);

	if is_authority {
		let availability_store = {
			use std::path::PathBuf;

			let mut path = PathBuf::from(db_path);
			path.push("availability");

			av_store::Store::new(::av_store::Config {
				cache_size: None,
				path,
			})?
		};

		{
			let availability_store = availability_store.clone();
			service.network().with_spec(
				|spec, _ctx| spec.register_availability_store(availability_store)
			);
		}

		// collator connections and validation network both fulfilled by this
		let validation_network = ValidationNetwork::new(
			service.network(),
			service.on_exit(),
			gossip_validator,
			service.client(),
			polkadot_network::validation::WrappedExecutor(service.spawn_task_handle()),
		);
		let proposer = consensus::ProposerFactory::new(
			client.clone(),
			select_chain.clone(),
			validation_network.clone(),
			validation_network,
			service.transaction_pool(),
			Arc::new(service.spawn_task_handle()),
			service.keystore(),
			availability_store,
			polkadot_runtime::constants::time::SLOT_DURATION,
			max_block_data_size,
		);

		let client = service.client();
		let select_chain = service.select_chain().ok_or(ServiceError::SelectChainRequired)?;

		let babe_config = babe::BabeParams {
			keystore: service.keystore(),
			client,
			select_chain,
			block_import,
			env: proposer,
			sync_oracle: service.network(),
			inherent_data_providers: inherent_data_providers.clone(),
			force_authoring: force_authoring,
			babe_link,
		};

		let babe = start_babe(babe_config)?;
<<<<<<< HEAD
		let select = babe.select(service.on_exit()).then(|_| Ok(()));
		service.spawn_essential_task(Box::new(select));
=======
		service.spawn_essential_task(babe);
>>>>>>> ed4e97c0
	}

	let config = grandpa::Config {
		// FIXME substrate#1578 make this available through chainspec
		gossip_duration: Duration::from_millis(333),
		justification_period: 512,
		name: Some(name),
		keystore: Some(service.keystore()),
	};

	match (is_authority, disable_grandpa) {
		(false, false) => {
			// start the lightweight GRANDPA observer
			service.spawn_task(grandpa::run_grandpa_observer(
				config,
				link_half,
				service.network(),
				service.on_exit(),
			)?);
		},
		(true, false) => {
			// start the full GRANDPA voter
			let grandpa_config = grandpa::GrandpaParams {
				config: config,
				link: link_half,
				network: service.network(),
				inherent_data_providers: inherent_data_providers.clone(),
				on_exit: service.on_exit(),
				telemetry_on_connect: Some(service.telemetry_on_connect_stream()),
				voting_rule: grandpa::VotingRulesBuilder::default().build(),
			};
			service.spawn_essential_task(grandpa::run_grandpa_voter(grandpa_config)?);
		},
		(_, true) => {
			grandpa::setup_disabled_grandpa(
				service.client(),
				&inherent_data_providers,
				service.network(),
			)?;
		},
	}

	Ok(service)
}

/// Builds a new service for a light client.
pub fn new_light(config: Configuration<CustomConfiguration, GenesisConfig>)
	-> Result<impl AbstractService<
		Block = Block, RuntimeApi = RuntimeApi, NetworkSpecialization = PolkadotProtocol,
		Backend = impl Backend<Block, Blake2Hasher> + 'static,
		SelectChain = impl SelectChain<Block>,
		CallExecutor = impl CallExecutor<Block, Blake2Hasher> + Clone + Send + Sync + 'static,
	>, ServiceError>
{
	let inherent_data_providers = InherentDataProviders::new();

	ServiceBuilder::new_light::<Block, RuntimeApi, polkadot_executor::Executor>(config)?
		.with_select_chain(|_, backend| {
			Ok(LongestChain::new(backend.clone()))
		})?
		.with_transaction_pool(|config, client|
			Ok(TransactionPool::new(config, transaction_pool::FullChainApi::new(client)))
		)?
		.with_import_queue_and_fprb(|_config, client, backend, fetcher, _select_chain, _| {
			let fetch_checker = fetcher
				.map(|fetcher| fetcher.checker().clone())
				.ok_or_else(|| "Trying to start light import queue without active fetch checker")?;
			let grandpa_block_import = grandpa::light_block_import::<_, _, _, RuntimeApi, _>(
				client.clone(), backend, Arc::new(fetch_checker), client.clone()
			)?;

			let finality_proof_import = grandpa_block_import.clone();
			let finality_proof_request_builder =
				finality_proof_import.create_finality_proof_request_builder();


			let (babe_block_import, babe_link) = babe::block_import(
				babe::Config::get_or_compute(&*client)?,
				grandpa_block_import,
				client.clone(),
				client.clone(),
			)?;

			// FIXME: pruning task isn't started since light client doesn't do `AuthoritySetup`.
			let import_queue = import_queue(
				babe_link,
				babe_block_import,
				None,
				Some(Box::new(finality_proof_import)),
				client.clone(),
				client,
				inherent_data_providers.clone(),
			)?;

			Ok((import_queue, finality_proof_request_builder))
		})?
		.with_network_protocol(|config| Ok(PolkadotProtocol::new(config.custom.collating_for.clone())))?
		.with_finality_proof_provider(|client, backend|
			Ok(Arc::new(GrandpaFinalityProofProvider::new(backend, client)) as _)
		)?
		.with_rpc_extensions(|client, pool| -> polkadot_rpc::RpcExtension {
			polkadot_rpc::create(client, pool)
		})?
		.build()
}<|MERGE_RESOLUTION|>--- conflicted
+++ resolved
@@ -262,12 +262,7 @@
 		};
 
 		let babe = start_babe(babe_config)?;
-<<<<<<< HEAD
-		let select = babe.select(service.on_exit()).then(|_| Ok(()));
-		service.spawn_essential_task(Box::new(select));
-=======
 		service.spawn_essential_task(babe);
->>>>>>> ed4e97c0
 	}
 
 	let config = grandpa::Config {
