[package]
name = "polkadot-node-core-candidate-validation"
version = "0.1.0"
authors = ["Parity Technologies <admin@parity.io>"]
edition = "2018"

[dependencies]
futures = "0.3.12"
tracing = "0.1.22"
tracing-futures = "0.2.4"

<<<<<<< HEAD
sp-core = { package = "sp-core", git = "https://github.com/paritytech/substrate", branch = "polkadot-v0.8.28" }
parity-scale-codec = { version = "1.3.6", default-features = false, features = ["bit-vec", "derive"] }
=======
sp-core = { package = "sp-core", git = "https://github.com/paritytech/substrate", branch = "polkadot-v0.8.29" }
parity-scale-codec = { version = "2.0.0", default-features = false, features = ["bit-vec", "derive"] }
>>>>>>> 2494dec2

polkadot-primitives = { path = "../../../primitives" }
polkadot-parachain = { path = "../../../parachain" }
polkadot-node-primitives = { path = "../../primitives" }
polkadot-subsystem = { package = "polkadot-node-subsystem", path = "../../subsystem" }
polkadot-node-subsystem-util = { path = "../../subsystem-util" }

[dev-dependencies]
<<<<<<< HEAD
sp-keyring = { git = "https://github.com/paritytech/substrate", branch = "polkadot-v0.8.28" }
=======
sp-keyring = { git = "https://github.com/paritytech/substrate", branch = "polkadot-v0.8.29" }
>>>>>>> 2494dec2
futures = { version = "0.3.12", features = ["thread-pool"] }
assert_matches = "1.4.0"
polkadot-node-subsystem-test-helpers = { path = "../../subsystem-test-helpers" }<|MERGE_RESOLUTION|>--- conflicted
+++ resolved
@@ -9,13 +9,8 @@
 tracing = "0.1.22"
 tracing-futures = "0.2.4"
 
-<<<<<<< HEAD
-sp-core = { package = "sp-core", git = "https://github.com/paritytech/substrate", branch = "polkadot-v0.8.28" }
-parity-scale-codec = { version = "1.3.6", default-features = false, features = ["bit-vec", "derive"] }
-=======
 sp-core = { package = "sp-core", git = "https://github.com/paritytech/substrate", branch = "polkadot-v0.8.29" }
 parity-scale-codec = { version = "2.0.0", default-features = false, features = ["bit-vec", "derive"] }
->>>>>>> 2494dec2
 
 polkadot-primitives = { path = "../../../primitives" }
 polkadot-parachain = { path = "../../../parachain" }
@@ -24,11 +19,7 @@
 polkadot-node-subsystem-util = { path = "../../subsystem-util" }
 
 [dev-dependencies]
-<<<<<<< HEAD
-sp-keyring = { git = "https://github.com/paritytech/substrate", branch = "polkadot-v0.8.28" }
-=======
 sp-keyring = { git = "https://github.com/paritytech/substrate", branch = "polkadot-v0.8.29" }
->>>>>>> 2494dec2
 futures = { version = "0.3.12", features = ["thread-pool"] }
 assert_matches = "1.4.0"
 polkadot-node-subsystem-test-helpers = { path = "../../subsystem-test-helpers" }