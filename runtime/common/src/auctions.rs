--- conflicted
+++ resolved
@@ -1336,7 +1336,6 @@
 		});
 	}
 
-<<<<<<< HEAD
 	// Here we will test that taking only 10 samples during the ending period works as expected.
 	#[test]
 	fn less_winning_samples_work() {
@@ -1454,7 +1453,9 @@
 				((3.into(), 13), LeaseData { leaser: 3, amount: 30 }),
 				((3.into(), 14), LeaseData { leaser: 3, amount: 30 }),
 			]);
-=======
+		});
+	}
+
 	#[test]
 	fn can_cancel_auction() {
 		new_test_ext().execute_with(|| {
@@ -1471,7 +1472,6 @@
 			assert_eq!(Balances::reserved_balance(1), 0);
 			assert_eq!(ReservedAmounts::<Test>::iter().count(), 0);
 			assert_eq!(Winning::<Test>::iter().count(), 0);
->>>>>>> 5769a787
 		});
 	}
 }
