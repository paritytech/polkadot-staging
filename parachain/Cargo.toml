[package]
name = "polkadot-parachain"
<<<<<<< HEAD
version = "0.7.14"
=======
version = "0.7.15"
>>>>>>> b2509f9d
authors = ["Parity Technologies <admin@parity.io>"]
description = "Types and utilities for creating and working with parachains"
edition = "2018"

[dependencies]
codec = { package = "parity-scale-codec", version = "1.1.0", default-features = false, features = [ "derive" ] }
derive_more = { version = "0.99.2", optional = true }
serde = { version = "1.0.102", default-features = false, features = [ "derive" ], optional = true }
rstd = { package = "sp-std", git = "https://github.com/paritytech/substrate", branch = "bkchr-propose-with-proof", default-features = false }
sp-core = { git = "https://github.com/paritytech/substrate", branch = "bkchr-propose-with-proof", default-features = false }
sp-runtime-interface = { git = "https://github.com/paritytech/substrate", branch = "bkchr-propose-with-proof", default-features = false }
sp-externalities = { git = "https://github.com/paritytech/substrate", branch = "bkchr-propose-with-proof", optional = true }
sc-executor = { git = "https://github.com/paritytech/substrate", branch = "bkchr-propose-with-proof", optional = true }
sp-io = { git = "https://github.com/paritytech/substrate", branch = "bkchr-propose-with-proof", optional = true }
lazy_static = { version = "1.4.0", optional = true }
parking_lot = { version = "0.10.0", optional = true }
log = { version = "0.4.8", optional = true }

[target.'cfg(not(target_os = "unknown"))'.dependencies]
shared_memory = { version = "0.10.0", optional = true }

[dev-dependencies]
tiny-keccak = "1.5.0"
adder = { path = "../test-parachains/adder" }
halt = { path = "../test-parachains/halt" }

[features]
default = ["std"]
wasm-api = []
std = [
	"codec/std",
	"derive_more",
	"serde/std",
	"rstd/std",
	"shared_memory",
	"sp-core/std",
	"lazy_static",
	"parking_lot",
	"log",
	"sp-runtime-interface/std",
	"sp-externalities",
	"sc-executor",
	"sp-io",
]<|MERGE_RESOLUTION|>--- conflicted
+++ resolved
@@ -1,10 +1,6 @@
 [package]
 name = "polkadot-parachain"
-<<<<<<< HEAD
-version = "0.7.14"
-=======
 version = "0.7.15"
->>>>>>> b2509f9d
 authors = ["Parity Technologies <admin@parity.io>"]
 description = "Types and utilities for creating and working with parachains"
 edition = "2018"
