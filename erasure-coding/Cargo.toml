--- conflicted
+++ resolved
@@ -7,13 +7,7 @@
 [dependencies]
 primitives = { package = "polkadot-primitives", path = "../primitives" }
 reed_solomon = { package = "reed-solomon-erasure", git = "https://github.com/paritytech/reed-solomon-erasure" }
-<<<<<<< HEAD
-codec = { package = "parity-scale-codec", version = "1.1.0", default-features = false, features = ["derive"] }
+codec = { package = "parity-scale-codec", version = "1.3.0", default-features = false, features = ["derive"] }
 sp-core = { git = "https://github.com/paritytech/substrate", branch = "cecton-the-revenge-of-the-cli" }
 trie = { package = "sp-trie", git = "https://github.com/paritytech/substrate", branch = "cecton-the-revenge-of-the-cli" }
-=======
-codec = { package = "parity-scale-codec", version = "1.3.0", default-features = false, features = ["derive"] }
-sp-core = { git = "https://github.com/paritytech/substrate", branch = "master" }
-trie = { package = "sp-trie", git = "https://github.com/paritytech/substrate", branch = "master" }
->>>>>>> 0a1c99f2
 derive_more = "0.15.0"