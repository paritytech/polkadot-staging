[package]
name = "polkadot-primitives"
version = "0.7.28"
authors = ["Parity Technologies <admin@parity.io>"]
edition = "2018"

[dependencies]
serde = { version = "1.0.102", optional = true, features = ["derive"] }
<<<<<<< HEAD
parity-scale-codec = { version = "1.1.0", default-features = false, features = ["bit-vec", "derive"] }
primitives = { package = "sp-core", git = "https://github.com/paritytech/substrate", branch = "cecton-the-revenge-of-the-cli", default-features = false }
inherents = { package = "sp-inherents", git = "https://github.com/paritytech/substrate", branch = "cecton-the-revenge-of-the-cli", default-features = false }
application-crypto = { package = "sp-application-crypto", git = "https://github.com/paritytech/substrate", branch = "cecton-the-revenge-of-the-cli", default-features = false }
sp-api = { git = "https://github.com/paritytech/substrate", branch = "cecton-the-revenge-of-the-cli", default-features = false }
sp-version = { git = "https://github.com/paritytech/substrate", branch = "cecton-the-revenge-of-the-cli", default-features = false }
sp-std = { package = "sp-std", git = "https://github.com/paritytech/substrate", branch = "cecton-the-revenge-of-the-cli", default-features = false }
sp-staking = { git = "https://github.com/paritytech/substrate", branch = "cecton-the-revenge-of-the-cli", default-features = false }
runtime_primitives = { package = "sp-runtime", git = "https://github.com/paritytech/substrate", branch = "cecton-the-revenge-of-the-cli", default-features = false }
polkadot-parachain = { path = "../parachain", default-features = false }
trie = { package = "sp-trie", git = "https://github.com/paritytech/substrate", branch = "cecton-the-revenge-of-the-cli", default-features = false }
bitvec = { version = "0.15.2", default-features = false, features = ["alloc"] }
babe = { package = "pallet-babe", git = "https://github.com/paritytech/substrate", branch = "cecton-the-revenge-of-the-cli", default-features = false }
=======
parity-scale-codec = { version = "1.3.0", default-features = false, features = ["bit-vec", "derive"] }
primitives = { package = "sp-core", git = "https://github.com/paritytech/substrate", branch = "master", default-features = false }
inherents = { package = "sp-inherents", git = "https://github.com/paritytech/substrate", branch = "master", default-features = false }
application-crypto = { package = "sp-application-crypto", git = "https://github.com/paritytech/substrate", branch = "master", default-features = false }
sp-api = { git = "https://github.com/paritytech/substrate", branch = "master", default-features = false }
sp-version = { git = "https://github.com/paritytech/substrate", branch = "master", default-features = false }
sp-std = { package = "sp-std", git = "https://github.com/paritytech/substrate", branch = "master", default-features = false }
sp-staking = { git = "https://github.com/paritytech/substrate", branch = "master", default-features = false }
runtime_primitives = { package = "sp-runtime", git = "https://github.com/paritytech/substrate", branch = "master", default-features = false }
polkadot-parachain = { path = "../parachain", default-features = false }
trie = { package = "sp-trie", git = "https://github.com/paritytech/substrate", branch = "master", default-features = false }
bitvec = { version = "0.17.4", default-features = false, features = ["alloc"] }
babe = { package = "pallet-babe", git = "https://github.com/paritytech/substrate", branch = "master", default-features = false }
>>>>>>> 0a1c99f2

[dev-dependencies]
sp-serializer = { git = "https://github.com/paritytech/substrate", branch = "cecton-the-revenge-of-the-cli" }
pretty_assertions = "0.5.1"

[features]
default = ["std"]
std = [
	"parity-scale-codec/std",
	"primitives/std",
	"inherents/std",
	"trie/std",
	"sp-api/std",
	"sp-std/std",
	"sp-version/std",
	"sp-staking/std",
	"runtime_primitives/std",
	"serde",
	"polkadot-parachain/std",
	"bitvec/std",
	"babe/std"
]<|MERGE_RESOLUTION|>--- conflicted
+++ resolved
@@ -6,8 +6,7 @@
 
 [dependencies]
 serde = { version = "1.0.102", optional = true, features = ["derive"] }
-<<<<<<< HEAD
-parity-scale-codec = { version = "1.1.0", default-features = false, features = ["bit-vec", "derive"] }
+parity-scale-codec = { version = "1.3.0", default-features = false, features = ["bit-vec", "derive"] }
 primitives = { package = "sp-core", git = "https://github.com/paritytech/substrate", branch = "cecton-the-revenge-of-the-cli", default-features = false }
 inherents = { package = "sp-inherents", git = "https://github.com/paritytech/substrate", branch = "cecton-the-revenge-of-the-cli", default-features = false }
 application-crypto = { package = "sp-application-crypto", git = "https://github.com/paritytech/substrate", branch = "cecton-the-revenge-of-the-cli", default-features = false }
@@ -18,23 +17,8 @@
 runtime_primitives = { package = "sp-runtime", git = "https://github.com/paritytech/substrate", branch = "cecton-the-revenge-of-the-cli", default-features = false }
 polkadot-parachain = { path = "../parachain", default-features = false }
 trie = { package = "sp-trie", git = "https://github.com/paritytech/substrate", branch = "cecton-the-revenge-of-the-cli", default-features = false }
-bitvec = { version = "0.15.2", default-features = false, features = ["alloc"] }
+bitvec = { version = "0.17.4", default-features = false, features = ["alloc"] }
 babe = { package = "pallet-babe", git = "https://github.com/paritytech/substrate", branch = "cecton-the-revenge-of-the-cli", default-features = false }
-=======
-parity-scale-codec = { version = "1.3.0", default-features = false, features = ["bit-vec", "derive"] }
-primitives = { package = "sp-core", git = "https://github.com/paritytech/substrate", branch = "master", default-features = false }
-inherents = { package = "sp-inherents", git = "https://github.com/paritytech/substrate", branch = "master", default-features = false }
-application-crypto = { package = "sp-application-crypto", git = "https://github.com/paritytech/substrate", branch = "master", default-features = false }
-sp-api = { git = "https://github.com/paritytech/substrate", branch = "master", default-features = false }
-sp-version = { git = "https://github.com/paritytech/substrate", branch = "master", default-features = false }
-sp-std = { package = "sp-std", git = "https://github.com/paritytech/substrate", branch = "master", default-features = false }
-sp-staking = { git = "https://github.com/paritytech/substrate", branch = "master", default-features = false }
-runtime_primitives = { package = "sp-runtime", git = "https://github.com/paritytech/substrate", branch = "master", default-features = false }
-polkadot-parachain = { path = "../parachain", default-features = false }
-trie = { package = "sp-trie", git = "https://github.com/paritytech/substrate", branch = "master", default-features = false }
-bitvec = { version = "0.17.4", default-features = false, features = ["alloc"] }
-babe = { package = "pallet-babe", git = "https://github.com/paritytech/substrate", branch = "master", default-features = false }
->>>>>>> 0a1c99f2
 
 [dev-dependencies]
 sp-serializer = { git = "https://github.com/paritytech/substrate", branch = "cecton-the-revenge-of-the-cli" }
