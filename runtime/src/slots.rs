--- conflicted
+++ resolved
@@ -25,12 +25,9 @@
 use srml_support::{
 	decl_module, decl_storage, decl_event, ensure,
 	traits::{Currency, ReservableCurrency, WithdrawReason, ExistenceRequirement, Get, Randomness},
-<<<<<<< HEAD
-=======
 };
 use primitives::parachain::{
 	SwapAux, PARACHAIN_INFO, Id as ParaId
->>>>>>> ed4e97c0
 };
 use system::{ensure_signed, ensure_root};
 use crate::registrar::{Registrar, swap_ordered_existence};
@@ -1370,13 +1367,8 @@
 			assert_eq!(Slots::onboard_queue(2), vec![]);
 			assert_eq!(Slots::onboard_queue(3), vec![]);
 			assert_eq!(Slots::onboard_queue(4), vec![0.into()]);
-<<<<<<< HEAD
-			assert_eq!(Slots::onboarding(
-				ParaId::from(0)),
-=======
 			assert_eq!(
 				Slots::onboarding(ParaId::from(0)),
->>>>>>> ed4e97c0
 				Some((4, IncomingParachain::Unset(NewBidder { who: 1, sub: 0 })))
 			);
 			assert_eq!(Slots::deposit_held(&0.into()), 5);
@@ -1429,13 +1421,8 @@
 
 			run_to_block(9);
 			assert_eq!(Slots::onboard_queue(1), vec![0.into()]);
-<<<<<<< HEAD
-			assert_eq!(Slots::onboarding(
-				ParaId::from(0)),
-=======
 			assert_eq!(
 				Slots::onboarding(ParaId::from(0)),
->>>>>>> ed4e97c0
 				Some((1, IncomingParachain::Unset(NewBidder { who: 3, sub: 0 })))
 			);
 			assert_eq!(Slots::deposit_held(&0.into()), 3);
