# Backing Types

[Candidates](candidate.md) go through many phases before being considered included in a fork of the relay chain and eventually accepted.

These types describe the data used in the backing phase. Some are sent over the wire within subsystems, and some are simply included in the relay-chain block.

## Validity Attestation

An attestation of validity for a candidate, used as part of a backing. Both the `Seconded` and `Valid` statements are considered attestations of validity. This structure is only useful where the candidate referenced is apparent.

```rust
enum ValidityAttestation {
  /// Implicit validity attestation by issuing.
  /// This corresponds to issuance of a `Seconded` statement.
  Implicit(ValidatorSignature),
  /// An explicit attestation. This corresponds to issuance of a
  /// `Valid` statement.
  Explicit(ValidatorSignature),
}
```

## Signed Wrapper

There are a few distinct types which we desire to sign, and validate the signatures of. Instead of duplicating this work, we extract a signed wrapper.

```rust,ignore
/// A signed type which encapsulates the common desire to sign some data and validate a signature.
///
/// Note that the internal fields are not public; they are all accessable by immutable getters.
/// This reduces the chance that they are accidentally mutated, invalidating the signature.
struct Signed<Payload, RealPayload=Payload> {
    /// The payload is part of the signed data. The rest is the signing context,
    /// which is known both at signing and at validation.
    payload: Payload,
    /// The index of the validator signing this statement.
    validator_index: ValidatorIndex,
    /// The signature by the validator of the signed payload.
    signature: ValidatorSignature,
}

impl<Payload: EncodeAs<RealPayload>, RealPayload: Encode> Signed<Payload, RealPayload> {
    fn sign(payload: Payload, context: SigningContext, index: ValidatorIndex, key: ValidatorPair) -> Signed<Payload, RealPayload> { ... }
    fn validate(&self, context: SigningContext, key: ValidatorId) -> bool { ... }
}
```

Note the presence of the [`SigningContext`](../types/candidate.html#signing-context) in the signatures of the `sign` and `validate` methods. To ensure cryptographic security, the actual signed payload is always the SCALE encoding of `(payload.into(), signing_context)`. Including the signing context prevents replay attacks.

`EncodeAs` is a helper trait with a blanket impl which ensures that any `T` can `EncodeAs<T>`. Therefore, for the generic case where `RealPayload = Payload`, it changes nothing. However, we  `impl EncodeAs<CompactStatement> for Statement`, which helps efficiency.

## Statement Type

The [Candidate Backing subsystem](../node/backing/candidate-backing.md) issues and signs these after candidate validation.

```rust
/// A statement about the validity of a parachain candidate.
enum Statement {
  /// A statement about a new candidate being seconded by a validator. This is an implicit validity vote.
  ///
  /// The main semantic difference between `Seconded` and `Valid` comes from the fact that every validator may
  /// second only 1 candidate; this places an upper bound on the total number of candidates whose validity
  /// needs to be checked. A validator who seconds more than 1 parachain candidate per relay head is subject
  /// to slashing.
  Seconded(CandidateReceipt),
  /// A statement about the validity of a candidate, based on candidate's hash.
  Valid(Hash),
  /// A statement about the invalidity of a candidate.
  Invalid(Hash),
}

/// A statement about the validity of a parachain candidate.
///
/// This variant should only be used in the production of `SignedStatement`s. The only difference between
/// this enum and `Statement` is that the `Seconded` variant contains a `Hash` instead of a `CandidateReceipt`.
/// The rationale behind the difference is that a `CandidateReceipt` contains `HeadData`, which does not have
/// bounded size. By using this enum instead, we ensure that the production and validation of signatures is fast
/// while retaining their necessary cryptographic properties.
enum CompactStatement {
  /// A statement about a new candidate being seconded by a validator. This is an implicit validity vote.
  Seconded(Hash),
  /// A statement about the validity of a candidate, based on candidate's hash.
  Valid(Hash),
  /// A statement about the invalidity of a candidate.
  Invalid(Hash),
}
```

`CompactStatement` exists because a `CandidateReceipt` includes `HeadData`, which does not have a bounded size.

## Signed Statement Type

A statement which has been [cryptographically signed](#signed-wrapper) by a validator.

```rust
/// A signed statement, containing the abridged candidate receipt in the `Seconded` variant.
pub type SignedFullStatement = Signed<Statement, CompactStatement>;

<<<<<<< HEAD
/// A signed statement, containing only the hash.
pub type SignedStatement = Signed<CompactStatement>;
```
=======
The actual signed payload will be the SCALE encoding of `(compact_statement, signing_context)` where
`compact_statement` is a tweak of the [`Statement`](#statement) enum where all variants, including `Seconded`, contain only the hash of the candidate, and the `signing_context` is a [`SigningContext`](../types/candidate.md#signing-context).
>>>>>>> ff708f3a

Munging the signed `Statement` into a `CompactStatement` before signing allows the candidate receipt itself to be omitted when checking a signature on a `Seconded` statement.

## Backed Candidate

An [`AbridgedCandidateReceipt`](candidate.md#abridgedcandidatereceipt) along with all data necessary to prove its backing. This is submitted to the relay-chain to process and move along the candidate to the pending-availability stage.

```rust
struct BackedCandidate {
  candidate: AbridgedCandidateReceipt,
  validity_votes: Vec<ValidityAttestation>,
  // the indices of validators who signed the candidate within the group. There is no need to include
  // bit for any validators who are not in the group, so this is more compact.
  // The number of bits is the number of validators in the group.
  //
  // the group should be apparent from context.
  validator_indices: BitVec,
}

struct BackedCandidates(Vec<BackedCandidate>); // sorted by para-id.
```<|MERGE_RESOLUTION|>--- conflicted
+++ resolved
@@ -95,14 +95,9 @@
 /// A signed statement, containing the abridged candidate receipt in the `Seconded` variant.
 pub type SignedFullStatement = Signed<Statement, CompactStatement>;
 
-<<<<<<< HEAD
 /// A signed statement, containing only the hash.
 pub type SignedStatement = Signed<CompactStatement>;
 ```
-=======
-The actual signed payload will be the SCALE encoding of `(compact_statement, signing_context)` where
-`compact_statement` is a tweak of the [`Statement`](#statement) enum where all variants, including `Seconded`, contain only the hash of the candidate, and the `signing_context` is a [`SigningContext`](../types/candidate.md#signing-context).
->>>>>>> ff708f3a
 
 Munging the signed `Statement` into a `CompactStatement` before signing allows the candidate receipt itself to be omitted when checking a signature on a `Seconded` statement.
 
