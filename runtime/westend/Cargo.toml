--- conflicted
+++ resolved
@@ -32,44 +32,6 @@
 block-builder-api = { package = "sp-block-builder", git = "https://github.com/paritytech/substrate", default-features = false , branch = "kiz-staking-miner" }
 sp-npos-elections = { git = "https://github.com/paritytech/substrate", default-features = false , branch = "kiz-staking-miner" }
 
-<<<<<<< HEAD
-frame-executive = { git = "https://github.com/paritytech/substrate", default-features = false , branch = "kiz-staking-miner" }
-frame-support = { git = "https://github.com/paritytech/substrate", default-features = false , branch = "kiz-staking-miner" }
-frame-system = {git = "https://github.com/paritytech/substrate", default-features = false , branch = "kiz-staking-miner" }
-frame-system-rpc-runtime-api = { git = "https://github.com/paritytech/substrate", default-features = false , branch = "kiz-staking-miner" }
-pallet-authority-discovery = { git = "https://github.com/paritytech/substrate", default-features = false , branch = "kiz-staking-miner" }
-pallet-authorship = { git = "https://github.com/paritytech/substrate", default-features = false , branch = "kiz-staking-miner" }
-pallet-babe = { git = "https://github.com/paritytech/substrate", default-features = false , branch = "kiz-staking-miner" }
-pallet-balances = { git = "https://github.com/paritytech/substrate", default-features = false , branch = "kiz-staking-miner" }
-pallet-collective = { git = "https://github.com/paritytech/substrate", default-features = false , branch = "kiz-staking-miner" }
-pallet-democracy = { git = "https://github.com/paritytech/substrate", default-features = false , branch = "kiz-staking-miner" }
-pallet-elections-phragmen = { package = "pallet-elections-phragmen", git = "https://github.com/paritytech/substrate", default-features = false , branch = "kiz-staking-miner" }
-pallet-election-provider-multi-phase = { git = "https://github.com/paritytech/substrate", default-features = false , branch = "kiz-staking-miner" }
-pallet-grandpa = { git = "https://github.com/paritytech/substrate", default-features = false , branch = "kiz-staking-miner" }
-pallet-identity = { git = "https://github.com/paritytech/substrate", default-features = false , branch = "kiz-staking-miner" }
-pallet-im-online = { git = "https://github.com/paritytech/substrate", default-features = false , branch = "kiz-staking-miner" }
-pallet-indices = { git = "https://github.com/paritytech/substrate", default-features = false , branch = "kiz-staking-miner" }
-pallet-membership = { git = "https://github.com/paritytech/substrate", default-features = false , branch = "kiz-staking-miner" }
-pallet-mmr-primitives = { git = "https://github.com/paritytech/substrate", default-features = false , branch = "kiz-staking-miner" }
-pallet-multisig = { git = "https://github.com/paritytech/substrate", default-features = false , branch = "kiz-staking-miner" }
-pallet-nicks = { git = "https://github.com/paritytech/substrate", default-features = false , branch = "kiz-staking-miner" }
-pallet-offences = { git = "https://github.com/paritytech/substrate", default-features = false , branch = "kiz-staking-miner" }
-pallet-proxy = { git = "https://github.com/paritytech/substrate", default-features = false , branch = "kiz-staking-miner" }
-pallet-randomness-collective-flip = { git = "https://github.com/paritytech/substrate", default-features = false , branch = "kiz-staking-miner" }
-pallet-recovery = { git = "https://github.com/paritytech/substrate", default-features = false , branch = "kiz-staking-miner" }
-pallet-scheduler = { git = "https://github.com/paritytech/substrate", default-features = false , branch = "kiz-staking-miner" }
-pallet-session = { git = "https://github.com/paritytech/substrate", default-features = false , branch = "kiz-staking-miner" }
-pallet-society = { git = "https://github.com/paritytech/substrate", default-features = false , branch = "kiz-staking-miner" }
-pallet-staking = { git = "https://github.com/paritytech/substrate", default-features = false , branch = "kiz-staking-miner" }
-pallet-staking-reward-curve = { package = "pallet-staking-reward-curve", git = "https://github.com/paritytech/substrate", branch = "kiz-staking-miner" }
-pallet-sudo = { git = "https://github.com/paritytech/substrate", default-features = false , branch = "kiz-staking-miner" }
-pallet-timestamp = { git = "https://github.com/paritytech/substrate", default-features = false , branch = "kiz-staking-miner" }
-pallet-transaction-payment = { git = "https://github.com/paritytech/substrate", default-features = false , branch = "kiz-staking-miner" }
-pallet-transaction-payment-rpc-runtime-api = { git = "https://github.com/paritytech/substrate", default-features = false , branch = "kiz-staking-miner" }
-pallet-treasury = { git = "https://github.com/paritytech/substrate", default-features = false , branch = "kiz-staking-miner" }
-pallet-utility = { git = "https://github.com/paritytech/substrate", default-features = false , branch = "kiz-staking-miner" }
-pallet-vesting = { git = "https://github.com/paritytech/substrate", default-features = false , branch = "kiz-staking-miner" }
-=======
 frame-election-provider-support = { git = "https://github.com/paritytech/substrate", branch = "master", default-features = false }
 frame-executive = { git = "https://github.com/paritytech/substrate", branch = "master", default-features = false }
 frame-support = { git = "https://github.com/paritytech/substrate", branch = "master", default-features = false }
@@ -106,7 +68,6 @@
 pallet-treasury = { git = "https://github.com/paritytech/substrate", branch = "master", default-features = false }
 pallet-utility = { git = "https://github.com/paritytech/substrate", branch = "master", default-features = false }
 pallet-vesting = { git = "https://github.com/paritytech/substrate", branch = "master", default-features = false }
->>>>>>> ababff4b
 pallet-xcm = { path = "../../xcm/pallet-xcm", default-features = false }
 
 frame-benchmarking = { git = "https://github.com/paritytech/substrate", default-features = false, optional = true , branch = "kiz-staking-miner" }
