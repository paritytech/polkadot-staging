--- conflicted
+++ resolved
@@ -6,12 +6,8 @@
 build = "build.rs"
 
 [dependencies]
-<<<<<<< HEAD
-parity-scale-codec = { version = "2.0.0", default-features = false, features = ["derive"] }
+parity-scale-codec = { version = "2.2.0", default-features = false, features = ["derive", "max-encoded-len"] }
 scale-info = { version = "0.9.0", default-features = false, features = ["derive"] }
-=======
-parity-scale-codec = { version = "2.2.0", default-features = false, features = ["derive", "max-encoded-len"] }
->>>>>>> b583753a
 serde = { version = "1.0.123", default-features = false }
 serde_derive = { version = "1.0.117", optional = true }
 smallvec = "1.6.1"
