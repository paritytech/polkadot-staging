--- conflicted
+++ resolved
@@ -314,10 +314,6 @@
 /// [`Subsystem`]: trait.Subsystem.html
 #[allow(dead_code)]
 struct OverseenSubsystem<M> {
-<<<<<<< HEAD
-	subsystem: CompatibleSubsystem<M>,
-=======
->>>>>>> 17650cef
 	instance: Option<SubsystemInstance<M>>,
 }
 
@@ -410,11 +406,7 @@
 	/// 	where C: SubsystemContext<Message=CandidateValidationMessage>
 	/// {
 	///     fn start(
-<<<<<<< HEAD
-	///         &mut self,
-=======
 	///         self,
->>>>>>> 17650cef
 	///         mut ctx: C,
 	///     ) -> SpawnedSubsystem {
 	///         SpawnedSubsystem(Box::pin(async move {
@@ -430,11 +422,7 @@
 	/// 	where C: SubsystemContext<Message=CandidateBackingMessage>
 	/// {
 	///     fn start(
-<<<<<<< HEAD
-	///         &mut self,
-=======
 	///         self,
->>>>>>> 17650cef
 	///         mut ctx: C,
 	///     ) -> SpawnedSubsystem {
 	///         SpawnedSubsystem(Box::pin(async move {
@@ -469,13 +457,8 @@
 	/// ```
 	pub fn new(
 		leaves: impl IntoIterator<Item = BlockInfo>,
-<<<<<<< HEAD
-		validation: CompatibleSubsystem<CandidateValidationMessage>,
-		candidate_backing: CompatibleSubsystem<CandidateBackingMessage>,
-=======
 		validation: impl Subsystem<OverseerSubsystemContext<CandidateValidationMessage>> + Send,
 		candidate_backing: impl Subsystem<OverseerSubsystemContext<CandidateBackingMessage>> + Send,
->>>>>>> 17650cef
 		mut s: S,
 	) -> SubsystemResult<(Self, OverseerHandler)> {
 		let (events_tx, events_rx) = mpsc::channel(CHANNEL_CAPACITY);
@@ -674,11 +657,7 @@
 	spawner: &mut S,
 	futures: &mut FuturesUnordered<RemoteHandle<()>>,
 	streams: &mut StreamUnordered<mpsc::Receiver<ToOverseer>>,
-<<<<<<< HEAD
-	mut s: CompatibleSubsystem<M>,
-=======
 	s: impl Subsystem<OverseerSubsystemContext<M>>,
->>>>>>> 17650cef
 ) -> SubsystemResult<OverseenSubsystem<M>> {
 	let (to_tx, to_rx) = mpsc::channel(CHANNEL_CAPACITY);
 	let (from_tx, from_rx) = mpsc::channel(CHANNEL_CAPACITY);
@@ -711,13 +690,8 @@
 	impl<C> Subsystem<C> for TestSubsystem1
 		where C: SubsystemContext<Message=CandidateValidationMessage>
 	{
-<<<<<<< HEAD
-		fn start(&mut self, mut ctx: C) -> SpawnedSubsystem {
-			let mut sender = self.0.clone();
-=======
 		fn start(self, mut ctx: C) -> SpawnedSubsystem {
 			let mut sender = self.0;
->>>>>>> 17650cef
 			SpawnedSubsystem(Box::pin(async move {
 				let mut i = 0;
 				loop {
@@ -741,12 +715,8 @@
 	impl<C> Subsystem<C> for TestSubsystem2
 		where C: SubsystemContext<Message=CandidateBackingMessage>
 	{
-<<<<<<< HEAD
-		fn start(&mut self, mut ctx: C) -> SpawnedSubsystem {
-=======
 		fn start(self, mut ctx: C) -> SpawnedSubsystem {
 			let sender = self.0.clone();
->>>>>>> 17650cef
 			SpawnedSubsystem(Box::pin(async move {
 				let _sender = sender;
 				let mut c: usize = 0;
@@ -789,11 +759,7 @@
 	impl<C> Subsystem<C> for TestSubsystem4
 		where C: SubsystemContext<Message=CandidateBackingMessage>
 	{
-<<<<<<< HEAD
-		fn start(&mut self, mut _ctx: C) -> SpawnedSubsystem {
-=======
 		fn start(self, mut _ctx: C) -> SpawnedSubsystem {
->>>>>>> 17650cef
 			SpawnedSubsystem(Box::pin(async move {
 				// Do nothing and exit.
 			}))
@@ -880,11 +846,7 @@
 	impl<C> Subsystem<C> for TestSubsystem5
 		where C: SubsystemContext<Message=CandidateValidationMessage>
 	{
-<<<<<<< HEAD
-		fn start(&mut self, mut ctx: C) -> SpawnedSubsystem {
-=======
 		fn start(self, mut ctx: C) -> SpawnedSubsystem {
->>>>>>> 17650cef
 			let mut sender = self.0.clone();
 
 			SpawnedSubsystem(Box::pin(async move {
@@ -910,11 +872,7 @@
 	impl<C> Subsystem<C> for TestSubsystem6
 		where C: SubsystemContext<Message=CandidateBackingMessage>
 	{
-<<<<<<< HEAD
-		fn start(&mut self, mut ctx: C) -> SpawnedSubsystem {
-=======
 		fn start(self, mut ctx: C) -> SpawnedSubsystem {
->>>>>>> 17650cef
 			let mut sender = self.0.clone();
 
 			SpawnedSubsystem(Box::pin(async move {
