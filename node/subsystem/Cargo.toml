[package]
name = "polkadot-node-subsystem"
version = "0.1.0"
authors = ["Parity Technologies <admin@parity.io>"]
edition = "2018"
description = "Subsystem traits and message definitions"

[dependencies]
async-trait = "0.1"
derive_more = "0.99.9"
futures = "0.3.5"
futures-timer = "3.0.2"
log = "0.4.8"
parity-scale-codec = "1.3.4"
parking_lot = { version = "0.10.0", optional = true }
pin-project = "0.4.22"
polkadot-node-primitives = { path = "../primitives" }
polkadot-primitives = { path = "../../primitives" }
polkadot-statement-table = { path = "../../statement-table" }
sc-network = { git = "https://github.com/paritytech/substrate", branch = "master" }
smallvec = "1.4.1"
sp-core = { git = "https://github.com/paritytech/substrate", branch = "master" }
<<<<<<< HEAD
streamunordered = "0.5.1"
substrate-prometheus-endpoint = { git = "https://github.com/paritytech/substrate", branch = "master" }
=======
>>>>>>> 976a319e

[dev-dependencies]
assert_matches = "1.3.0"
async-trait = "0.1"
futures = { version = "0.3.5", features = ["thread-pool"] }
parking_lot = "0.10.0"
polkadot-node-subsystem-test-helpers = { path = "../subsystem-test-helpers" }<|MERGE_RESOLUTION|>--- conflicted
+++ resolved
@@ -20,11 +20,7 @@
 sc-network = { git = "https://github.com/paritytech/substrate", branch = "master" }
 smallvec = "1.4.1"
 sp-core = { git = "https://github.com/paritytech/substrate", branch = "master" }
-<<<<<<< HEAD
-streamunordered = "0.5.1"
 substrate-prometheus-endpoint = { git = "https://github.com/paritytech/substrate", branch = "master" }
-=======
->>>>>>> 976a319e
 
 [dev-dependencies]
 assert_matches = "1.3.0"
