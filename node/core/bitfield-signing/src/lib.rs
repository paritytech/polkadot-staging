// Copyright 2020 Parity Technologies (UK) Ltd.
// This file is part of Polkadot.

// Polkadot is free software: you can redistribute it and/or modify
// it under the terms of the GNU General Public License as published by
// the Free Software Foundation, either version 3 of the License, or
// (at your option) any later version.

// Polkadot is distributed in the hope that it will be useful,
// but WITHOUT ANY WARRANTY; without even the implied warranty of
// MERCHANTABILITY or FITNESS FOR A PARTICULAR PURPOSE.  See the
// GNU General Public License for more details.

// You should have received a copy of the GNU General Public License
// along with Polkadot.  If not, see <http://www.gnu.org/licenses/>.

//! The bitfield signing subsystem produces `SignedAvailabilityBitfield`s once per block.

use bitvec::bitvec;
use futures::{
	channel::{mpsc, oneshot},
	prelude::*,
	stream, Future,
};
use keystore::KeyStorePtr;
use polkadot_node_subsystem::{
	messages::{
		self, AllMessages, AvailabilityStoreMessage, BitfieldDistributionMessage,
		BitfieldSigningMessage, CandidateBackingMessage, RuntimeApiMessage,
	},
	util::{self, JobManager, JobTrait, ToJobTrait, Validator},
};
<<<<<<< HEAD
use polkadot_primitives::v1::{AvailabilityBitfield, CoreState, Hash, ValidatorIndex};
=======
use polkadot_primitives::v1::{AvailabilityBitfield, CoreState, Hash};
>>>>>>> 12a7d80c
use std::{convert::TryFrom, pin::Pin, time::Duration};
use wasm_timer::{Delay, Instant};

/// Delay between starting a bitfield signing job and its attempting to create a bitfield.
const JOB_DELAY: Duration = Duration::from_millis(1500);

/// Each `BitfieldSigningJob` prepares a signed bitfield for a single relay parent.
pub struct BitfieldSigningJob;

/// Messages which a `BitfieldSigningJob` is prepared to receive.
pub enum ToJob {
	BitfieldSigning(BitfieldSigningMessage),
	Stop,
}

impl ToJobTrait for ToJob {
	const STOP: Self = ToJob::Stop;

	fn relay_parent(&self) -> Option<Hash> {
		match self {
			Self::BitfieldSigning(bsm) => bsm.relay_parent(),
			Self::Stop => None,
		}
	}
}

impl TryFrom<AllMessages> for ToJob {
	type Error = ();

	fn try_from(msg: AllMessages) -> Result<Self, Self::Error> {
		match msg {
			AllMessages::BitfieldSigning(bsm) => Ok(ToJob::BitfieldSigning(bsm)),
			_ => Err(()),
		}
	}
}

impl From<BitfieldSigningMessage> for ToJob {
	fn from(bsm: BitfieldSigningMessage) -> ToJob {
		ToJob::BitfieldSigning(bsm)
	}
}

/// Messages which may be sent from a `BitfieldSigningJob`.
pub enum FromJob {
	AvailabilityStore(AvailabilityStoreMessage),
	BitfieldDistribution(BitfieldDistributionMessage),
	CandidateBacking(CandidateBackingMessage),
	RuntimeApi(RuntimeApiMessage),
}

impl From<FromJob> for AllMessages {
	fn from(from_job: FromJob) -> AllMessages {
		match from_job {
			FromJob::AvailabilityStore(asm) => AllMessages::AvailabilityStore(asm),
			FromJob::BitfieldDistribution(bdm) => AllMessages::BitfieldDistribution(bdm),
			FromJob::CandidateBacking(cbm) => AllMessages::CandidateBacking(cbm),
			FromJob::RuntimeApi(ram) => AllMessages::RuntimeApi(ram),
		}
	}
}

impl TryFrom<AllMessages> for FromJob {
	type Error = ();

	fn try_from(msg: AllMessages) -> Result<Self, Self::Error> {
		match msg {
			AllMessages::AvailabilityStore(asm) => Ok(Self::AvailabilityStore(asm)),
			AllMessages::BitfieldDistribution(bdm) => Ok(Self::BitfieldDistribution(bdm)),
			AllMessages::CandidateBacking(cbm) => Ok(Self::CandidateBacking(cbm)),
			AllMessages::RuntimeApi(ram) => Ok(Self::RuntimeApi(ram)),
			_ => Err(()),
		}
	}
}

/// Errors we may encounter in the course of executing the `BitfieldSigningSubsystem`.
#[derive(Debug, derive_more::From)]
pub enum Error {
	/// error propagated from the utility subsystem
	#[from]
	Util(util::Error),
	/// io error
	#[from]
	Io(std::io::Error),
	/// a one shot channel was canceled
	#[from]
	Oneshot(oneshot::Canceled),
	/// a mspc channel failed to send
	#[from]
	MpscSend(mpsc::SendError),
	/// several errors collected into one
	#[from]
	Multiple(Vec<Error>),
}

// if there is a candidate pending availability, query the Availability Store
// for whether we have the availability chunk for our validator index.
async fn get_core_availability(
	relay_parent: Hash,
<<<<<<< HEAD
	idx: usize,
	core: CoreState,
	validator_idx: ValidatorIndex,
=======
	core: CoreState,
>>>>>>> 12a7d80c
	sender: &mpsc::Sender<FromJob>,
) -> Result<bool, Error> {
	use messages::{
		AvailabilityStoreMessage::QueryChunkAvailability,
		RuntimeApiRequest::CandidatePendingAvailability,
	};
	use FromJob::{AvailabilityStore, RuntimeApi};
	use RuntimeApiMessage::Request;

	// we have to (cheaply) clone this sender so we can mutate it to actually send anything
	let mut sender = sender.clone();

<<<<<<< HEAD
	if let CoreState::Occupied(_) = core {
=======
	if let CoreState::Occupied(core) = core {
>>>>>>> 12a7d80c
		let (tx, rx) = oneshot::channel();
		sender
			.send(RuntimeApi(Request(
				relay_parent,
				CandidatePendingAvailability(core.para_id, tx),
			)))
			.await?;

		let committed_candidate_receipt = match rx.await? {
			Ok(Some(ccr)) => ccr,
			Ok(None) => return Ok(false),
			Err(e) => {
				// Don't take down the node on runtime API errors.
				log::warn!(target: "bitfield_signing", "Encountered a runtime API error: {:?}", e);
				return Ok(false);
			}
		};
		let (tx, rx) = oneshot::channel();
		sender
			.send(AvailabilityStore(QueryChunkAvailability(
				committed_candidate_receipt.descriptor.pov_hash,
				validator_idx,
				tx,
			)))
			.await?;
		return rx.await.map_err(Into::into);
	}
	Ok(false)
}

<<<<<<< HEAD
// delegates to the v1 runtime API
async fn get_availability_cores(relay_parent: Hash, sender: &mut mpsc::Sender<FromJob>) -> Result<Vec<CoreState>, Error> {
	use FromJob::RuntimeApi;
	use messages::{
		RuntimeApiMessage::Request,
		RuntimeApiRequest::AvailabilityCores,
	};

	let (tx, rx) = oneshot::channel();
	sender.send(RuntimeApi(Request(relay_parent, AvailabilityCores(tx)))).await?;
	rx.await.map_err(Into::into)
}

// - get the list of core states from the runtime
// - for each core, concurrently determine chunk availability (see `get_core_availability`)
// - return the bitfield if there were no errors at any point in this process
//   (otherwise, it's prone to false negatives)
=======
// the way this function works is not intuitive:
//
// - get the availability cores so we have a list of cores, in order.
// - for each occupied core, fetch `candidate_pending_availability` from runtime
// - from there, we can get the `CandidateDescriptor`
// - from there, we can send a `AvailabilityStore::QueryPoV` and set the indexed bit to 1 if it returns Some(_)
>>>>>>> 12a7d80c
async fn construct_availability_bitfield(
	relay_parent: Hash,
	validator_idx: ValidatorIndex,
	sender: &mut mpsc::Sender<FromJob>,
) -> Result<Option<AvailabilityBitfield>, Error> {
	use futures::lock::Mutex;

<<<<<<< HEAD
	// get the set of availability cores from the runtime
	let availability_cores = get_availability_cores(relay_parent, sender).await?;
=======
	use messages::RuntimeApiRequest::AvailabilityCores;
	use FromJob::RuntimeApi;
	use RuntimeApiMessage::Request;

	// request the availability cores metadata from runtime.
	let (tx, rx) = oneshot::channel();
	sender
		.send(RuntimeApi(Request(relay_parent, AvailabilityCores(tx))))
		.await?;
>>>>>>> 12a7d80c

	// we now need sender to be immutable so we can copy the reference to multiple concurrent closures
	let sender = &*sender;

<<<<<<< HEAD
	// prepare outputs
	let out = Mutex::new(bitvec!(bitvec::order::Lsb0, u8; 0; availability_cores.len()));
=======
	// wait for the cores
	let availability_cores = match rx.await? {
		Ok(a) => a,
		Err(e) => {
			log::warn!(target: "bitfield_signing", "Encountered a runtime API error: {:?}", e);
			return Ok(None);
		}
	};

	// prepare outputs
	let out =
		Mutex::new(bitvec!(bitvec::order::Lsb0, u8; 0; availability_cores.len()));
>>>>>>> 12a7d80c
	// in principle, we know that we never want concurrent access to the _same_ bit within the vec;
	// we could `let out_ref = out.as_mut_ptr();` here instead, and manually assign bits, avoiding
	// any need to ever wait to lock this mutex.
	// in practice, it's safer to just use the mutex, and speed optimizations should wait until
	// benchmarking proves that they are necessary.
	let out_ref = &out;
	let errs = Mutex::new(Vec::new());
	let errs_ref = &errs;

	// Handle each (idx, core) pair concurrently
	//
	// In principle, this work is all concurrent, not parallel. In practice, we can't guarantee it, which is why
	// we need the mutexes and explicit references above.
	stream::iter(availability_cores.into_iter().enumerate())
		.for_each_concurrent(None, |(idx, core)| async move {
<<<<<<< HEAD
			let availability = match get_core_availability(relay_parent, idx, core, validator_idx, sender).await {
=======
			let availability = match get_core_availability(relay_parent, core, sender).await {
>>>>>>> 12a7d80c
				Ok(availability) => availability,
				Err(err) => {
					errs_ref.lock().await.push(err);
					return;
				}
			};
			out_ref.lock().await.set(idx, availability);
		})
		.await;

	let errs = errs.into_inner();
	if errs.is_empty() {
		Ok(Some(out.into_inner().into()))
	} else {
		Err(errs.into())
	}
}

impl JobTrait for BitfieldSigningJob {
	type ToJob = ToJob;
	type FromJob = FromJob;
	type Error = Error;
	type RunArgs = KeyStorePtr;

	const NAME: &'static str = "BitfieldSigningJob";

	/// Run a job for the parent block indicated
	fn run(
		relay_parent: Hash,
		keystore: Self::RunArgs,
		_receiver: mpsc::Receiver<ToJob>,
		mut sender: mpsc::Sender<FromJob>,
	) -> Pin<Box<dyn Future<Output = Result<(), Self::Error>> + Send>> {
		async move {
			// figure out when to wait to
			let wait_until = Instant::now() + JOB_DELAY;

			// now do all the work we can before we need to wait for the availability store
			// if we're not a validator, we can just succeed effortlessly
			let validator = match Validator::new(relay_parent, keystore, sender.clone()).await {
				Ok(validator) => validator,
				Err(util::Error::NotAValidator) => return Ok(()),
				Err(err) => return Err(Error::Util(err)),
			};

			// wait a bit before doing anything else
			Delay::new_at(wait_until).await?;

<<<<<<< HEAD
			let bitfield = construct_availability_bitfield(relay_parent, validator.index(), &mut sender).await?;
=======
			let bitfield =
				match construct_availability_bitfield(relay_parent, &mut sender).await?
			{
				None => return Ok(()),
				Some(b) => b,
			};

>>>>>>> 12a7d80c
			let signed_bitfield = validator.sign(bitfield);

			// make an anonymous scope to contain some use statements to simplify creating the outbound message
			{
				use BitfieldDistributionMessage::DistributeBitfield;
				use FromJob::BitfieldDistribution;

				sender
					.send(BitfieldDistribution(DistributeBitfield(
						relay_parent,
						signed_bitfield,
					)))
					.await
					.map_err(Into::into)
			}
		}
		.boxed()
	}
}

/// BitfieldSigningSubsystem manages a number of bitfield signing jobs.
pub type BitfieldSigningSubsystem<Spawner, Context> =
	JobManager<Spawner, Context, BitfieldSigningJob>;<|MERGE_RESOLUTION|>--- conflicted
+++ resolved
@@ -26,15 +26,11 @@
 use polkadot_node_subsystem::{
 	messages::{
 		self, AllMessages, AvailabilityStoreMessage, BitfieldDistributionMessage,
-		BitfieldSigningMessage, CandidateBackingMessage, RuntimeApiMessage,
+		BitfieldSigningMessage, CandidateBackingMessage, RuntimeApiMessage, RuntimeApiError
 	},
 	util::{self, JobManager, JobTrait, ToJobTrait, Validator},
 };
-<<<<<<< HEAD
 use polkadot_primitives::v1::{AvailabilityBitfield, CoreState, Hash, ValidatorIndex};
-=======
-use polkadot_primitives::v1::{AvailabilityBitfield, CoreState, Hash};
->>>>>>> 12a7d80c
 use std::{convert::TryFrom, pin::Pin, time::Duration};
 use wasm_timer::{Delay, Instant};
 
@@ -129,19 +125,17 @@
 	/// several errors collected into one
 	#[from]
 	Multiple(Vec<Error>),
+	/// the runtime API failed to return what we wanted
+	#[from]
+	Runtime(RuntimeApiError),
 }
 
 // if there is a candidate pending availability, query the Availability Store
 // for whether we have the availability chunk for our validator index.
 async fn get_core_availability(
 	relay_parent: Hash,
-<<<<<<< HEAD
-	idx: usize,
 	core: CoreState,
 	validator_idx: ValidatorIndex,
-=======
-	core: CoreState,
->>>>>>> 12a7d80c
 	sender: &mpsc::Sender<FromJob>,
 ) -> Result<bool, Error> {
 	use messages::{
@@ -154,11 +148,7 @@
 	// we have to (cheaply) clone this sender so we can mutate it to actually send anything
 	let mut sender = sender.clone();
 
-<<<<<<< HEAD
-	if let CoreState::Occupied(_) = core {
-=======
 	if let CoreState::Occupied(core) = core {
->>>>>>> 12a7d80c
 		let (tx, rx) = oneshot::channel();
 		sender
 			.send(RuntimeApi(Request(
@@ -189,7 +179,6 @@
 	Ok(false)
 }
 
-<<<<<<< HEAD
 // delegates to the v1 runtime API
 async fn get_availability_cores(relay_parent: Hash, sender: &mut mpsc::Sender<FromJob>) -> Result<Vec<CoreState>, Error> {
 	use FromJob::RuntimeApi;
@@ -200,63 +189,32 @@
 
 	let (tx, rx) = oneshot::channel();
 	sender.send(RuntimeApi(Request(relay_parent, AvailabilityCores(tx)))).await?;
-	rx.await.map_err(Into::into)
+	match rx.await {
+		Ok(Ok(out)) => Ok(out),
+		Ok(Err(runtime_err)) => Err(runtime_err.into()),
+		Err(err) => Err(err.into())
+	}
 }
 
 // - get the list of core states from the runtime
 // - for each core, concurrently determine chunk availability (see `get_core_availability`)
 // - return the bitfield if there were no errors at any point in this process
 //   (otherwise, it's prone to false negatives)
-=======
-// the way this function works is not intuitive:
-//
-// - get the availability cores so we have a list of cores, in order.
-// - for each occupied core, fetch `candidate_pending_availability` from runtime
-// - from there, we can get the `CandidateDescriptor`
-// - from there, we can send a `AvailabilityStore::QueryPoV` and set the indexed bit to 1 if it returns Some(_)
->>>>>>> 12a7d80c
 async fn construct_availability_bitfield(
 	relay_parent: Hash,
 	validator_idx: ValidatorIndex,
 	sender: &mut mpsc::Sender<FromJob>,
-) -> Result<Option<AvailabilityBitfield>, Error> {
+) -> Result<AvailabilityBitfield, Error> {
 	use futures::lock::Mutex;
 
-<<<<<<< HEAD
 	// get the set of availability cores from the runtime
 	let availability_cores = get_availability_cores(relay_parent, sender).await?;
-=======
-	use messages::RuntimeApiRequest::AvailabilityCores;
-	use FromJob::RuntimeApi;
-	use RuntimeApiMessage::Request;
-
-	// request the availability cores metadata from runtime.
-	let (tx, rx) = oneshot::channel();
-	sender
-		.send(RuntimeApi(Request(relay_parent, AvailabilityCores(tx))))
-		.await?;
->>>>>>> 12a7d80c
 
 	// we now need sender to be immutable so we can copy the reference to multiple concurrent closures
 	let sender = &*sender;
 
-<<<<<<< HEAD
 	// prepare outputs
 	let out = Mutex::new(bitvec!(bitvec::order::Lsb0, u8; 0; availability_cores.len()));
-=======
-	// wait for the cores
-	let availability_cores = match rx.await? {
-		Ok(a) => a,
-		Err(e) => {
-			log::warn!(target: "bitfield_signing", "Encountered a runtime API error: {:?}", e);
-			return Ok(None);
-		}
-	};
-
-	// prepare outputs
-	let out =
-		Mutex::new(bitvec!(bitvec::order::Lsb0, u8; 0; availability_cores.len()));
->>>>>>> 12a7d80c
 	// in principle, we know that we never want concurrent access to the _same_ bit within the vec;
 	// we could `let out_ref = out.as_mut_ptr();` here instead, and manually assign bits, avoiding
 	// any need to ever wait to lock this mutex.
@@ -272,11 +230,7 @@
 	// we need the mutexes and explicit references above.
 	stream::iter(availability_cores.into_iter().enumerate())
 		.for_each_concurrent(None, |(idx, core)| async move {
-<<<<<<< HEAD
-			let availability = match get_core_availability(relay_parent, idx, core, validator_idx, sender).await {
-=======
-			let availability = match get_core_availability(relay_parent, core, sender).await {
->>>>>>> 12a7d80c
+			let availability = match get_core_availability(relay_parent, core, validator_idx, sender).await {
 				Ok(availability) => availability,
 				Err(err) => {
 					errs_ref.lock().await.push(err);
@@ -289,7 +243,7 @@
 
 	let errs = errs.into_inner();
 	if errs.is_empty() {
-		Ok(Some(out.into_inner().into()))
+		Ok(out.into_inner().into())
 	} else {
 		Err(errs.into())
 	}
@@ -325,17 +279,18 @@
 			// wait a bit before doing anything else
 			Delay::new_at(wait_until).await?;
 
-<<<<<<< HEAD
-			let bitfield = construct_availability_bitfield(relay_parent, validator.index(), &mut sender).await?;
-=======
 			let bitfield =
-				match construct_availability_bitfield(relay_parent, &mut sender).await?
+				match construct_availability_bitfield(relay_parent, validator.index(), &mut sender).await
 			{
-				None => return Ok(()),
-				Some(b) => b,
+				Err(Error::Runtime(runtime_err)) => {
+					// Don't take down the node on runtime API errors.
+					log::warn!(target: "bitfield_signing", "Encountered a runtime API error: {:?}", runtime_err);
+					return Ok(());
+				}
+				Err(err) => return Err(err),
+				Ok(bitfield) => bitfield,
 			};
 
->>>>>>> 12a7d80c
 			let signed_bitfield = validator.sign(bitfield);
 
 			// make an anonymous scope to contain some use statements to simplify creating the outbound message
