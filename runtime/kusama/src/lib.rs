// Copyright 2017-2020 Parity Technologies (UK) Ltd.
// This file is part of Polkadot.

// Polkadot is free software: you can redistribute it and/or modify
// it under the terms of the GNU General Public License as published by
// the Free Software Foundation, either version 3 of the License, or
// (at your option) any later version.

// Polkadot is distributed in the hope that it will be useful,
// but WITHOUT ANY WARRANTY; without even the implied warranty of
// MERCHANTABILITY or FITNESS FOR A PARTICULAR PURPOSE.  See the
// GNU General Public License for more details.

// You should have received a copy of the GNU General Public License
// along with Polkadot. If not, see <http://www.gnu.org/licenses/>.

//! The Polkadot runtime. This can be compiled with `#[no_std]`, ready for Wasm.

#![cfg_attr(not(feature = "std"), no_std)]
// `construct_runtime!` does a lot of recursion and requires us to increase the limit to 256.
#![recursion_limit = "256"]

use pallet_transaction_payment::CurrencyAdapter;
use sp_std::prelude::*;
use sp_std::collections::btree_map::BTreeMap;
use sp_core::u32_trait::{_1, _2, _3, _5};
use parity_scale_codec::{Encode, Decode};
use primitives::v1::{
	AccountId, AccountIndex, Balance, BlockNumber, CandidateEvent, CommittedCandidateReceipt,
	CoreState, GroupRotationInfo, Hash, Id as ParaId, Moment, Nonce, OccupiedCoreAssumption,
	PersistedValidationData, Signature, ValidationCode, ValidatorId, ValidatorIndex,
	InboundDownwardMessage, InboundHrmpMessage, SessionInfo,
};
use runtime_common::{
	claims, SlowAdjustingFeeUpdate, CurrencyToVote, paras_registrar, xcm_sender, slots, impls::DealWithFees,
	BlockHashCount, RocksDbWeight, BlockWeights, BlockLength, OffchainSolutionWeightLimit, OffchainSolutionLengthLimit,
	ToAuthor,
};
<<<<<<< HEAD
use sp_arithmetic::Perquintill;
use sp_runtime::{
	create_runtime_str, generic, impl_opaque_keys, ModuleId, ApplyExtrinsicResult, KeyTypeId, Percent,
	Permill, Perbill,
=======

use runtime_parachains::origin as parachains_origin;
use runtime_parachains::configuration as parachains_configuration;
use runtime_parachains::shared as parachains_shared;
use runtime_parachains::inclusion as parachains_inclusion;
use runtime_parachains::paras_inherent as parachains_paras_inherent;
use runtime_parachains::initializer as parachains_initializer;
use runtime_parachains::session_info as parachains_session_info;
use runtime_parachains::paras as parachains_paras;
use runtime_parachains::dmp as parachains_dmp;
use runtime_parachains::ump as parachains_ump;
use runtime_parachains::hrmp as parachains_hrmp;
use runtime_parachains::scheduler as parachains_scheduler;
use runtime_parachains::reward_points as parachains_reward_points;
use runtime_parachains::runtime_api_impl::v1 as parachains_runtime_api_impl;

use xcm::v0::{MultiLocation, NetworkId, BodyId, Xcm};
use xcm_builder::{
	AccountId32Aliases, ChildParachainConvertsVia, SovereignSignedViaLocation, CurrencyAdapter as XcmCurrencyAdapter,
	ChildParachainAsNative, SignedAccountId32AsNative, ChildSystemParachainAsSuperuser, LocationInverter,
	IsConcrete, FixedWeightBounds, TakeWeightCredit, AllowTopLevelPaidExecutionFrom, AllowUnpaidExecutionFrom,
	IsChildSystemParachain, UsingComponents, BackingToPlurality, SignedToAccountId32
};
use xcm_executor::XcmExecutor;
use sp_runtime::{
	create_runtime_str, generic, impl_opaque_keys,
	ApplyExtrinsicResult, KeyTypeId, Percent, Permill, Perbill,
>>>>>>> 78b8cb25
	transaction_validity::{TransactionValidity, TransactionSource, TransactionPriority},
	traits::{
		BlakeTwo256, Block as BlockT, OpaqueKeys, ConvertInto, AccountIdLookup,
		Extrinsic as ExtrinsicT, SaturatedConversion, Verify,
	}
};
#[cfg(feature = "runtime-benchmarks")]
use sp_runtime::RuntimeString;
use sp_version::RuntimeVersion;
use pallet_grandpa::{AuthorityId as GrandpaId, fg_primitives};
#[cfg(any(feature = "std", test))]
use sp_version::NativeVersion;
use sp_core::OpaqueMetadata;
use sp_staking::SessionIndex;
use frame_support::{
	parameter_types, construct_runtime, RuntimeDebug, PalletId,
	traits::{KeyOwnerProofSystem, LockIdentifier, Filter, InstanceFilter, All},
	weights::Weight,
};
use frame_system::{EnsureRoot, EnsureOneOf};
use pallet_im_online::sr25519::AuthorityId as ImOnlineId;
use authority_discovery_primitives::AuthorityId as AuthorityDiscoveryId;
use pallet_transaction_payment::{FeeDetails, RuntimeDispatchInfo};
use pallet_session::historical as session_historical;
use static_assertions::const_assert;
use beefy_primitives::ecdsa::AuthorityId as BeefyId;
use pallet_mmr_primitives as mmr;

#[cfg(feature = "std")]
pub use pallet_staking::StakerStatus;
#[cfg(any(feature = "std", test))]
pub use sp_runtime::BuildStorage;
pub use pallet_timestamp::Call as TimestampCall;
pub use pallet_balances::Call as BalancesCall;

/// Constant values used within the runtime.
pub mod constants;
use constants::{time::*, currency::*, fee::*, paras::*};

// Weights used in the runtime.
mod weights;

// Make the WASM binary available.
#[cfg(feature = "std")]
include!(concat!(env!("OUT_DIR"), "/wasm_binary.rs"));

/// Runtime version (Kusama).
pub const VERSION: RuntimeVersion = RuntimeVersion {
	spec_name: create_runtime_str!("kusama"),
	impl_name: create_runtime_str!("parity-kusama"),
	authoring_version: 2,
	spec_version: 9000,
	impl_version: 0,
	#[cfg(not(feature = "disable-runtime-api"))]
	apis: RUNTIME_API_VERSIONS,
	#[cfg(feature = "disable-runtime-api")]
	apis: version::create_apis_vec![[]],
	transaction_version: 5,
};

/// The BABE epoch configuration at genesis.
pub const BABE_GENESIS_EPOCH_CONFIG: babe_primitives::BabeEpochConfiguration =
	babe_primitives::BabeEpochConfiguration {
		c: PRIMARY_PROBABILITY,
		allowed_slots: babe_primitives::AllowedSlots::PrimaryAndSecondaryVRFSlots
	};

/// Native version.
#[cfg(any(feature = "std", test))]
pub fn native_version() -> NativeVersion {
	NativeVersion {
		runtime_version: VERSION,
		can_author_with: Default::default(),
	}
}

/// Avoid processing transactions from slots and parachain registrar except by root.
pub struct BaseFilter;
impl Filter<Call> for BaseFilter {
	fn filter(c: &Call) -> bool {
		!matches!(c,
			Call::Registrar(..) |
			Call::Slots(..)
		)
	}
}

type MoreThanHalfCouncil = EnsureOneOf<
	AccountId,
	EnsureRoot<AccountId>,
	pallet_collective::EnsureProportionMoreThan<_1, _2, AccountId, CouncilCollective>
>;

parameter_types! {
	pub const Version: RuntimeVersion = VERSION;
	pub const SS58Prefix: u8 = 2;
}

impl frame_system::Config for Runtime {
	type BaseCallFilter = BaseFilter;
	type BlockWeights = BlockWeights;
	type BlockLength = BlockLength;
	type Origin = Origin;
	type Call = Call;
	type Index = Nonce;
	type BlockNumber = BlockNumber;
	type Hash = Hash;
	type Hashing = BlakeTwo256;
	type AccountId = AccountId;
	type Lookup = AccountIdLookup<AccountId, ()>;
	type Header = generic::Header<BlockNumber, BlakeTwo256>;
	type Event = Event;
	type BlockHashCount = BlockHashCount;
	type DbWeight = RocksDbWeight;
	type Version = Version;
	type PalletInfo = PalletInfo;
	type AccountData = pallet_balances::AccountData<Balance>;
	type OnNewAccount = ();
	type OnKilledAccount = ();
	type SystemWeightInfo = weights::frame_system::WeightInfo<Runtime>;
	type SS58Prefix = SS58Prefix;
	type OnSetCode = ();
}

parameter_types! {
	pub MaximumSchedulerWeight: Weight = Perbill::from_percent(80) *
		BlockWeights::get().max_block;
	pub const MaxScheduledPerBlock: u32 = 50;
}

impl pallet_scheduler::Config for Runtime {
	type Event = Event;
	type Origin = Origin;
	type PalletsOrigin = OriginCaller;
	type Call = Call;
	type MaximumWeight = MaximumSchedulerWeight;
	type ScheduleOrigin = EnsureRoot<AccountId>;
	type MaxScheduledPerBlock = MaxScheduledPerBlock;
	type WeightInfo = weights::pallet_scheduler::WeightInfo<Runtime>;
}

parameter_types! {
	pub const EpochDuration: u64 = EPOCH_DURATION_IN_SLOTS as u64;
	pub const ExpectedBlockTime: Moment = MILLISECS_PER_BLOCK;
	pub const ReportLongevity: u64 =
		BondingDuration::get() as u64 * SessionsPerEra::get() as u64 * EpochDuration::get();
}

impl pallet_babe::Config for Runtime {
	type EpochDuration = EpochDuration;
	type ExpectedBlockTime = ExpectedBlockTime;

	// session module is the trigger
	type EpochChangeTrigger = pallet_babe::ExternalTrigger;

	type KeyOwnerProof = <Self::KeyOwnerProofSystem as KeyOwnerProofSystem<(
		KeyTypeId,
		pallet_babe::AuthorityId,
	)>>::Proof;

	type KeyOwnerIdentification = <Self::KeyOwnerProofSystem as KeyOwnerProofSystem<(
		KeyTypeId,
		pallet_babe::AuthorityId,
	)>>::IdentificationTuple;

	type KeyOwnerProofSystem = Historical;

	type HandleEquivocation =
		pallet_babe::EquivocationHandler<Self::KeyOwnerIdentification, Offences, ReportLongevity>;

	type WeightInfo = ();
}

parameter_types! {
	pub const IndexDeposit: Balance = 100 * CENTS;
}

impl pallet_indices::Config for Runtime {
	type AccountIndex = AccountIndex;
	type Currency = Balances;
	type Deposit = IndexDeposit;
	type Event = Event;
	type WeightInfo = weights::pallet_indices::WeightInfo<Runtime>;
}

parameter_types! {
	pub const ExistentialDeposit: Balance = 1 * CENTS;
	pub const MaxLocks: u32 = 50;
}

impl pallet_balances::Config for Runtime {
	type Balance = Balance;
	type DustRemoval = ();
	type Event = Event;
	type ExistentialDeposit = ExistentialDeposit;
	type AccountStore = System;
	type WeightInfo = weights::pallet_balances::WeightInfo<Runtime>;
	type MaxLocks = MaxLocks;
}

parameter_types! {
	pub const TransactionByteFee: Balance = 10 * MILLICENTS;
}

impl pallet_transaction_payment::Config for Runtime {
	type OnChargeTransaction = CurrencyAdapter<Balances, DealWithFees<Self>>;
	type TransactionByteFee = TransactionByteFee;
	type WeightToFee = WeightToFee;
	type FeeMultiplierUpdate = SlowAdjustingFeeUpdate<Self>;
}

parameter_types! {
	pub const MinimumPeriod: u64 = SLOT_DURATION / 2;
}
impl pallet_timestamp::Config for Runtime {
	type Moment = u64;
	type OnTimestampSet = Babe;
	type MinimumPeriod = MinimumPeriod;
	type WeightInfo = weights::pallet_timestamp::WeightInfo<Runtime>;
}

parameter_types! {
	pub const UncleGenerations: u32 = 0;
}

impl pallet_authorship::Config for Runtime {
	type FindAuthor = pallet_session::FindAccountFromAuthorIndex<Self, Babe>;
	type UncleGenerations = UncleGenerations;
	type FilterUncle = ();
	type EventHandler = (Staking, ImOnline);
}

parameter_types! {
	pub const Period: BlockNumber = 10 * MINUTES;
	pub const Offset: BlockNumber = 0;
}

impl_opaque_keys! {
	pub struct SessionKeys {
		pub grandpa: Grandpa,
		pub babe: Babe,
		pub im_online: ImOnline,
		pub para_validator: ParasInitializer,
		pub para_assignment: ParasSessionInfo,
		pub authority_discovery: AuthorityDiscovery,
	}
}

parameter_types! {
	pub const DisabledValidatorsThreshold: Perbill = Perbill::from_percent(17);
}

impl pallet_session::Config for Runtime {
	type Event = Event;
	type ValidatorId = AccountId;
	type ValidatorIdOf = pallet_staking::StashOf<Self>;
	type ShouldEndSession = Babe;
	type NextSessionRotation = Babe;
	type SessionManager = pallet_session::historical::NoteHistoricalRoot<Self, Staking>;
	type SessionHandler = <SessionKeys as OpaqueKeys>::KeyTypeIdProviders;
	type Keys = SessionKeys;
	type DisabledValidatorsThreshold = DisabledValidatorsThreshold;
	type WeightInfo = weights::pallet_session::WeightInfo<Runtime>;
}

impl pallet_session::historical::Config for Runtime {
	type FullIdentification = pallet_staking::Exposure<AccountId, Balance>;
	type FullIdentificationOf = pallet_staking::ExposureOf<Runtime>;
}

parameter_types! {
	// no signed phase for now, just unsigned.
	pub const SignedPhase: u32 = 0;
	pub const UnsignedPhase: u32 = EPOCH_DURATION_IN_SLOTS / 4;

	// fallback: run election on-chain.
	pub const Fallback: pallet_election_provider_multi_phase::FallbackStrategy =
		pallet_election_provider_multi_phase::FallbackStrategy::OnChain;
	pub SolutionImprovementThreshold: Perbill = Perbill::from_rational(5u32, 10_000);

	// miner configs
	pub const MinerMaxIterations: u32 = 10;
	pub OffchainRepeat: BlockNumber = 5;
}

sp_npos_elections::generate_solution_type!(
	#[compact]
	pub struct NposCompactSolution24::<
		VoterIndex = u32,
		TargetIndex = u16,
		Accuracy = sp_runtime::PerU16,
	>(24)
);

impl pallet_election_provider_multi_phase::Config for Runtime {
	type Event = Event;
	type Currency = Balances;
	type UnsignedPhase = UnsignedPhase;
	type SignedPhase = SignedPhase;
	type SolutionImprovementThreshold = SolutionImprovementThreshold;
	type MinerMaxIterations = MinerMaxIterations;
	type MinerMaxWeight = OffchainSolutionWeightLimit; // For now use the one from staking.
	type MinerMaxLength = OffchainSolutionLengthLimit;
	type OffchainRepeat = OffchainRepeat;
	type MinerTxPriority = NposSolutionPriority;
	type DataProvider = Staking;
<<<<<<< HEAD
	type CompactSolution = pallet_staking::CompactAssignments;
	type OnChainAccuracy = Perbill;
=======
	type OnChainAccuracy = Perbill;
	type CompactSolution = NposCompactSolution24;
>>>>>>> 78b8cb25
	type Fallback = Fallback;
	type BenchmarkingConfig = ();
	type WeightInfo = weights::pallet_election_provider_multi_phase::WeightInfo<Runtime>;
}


fn era_payout(
	total_staked: Balance,
	non_gilt_issuance: Balance,
	max_annual_inflation: Perquintill,
	period_fraction: Perquintill,
	gilt_target: Perquintill,
	auctioned_slots: u64,
) -> (Balance, Balance) {
	use sp_arithmetic::traits::Saturating;
	use pallet_staking_reward_fn::compute_inflation;

	let min_annual_inflation = Perquintill::from_rational(25u64, 1000u64);
	let delta_annual_inflation = max_annual_inflation.saturating_sub(min_annual_inflation);

	// 30% reserved for up to 60 slots.
	let auction_proportion = Perquintill::from_rational(auctioned_slots.min(60), 200u64);
	// The gilt proportion is just the gilt target adjusted down by 25%.
	let gilt_proportion = Perquintill::from_percent(75) * gilt_target;
	let ideal_stake = Perquintill::from_percent(75)
		.saturating_sub(auction_proportion)
		.saturating_sub(gilt_proportion);

	let stake = Perquintill::from_rational(total_staked, non_gilt_issuance);
	let falloff = Perquintill::from_percent(5);
	let adjustment = compute_inflation(stake, ideal_stake, falloff);
	let staking_inflation = min_annual_inflation.saturating_add(delta_annual_inflation * adjustment);

	let max_payout = period_fraction * max_annual_inflation * non_gilt_issuance;
	let staking_payout = (period_fraction * staking_inflation) * non_gilt_issuance;
	let rest = max_payout.saturating_sub(staking_payout);

	let other_issuance = non_gilt_issuance.saturating_sub(total_staked);
	if total_staked > other_issuance {
		let _cap_rest = Perquintill::from_rational(other_issuance, total_staked) * staking_payout;
		// We don't do anything with this, but if we wanted to, we could introduce a cap on the treasury amount
		// with: `rest = rest.min(cap_rest);`
	}
	(staking_payout, rest)
}

#[test]
fn compute_inflation_should_give_sensible_results() {
	assert_eq!(pallet_staking_reward_fn::compute_inflation(
		Perquintill::from_percent(75),
		Perquintill::from_percent(75),
		Perquintill::from_percent(5),
	), Perquintill::one());
	assert_eq!(pallet_staking_reward_fn::compute_inflation(
		Perquintill::from_percent(50),
		Perquintill::from_percent(75),
		Perquintill::from_percent(5),
	), Perquintill::from_rational(2u64, 3u64));
	assert_eq!(pallet_staking_reward_fn::compute_inflation(
		Perquintill::from_percent(80),
		Perquintill::from_percent(75),
		Perquintill::from_percent(5),
	), Perquintill::from_rational(1u64, 2u64));
}

#[test]
fn era_payout_should_give_sensible_results() {
	assert_eq!(era_payout(
		75,
		100,
		Perquintill::from_percent(10),
		Perquintill::one(),
		Perquintill::zero(),
		0,
	), (10, 0));
	assert_eq!(era_payout(
		80,
		100,
		Perquintill::from_percent(10),
		Perquintill::one(),
		Perquintill::from_percent(0),
		0,
	), (6, 4));
}


pub struct EraPayout;
impl pallet_staking::EraPayout<Balance> for EraPayout {
	fn era_payout(
		total_staked: Balance,
		_total_issuance: Balance,
		era_duration_millis: u64,
	) -> (Balance, Balance) {
		const AUCTIONED_SLOTS: u64 = 0;
		const MAX_ANNUAL_INFLATION: Perquintill = Perquintill::from_percent(10);
		const MILLISECONDS_PER_YEAR: u64 = 1000 * 3600 * 24 * 36525 / 100;

		era_payout(
			total_staked,
			Gilt::issuance().non_gilt,
			MAX_ANNUAL_INFLATION,
			Perquintill::from_rational(era_duration_millis, MILLISECONDS_PER_YEAR),
			Gilt::target(),
			AUCTIONED_SLOTS,
		)
	}
}

parameter_types! {
	// Six sessions in an era (6 hours).
	pub const SessionsPerEra: SessionIndex = 6;
	// 28 eras for unbonding (7 days).
	pub const BondingDuration: pallet_staking::EraIndex = 28;
	// 27 eras in which slashes can be cancelled (slightly less than 7 days).
	pub const SlashDeferDuration: pallet_staking::EraIndex = 27;
<<<<<<< HEAD
	pub const MaxNominatorRewardedPerValidator: u32 = 128;
=======
	pub const RewardCurve: &'static PiecewiseLinear<'static> = &REWARD_CURVE;
pub const MaxNominatorRewardedPerValidator: u32 = 256;
>>>>>>> 78b8cb25
}

type SlashCancelOrigin = EnsureOneOf<
	AccountId,
	EnsureRoot<AccountId>,
	pallet_collective::EnsureProportionAtLeast<_1, _2, AccountId, CouncilCollective>
>;

impl pallet_staking::Config for Runtime {
	const MAX_NOMINATIONS: u32 = <NposCompactSolution24 as sp_npos_elections::CompactSolution>::LIMIT as u32;
	type Currency = Balances;
	type UnixTime = Timestamp;
	type CurrencyToVote = CurrencyToVote;
	type ElectionProvider = ElectionProviderMultiPhase;
	type RewardRemainder = Treasury;
	type Event = Event;
	type Slash = Treasury;
	type Reward = ();
	type SessionsPerEra = SessionsPerEra;
	type BondingDuration = BondingDuration;
	type SlashDeferDuration = SlashDeferDuration;
	// A majority of the council or root can cancel the slash.
	type SlashCancelOrigin = SlashCancelOrigin;
	type SessionInterface = Self;
	type EraPayout = EraPayout;
	type NextNewSession = Session;
	type MaxNominatorRewardedPerValidator = MaxNominatorRewardedPerValidator;
	type WeightInfo = weights::pallet_staking::WeightInfo<Runtime>;
}

parameter_types! {
	pub const LaunchPeriod: BlockNumber = 7 * DAYS;
	pub const VotingPeriod: BlockNumber = 7 * DAYS;
	pub const FastTrackVotingPeriod: BlockNumber = 3 * HOURS;
	pub const MinimumDeposit: Balance = 100 * CENTS;
	pub const EnactmentPeriod: BlockNumber = 8 * DAYS;
	pub const CooloffPeriod: BlockNumber = 7 * DAYS;
	// One cent: $10,000 / MB
	pub const PreimageByteDeposit: Balance = 10 * MILLICENTS;
	pub const InstantAllowed: bool = true;
	pub const MaxVotes: u32 = 100;
	pub const MaxProposals: u32 = 100;
}

impl pallet_democracy::Config for Runtime {
	type Proposal = Call;
	type Event = Event;
	type Currency = Balances;
	type EnactmentPeriod = EnactmentPeriod;
	type LaunchPeriod = LaunchPeriod;
	type VotingPeriod = VotingPeriod;
	type MinimumDeposit = MinimumDeposit;
	/// A straight majority of the council can decide what their next motion is.
	type ExternalOrigin = pallet_collective::EnsureProportionAtLeast<_1, _2, AccountId, CouncilCollective>;
	/// A majority can have the next scheduled referendum be a straight majority-carries vote.
	type ExternalMajorityOrigin = pallet_collective::EnsureProportionAtLeast<_1, _2, AccountId, CouncilCollective>;
	/// A unanimous council can have the next scheduled referendum be a straight default-carries
	/// (NTB) vote.
	type ExternalDefaultOrigin = pallet_collective::EnsureProportionAtLeast<_1, _1, AccountId, CouncilCollective>;
	/// Two thirds of the technical committee can have an ExternalMajority/ExternalDefault vote
	/// be tabled immediately and with a shorter voting/enactment period.
	type FastTrackOrigin = pallet_collective::EnsureProportionAtLeast<_2, _3, AccountId, TechnicalCollective>;
	type InstantOrigin = pallet_collective::EnsureProportionAtLeast<_1, _1, AccountId, TechnicalCollective>;
	type InstantAllowed = InstantAllowed;
	type FastTrackVotingPeriod = FastTrackVotingPeriod;
	// To cancel a proposal which has been passed, 2/3 of the council must agree to it.
	type CancellationOrigin = EnsureOneOf<
		AccountId,
		EnsureRoot<AccountId>,
		pallet_collective::EnsureProportionAtLeast<_2, _3, AccountId, CouncilCollective>,
	>;
	type BlacklistOrigin = EnsureRoot<AccountId>;
	// To cancel a proposal before it has been passed, the technical committee must be unanimous or
	// Root must agree.
	type CancelProposalOrigin = EnsureOneOf<
		AccountId,
		EnsureRoot<AccountId>,
		pallet_collective::EnsureProportionAtLeast<_1, _1, AccountId, TechnicalCollective>,
	>;
	// Any single technical committee member may veto a coming council proposal, however they can
	// only do it once and it lasts only for the cooloff period.
	type VetoOrigin = pallet_collective::EnsureMember<AccountId, TechnicalCollective>;
	type CooloffPeriod = CooloffPeriod;
	type PreimageByteDeposit = PreimageByteDeposit;
	type OperationalPreimageOrigin = pallet_collective::EnsureMember<AccountId, CouncilCollective>;
	type Slash = Treasury;
	type Scheduler = Scheduler;
	type PalletsOrigin = OriginCaller;
	type MaxVotes = MaxVotes;
	type WeightInfo = weights::pallet_democracy::WeightInfo<Runtime>;
	type MaxProposals = MaxProposals;
}

parameter_types! {
	pub const CouncilMotionDuration: BlockNumber = 3 * DAYS;
	pub const CouncilMaxProposals: u32 = 100;
	pub const CouncilMaxMembers: u32 = 100;
}

type CouncilCollective = pallet_collective::Instance1;
impl pallet_collective::Config<CouncilCollective> for Runtime {
	type Origin = Origin;
	type Proposal = Call;
	type Event = Event;
	type MotionDuration = CouncilMotionDuration;
	type MaxProposals = CouncilMaxProposals;
	type MaxMembers = CouncilMaxMembers;
	type DefaultVote = pallet_collective::PrimeDefaultVote;
	type WeightInfo = weights::pallet_collective::WeightInfo<Runtime>;
}

parameter_types! {
	pub const CandidacyBond: Balance = 100 * CENTS;
	// 1 storage item created, key size is 32 bytes, value size is 16+16.
	pub const VotingBondBase: Balance = deposit(1, 64);
	// additional data per vote is 32 bytes (account id).
	pub const VotingBondFactor: Balance = deposit(0, 32);
	/// Daily council elections
	pub const TermDuration: BlockNumber = 24 * HOURS;
	pub const DesiredMembers: u32 = 19;
	pub const DesiredRunnersUp: u32 = 19;
	pub const PhragmenElectionPalletId: LockIdentifier = *b"phrelect";
}

// Make sure that there are no more than MaxMembers members elected via phragmen.
const_assert!(DesiredMembers::get() <= CouncilMaxMembers::get());

impl pallet_elections_phragmen::Config for Runtime {
	type Event = Event;
	type ModuleId = ElectionsPhragmenModuleId;
	type Currency = Balances;
	type ChangeMembers = Council;
	type InitializeMembers = Council;
	type CurrencyToVote = frame_support::traits::U128CurrencyToVote;
	type CandidacyBond = CandidacyBond;
	type VotingBondBase = VotingBondBase;
	type VotingBondFactor = VotingBondFactor;
	type LoserCandidate = Treasury;
	type KickedMember = Treasury;
	type DesiredMembers = DesiredMembers;
	type DesiredRunnersUp = DesiredRunnersUp;
	type TermDuration = TermDuration;
<<<<<<< HEAD
=======
	type PalletId = PhragmenElectionPalletId;
>>>>>>> 78b8cb25
	type WeightInfo = weights::pallet_elections_phragmen::WeightInfo<Runtime>;
}

parameter_types! {
	pub const TechnicalMotionDuration: BlockNumber = 3 * DAYS;
	pub const TechnicalMaxProposals: u32 = 100;
	pub const TechnicalMaxMembers: u32 = 100;
}

type TechnicalCollective = pallet_collective::Instance2;
impl pallet_collective::Config<TechnicalCollective> for Runtime {
	type Origin = Origin;
	type Proposal = Call;
	type Event = Event;
	type MotionDuration = TechnicalMotionDuration;
	type MaxProposals = TechnicalMaxProposals;
	type MaxMembers = TechnicalMaxMembers;
	type DefaultVote = pallet_collective::PrimeDefaultVote;
	type WeightInfo = weights::pallet_collective::WeightInfo<Runtime>;
}

impl pallet_membership::Config<pallet_membership::Instance1> for Runtime {
	type Event = Event;
	type AddOrigin = MoreThanHalfCouncil;
	type RemoveOrigin = MoreThanHalfCouncil;
	type SwapOrigin = MoreThanHalfCouncil;
	type ResetOrigin = MoreThanHalfCouncil;
	type PrimeOrigin = MoreThanHalfCouncil;
	type MembershipInitialized = TechnicalCommittee;
	type MembershipChanged = TechnicalCommittee;
	type MaxMembers = TechnicalMaxMembers;
	type WeightInfo = weights::pallet_membership::WeightInfo<Runtime>;
}

parameter_types! {
	pub const ProposalBond: Permill = Permill::from_percent(5);
	pub const ProposalBondMinimum: Balance = 2000 * CENTS;
	pub const SpendPeriod: BlockNumber = 6 * DAYS;
	pub const Burn: Permill = Permill::from_perthousand(2);
	pub const TreasuryPalletId: PalletId = PalletId(*b"py/trsry");

	pub const TipCountdown: BlockNumber = 1 * DAYS;
	pub const TipFindersFee: Percent = Percent::from_percent(20);
	pub const TipReportDepositBase: Balance = 100 * CENTS;
	pub const DataDepositPerByte: Balance = 1 * CENTS;
	pub const BountyDepositBase: Balance = 100 * CENTS;
	pub const BountyDepositPayoutDelay: BlockNumber = 4 * DAYS;
	pub const BountyUpdatePeriod: BlockNumber = 90 * DAYS;
	pub const MaximumReasonLength: u32 = 16384;
	pub const BountyCuratorDeposit: Permill = Permill::from_percent(50);
	pub const BountyValueMinimum: Balance = 200 * CENTS;
	pub const MaxApprovals: u32 = 100;
}

type ApproveOrigin = EnsureOneOf<
	AccountId,
	EnsureRoot<AccountId>,
	pallet_collective::EnsureProportionAtLeast<_3, _5, AccountId, CouncilCollective>
>;

impl pallet_treasury::Config for Runtime {
	type PalletId = TreasuryPalletId;
	type Currency = Balances;
	type ApproveOrigin = ApproveOrigin;
	type RejectOrigin = MoreThanHalfCouncil;
	type Event = Event;
	type OnSlash = Treasury;
	type ProposalBond = ProposalBond;
	type ProposalBondMinimum = ProposalBondMinimum;
	type SpendPeriod = SpendPeriod;
	type Burn = Burn;
	type BurnDestination = Society;
<<<<<<< HEAD
=======
	type SpendFunds = Bounties;
	type MaxApprovals = MaxApprovals;
>>>>>>> 78b8cb25
	type WeightInfo = weights::pallet_treasury::WeightInfo<Runtime>;
	type SpendFunds = Bounties;
}

impl pallet_bounties::Config for Runtime {
	type BountyDepositBase = BountyDepositBase;
	type BountyDepositPayoutDelay = BountyDepositPayoutDelay;
	type BountyUpdatePeriod = BountyUpdatePeriod;
	type BountyCuratorDeposit = BountyCuratorDeposit;
	type BountyValueMinimum = BountyValueMinimum;
	type DataDepositPerByte = DataDepositPerByte;
	type Event = Event;
	type MaximumReasonLength = MaximumReasonLength;
	type WeightInfo = weights::pallet_bounties::WeightInfo<Runtime>;
}

impl pallet_tips::Config for Runtime {
	type MaximumReasonLength = MaximumReasonLength;
<<<<<<< HEAD
	type DataDepositPerByte = DataDepositPerByte;
	type Tippers = ElectionsPhragmen;
=======
	type Tippers = PhragmenElection;
>>>>>>> 78b8cb25
	type TipCountdown = TipCountdown;
	type TipFindersFee = TipFindersFee;
	type TipReportDepositBase = TipReportDepositBase;
	type Event = Event;
	type WeightInfo = weights::pallet_tips::WeightInfo<Runtime>;
}

impl pallet_offences::Config for Runtime {
	type Event = Event;
	type IdentificationTuple = pallet_session::historical::IdentificationTuple<Self>;
	type OnOffenceHandler = Staking;
}

impl pallet_authority_discovery::Config for Runtime {}

parameter_types! {
	pub NposSolutionPriority: TransactionPriority =
		Perbill::from_percent(90) * TransactionPriority::max_value();
	pub const ImOnlineUnsignedPriority: TransactionPriority = TransactionPriority::max_value();
}

impl pallet_im_online::Config for Runtime {
	type AuthorityId = ImOnlineId;
	type Event = Event;
	type ValidatorSet = Historical;
	type NextSessionRotation = Babe;
	type ReportUnresponsiveness = Offences;
	type UnsignedPriority = ImOnlineUnsignedPriority;
	type WeightInfo = weights::pallet_im_online::WeightInfo<Runtime>;
}

impl pallet_grandpa::Config for Runtime {
	type Event = Event;
	type Call = Call;

	type KeyOwnerProof =
		<Self::KeyOwnerProofSystem as KeyOwnerProofSystem<(KeyTypeId, GrandpaId)>>::Proof;

	type KeyOwnerIdentification = <Self::KeyOwnerProofSystem as KeyOwnerProofSystem<(
		KeyTypeId,
		GrandpaId,
	)>>::IdentificationTuple;

	type KeyOwnerProofSystem = Historical;

	type HandleEquivocation =
		pallet_grandpa::EquivocationHandler<Self::KeyOwnerIdentification, Offences, ReportLongevity>;

	type WeightInfo = ();
}

/// Submits transaction with the node's public and signature type. Adheres to the signed extension
/// format of the chain.
impl<LocalCall> frame_system::offchain::CreateSignedTransaction<LocalCall> for Runtime where
	Call: From<LocalCall>,
{
	fn create_transaction<C: frame_system::offchain::AppCrypto<Self::Public, Self::Signature>>(
		call: Call,
		public: <Signature as Verify>::Signer,
		account: AccountId,
		nonce: <Runtime as frame_system::Config>::Index,
	) -> Option<(Call, <UncheckedExtrinsic as ExtrinsicT>::SignaturePayload)> {
		use sp_runtime::traits::StaticLookup;
		// take the biggest period possible.
		let period = BlockHashCount::get()
			.checked_next_power_of_two()
			.map(|c| c / 2)
			.unwrap_or(2) as u64;

		let current_block = System::block_number()
			.saturated_into::<u64>()
			// The `System::block_number` is initialized with `n+1`,
			// so the actual block number is `n`.
			.saturating_sub(1);
		let tip = 0;
		let extra: SignedExtra = (
			frame_system::CheckSpecVersion::<Runtime>::new(),
			frame_system::CheckTxVersion::<Runtime>::new(),
			frame_system::CheckGenesis::<Runtime>::new(),
			frame_system::CheckMortality::<Runtime>::from(generic::Era::mortal(period, current_block)),
			frame_system::CheckNonce::<Runtime>::from(nonce),
			frame_system::CheckWeight::<Runtime>::new(),
			pallet_transaction_payment::ChargeTransactionPayment::<Runtime>::from(tip),
		);
		let raw_payload = SignedPayload::new(call, extra).map_err(|e| {
			log::warn!("Unable to create signed payload: {:?}", e);
		}).ok()?;
		let signature = raw_payload.using_encoded(|payload| {
			C::sign(payload, public)
		})?;
		let (call, extra, _) = raw_payload.deconstruct();
		let address = <Runtime as frame_system::Config>::Lookup::unlookup(account);
		Some((call, (address, signature, extra)))
	}
}

impl frame_system::offchain::SigningTypes for Runtime {
	type Public = <Signature as Verify>::Signer;
	type Signature = Signature;
}

impl<C> frame_system::offchain::SendTransactionTypes<C> for Runtime where
	Call: From<C>,
{
	type Extrinsic = UncheckedExtrinsic;
	type OverarchingCall = Call;
}

parameter_types! {
	pub Prefix: &'static [u8] = b"Pay KSMs to the Kusama account:";
}

impl claims::Config for Runtime {
	type Event = Event;
	type VestingSchedule = Vesting;
	type Prefix = Prefix;
	type MoveClaimOrigin = pallet_collective::EnsureProportionMoreThan<_1, _2, AccountId, CouncilCollective>;
	type WeightInfo = weights::runtime_common_claims::WeightInfo<Runtime>;
}

parameter_types! {
	// Minimum 100 bytes/KSM deposited (1 CENT/byte)
	pub const BasicDeposit: Balance = 1000 * CENTS;       // 258 bytes on-chain
	pub const FieldDeposit: Balance = 250 * CENTS;        // 66 bytes on-chain
	pub const SubAccountDeposit: Balance = 200 * CENTS;   // 53 bytes on-chain
	pub const MaxSubAccounts: u32 = 100;
	pub const MaxAdditionalFields: u32 = 100;
	pub const MaxRegistrars: u32 = 20;
}

impl pallet_identity::Config for Runtime {
	type Event = Event;
	type Currency = Balances;
	type BasicDeposit = BasicDeposit;
	type FieldDeposit = FieldDeposit;
	type SubAccountDeposit = SubAccountDeposit;
	type MaxSubAccounts = MaxSubAccounts;
	type MaxAdditionalFields = MaxAdditionalFields;
	type MaxRegistrars = MaxRegistrars;
	type Slashed = Treasury;
	type ForceOrigin = MoreThanHalfCouncil;
	type RegistrarOrigin = MoreThanHalfCouncil;
	type WeightInfo = weights::pallet_identity::WeightInfo<Runtime>;
}

impl pallet_utility::Config for Runtime {
	type Event = Event;
	type Call = Call;
	type WeightInfo = weights::pallet_utility::WeightInfo<Runtime>;
}

parameter_types! {
	// One storage item; key size is 32; value is size 4+4+16+32 bytes = 56 bytes.
	pub const DepositBase: Balance = deposit(1, 88);
	// Additional storage item size of 32 bytes.
	pub const DepositFactor: Balance = deposit(0, 32);
	pub const MaxSignatories: u16 = 100;
}

impl pallet_multisig::Config for Runtime {
	type Event = Event;
	type Call = Call;
	type Currency = Balances;
	type DepositBase = DepositBase;
	type DepositFactor = DepositFactor;
	type MaxSignatories = MaxSignatories;
	type WeightInfo = weights::pallet_multisig::WeightInfo<Runtime>;
}

parameter_types! {
	pub const ConfigDepositBase: Balance = 500 * CENTS;
	pub const FriendDepositFactor: Balance = 50 * CENTS;
	pub const MaxFriends: u16 = 9;
	pub const RecoveryDeposit: Balance = 500 * CENTS;
}

impl pallet_recovery::Config for Runtime {
	type Event = Event;
	type Call = Call;
	type Currency = Balances;
	type ConfigDepositBase = ConfigDepositBase;
	type FriendDepositFactor = FriendDepositFactor;
	type MaxFriends = MaxFriends;
	type RecoveryDeposit = RecoveryDeposit;
}

parameter_types! {
	pub const CandidateDeposit: Balance = 1000 * CENTS;
	pub const WrongSideDeduction: Balance = 200 * CENTS;
	pub const MaxStrikes: u32 = 10;
	pub const RotationPeriod: BlockNumber = 7 * DAYS;
	pub const PeriodSpend: Balance = 50000 * CENTS;
	pub const MaxLockDuration: BlockNumber = 36 * 30 * DAYS;
	pub const ChallengePeriod: BlockNumber = 7 * DAYS;
	pub const MaxCandidateIntake: u32 = 1;
	pub const SocietyPalletId: PalletId = PalletId(*b"py/socie");
}

impl pallet_society::Config for Runtime {
	type Event = Event;
	type ModuleId = SocietyModuleId;
	type Currency = Balances;
	type Randomness = pallet_babe::RandomnessFromOneEpochAgo<Runtime>;
	type CandidateDeposit = CandidateDeposit;
	type WrongSideDeduction = WrongSideDeduction;
	type MaxStrikes = MaxStrikes;
	type PeriodSpend = PeriodSpend;
	type MembershipChanged = ();
	type RotationPeriod = RotationPeriod;
	type MaxLockDuration = MaxLockDuration;
	type FounderSetOrigin = pallet_collective::EnsureProportionMoreThan<_1, _2, AccountId, CouncilCollective>;
	type SuspensionJudgementOrigin = pallet_society::EnsureFounder<Runtime>;
	type ChallengePeriod = ChallengePeriod;
<<<<<<< HEAD
=======
	type MaxCandidateIntake = MaxCandidateIntake;
	type PalletId = SocietyPalletId;
>>>>>>> 78b8cb25
}

parameter_types! {
	pub const MinVestedTransfer: Balance = 100 * CENTS;
}

impl pallet_vesting::Config for Runtime {
	type Event = Event;
	type Currency = Balances;
	type BlockNumberToBalance = ConvertInto;
	type MinVestedTransfer = MinVestedTransfer;
	type WeightInfo = weights::pallet_vesting::WeightInfo<Runtime>;
}

parameter_types! {
	// One storage item; key size 32, value size 8; .
	pub const ProxyDepositBase: Balance = deposit(1, 8);
	// Additional storage item size of 33 bytes.
	pub const ProxyDepositFactor: Balance = deposit(0, 33);
	pub const MaxProxies: u16 = 32;
	pub const AnnouncementDepositBase: Balance = deposit(1, 8);
	pub const AnnouncementDepositFactor: Balance = deposit(0, 66);
	pub const MaxPending: u16 = 32;
}

/// The type used to represent the kinds of proxying allowed.
#[derive(Copy, Clone, Eq, PartialEq, Ord, PartialOrd, Encode, Decode, RuntimeDebug)]
pub enum ProxyType {
	Any,
	NonTransfer,
	Governance,
	Staking,
	IdentityJudgement,
	CancelProxy,
}
impl Default for ProxyType { fn default() -> Self { Self::Any } }
impl InstanceFilter<Call> for ProxyType {
	fn filter(&self, c: &Call) -> bool {
		match self {
			ProxyType::Any => true,
			ProxyType::NonTransfer => matches!(c,
				Call::System(..) |
				Call::Babe(..) |
				Call::Timestamp(..) |
				Call::Indices(pallet_indices::Call::claim(..)) |
				Call::Indices(pallet_indices::Call::free(..)) |
				Call::Indices(pallet_indices::Call::freeze(..)) |
				// Specifically omitting Indices `transfer`, `force_transfer`
				// Specifically omitting the entire Balances pallet
				Call::Authorship(..) |
				Call::Staking(..) |
				Call::Offences(..) |
				Call::Session(..) |
				Call::Grandpa(..) |
				Call::ImOnline(..) |
				Call::AuthorityDiscovery(..) |
				Call::Democracy(..) |
				Call::Council(..) |
				Call::TechnicalCommittee(..) |
				Call::PhragmenElection(..) |
				Call::TechnicalMembership(..) |
				Call::Treasury(..) |
				Call::Bounties(..) |
				Call::Tips(..) |
				Call::Claims(..) |
				Call::Utility(..) |
				Call::Identity(..) |
				Call::Society(..) |
				Call::Recovery(pallet_recovery::Call::as_recovered(..)) |
				Call::Recovery(pallet_recovery::Call::vouch_recovery(..)) |
				Call::Recovery(pallet_recovery::Call::claim_recovery(..)) |
				Call::Recovery(pallet_recovery::Call::close_recovery(..)) |
				Call::Recovery(pallet_recovery::Call::remove_recovery(..)) |
				Call::Recovery(pallet_recovery::Call::cancel_recovered(..)) |
				// Specifically omitting Recovery `create_recovery`, `initiate_recovery`
				Call::Vesting(pallet_vesting::Call::vest(..)) |
				Call::Vesting(pallet_vesting::Call::vest_other(..)) |
				// Specifically omitting Vesting `vested_transfer`, and `force_vested_transfer`
				Call::Scheduler(..) |
				Call::Proxy(..) |
				Call::Multisig(..) |
				Call::Gilt(..)
			),
			ProxyType::Governance => matches!(c,
				Call::Democracy(..) |
				Call::Council(..) |
				Call::TechnicalCommittee(..) |
				Call::PhragmenElection(..) |
				Call::Treasury(..) |
				Call::Bounties(..) |
				Call::Tips(..) |
				Call::Utility(..)
			),
			ProxyType::Staking => matches!(c,
				Call::Staking(..) |
				Call::Session(..) |
				Call::Utility(..)
			),
			ProxyType::IdentityJudgement => matches!(c,
				Call::Identity(pallet_identity::Call::provide_judgement(..)) |
				Call::Utility(..)
			),
			ProxyType::CancelProxy => matches!(c,
				Call::Proxy(pallet_proxy::Call::reject_announcement(..))
			)
		}
	}
	fn is_superset(&self, o: &Self) -> bool {
		match (self, o) {
			(x, y) if x == y => true,
			(ProxyType::Any, _) => true,
			(_, ProxyType::Any) => false,
			(ProxyType::NonTransfer, _) => true,
			_ => false,
		}
	}
}

impl pallet_proxy::Config for Runtime {
	type Event = Event;
	type Call = Call;
	type Currency = Balances;
	type ProxyType = ProxyType;
	type ProxyDepositBase = ProxyDepositBase;
	type ProxyDepositFactor = ProxyDepositFactor;
	type MaxProxies = MaxProxies;
	type WeightInfo = weights::pallet_proxy::WeightInfo<Runtime>;
	type MaxPending = MaxPending;
	type CallHasher = BlakeTwo256;
	type AnnouncementDepositBase = AnnouncementDepositBase;
	type AnnouncementDepositFactor = AnnouncementDepositFactor;
}

<<<<<<< HEAD
parameter_types! {
	pub IgnoredIssuance: Balance = Treasury::pot();
	pub const QueueCount: u32 = 300;
	pub const MaxQueueLen: u32 = 1000;
	pub const FifoQueueLen: u32 = 250;
	pub const GiltPeriod: BlockNumber = 30 * DAYS;
	pub const MinFreeze: Balance = 100 * DOLLARS;
	pub const IntakePeriod: BlockNumber = 5 * MINUTES;
	pub const MaxIntakeBids: u32 = 100;
}

impl pallet_gilt::Config for Runtime {
	type Event = Event;
	type Currency = Balances;
	type CurrencyBalance = Balance;
	type AdminOrigin = MoreThanHalfCouncil;
	type Deficit = ();	// Mint
	type Surplus = ();	// Burn
	type IgnoredIssuance = IgnoredIssuance;
	type QueueCount = QueueCount;
	type MaxQueueLen = MaxQueueLen;
	type FifoQueueLen = FifoQueueLen;
	type Period = GiltPeriod;
	type MinFreeze = MinFreeze;
	type IntakePeriod = IntakePeriod;
	type MaxIntakeBids = MaxIntakeBids;
	type WeightInfo = weights::pallet_gilt::WeightInfo<Runtime>;
=======
impl parachains_origin::Config for Runtime {}

impl parachains_configuration::Config for Runtime {}

impl parachains_shared::Config for Runtime {}

impl parachains_session_info::Config for Runtime {}

impl parachains_inclusion::Config for Runtime {
	type Event = Event;
	type RewardValidators = parachains_reward_points::RewardValidatorsWithEraPoints<Runtime>;
}

impl parachains_paras::Config for Runtime {
	type Origin = Origin;
	type Event = Event;
}

parameter_types! {
	pub const FirstMessageFactorPercent: u64 = 100;
}

impl parachains_ump::Config for Runtime {
	type UmpSink = crate::parachains_ump::XcmSink<XcmExecutor<XcmConfig>, Call>;
	type FirstMessageFactorPercent = FirstMessageFactorPercent;
}

impl parachains_dmp::Config for Runtime {}

impl parachains_hrmp::Config for Runtime {
	type Event = Event;
	type Origin = Origin;
	type Currency = Balances;
}

impl parachains_paras_inherent::Config for Runtime {}

impl parachains_scheduler::Config for Runtime {}

impl parachains_initializer::Config for Runtime {
	type Randomness = pallet_babe::RandomnessFromOneEpochAgo<Runtime>;
	type ForceOrigin = EnsureRoot<AccountId>;
}

parameter_types! {
	pub const ParaDeposit: Balance = deposit(10, MAX_CODE_SIZE + MAX_HEAD_SIZE);
	pub const MaxCodeSize: u32 = MAX_CODE_SIZE;
	pub const MaxHeadSize: u32 = MAX_HEAD_SIZE;
}

impl paras_registrar::Config for Runtime {
	type Event = Event;
	type Origin = Origin;
	type Currency = Balances;
	type OnSwap = Slots;
	type ParaDeposit = ParaDeposit;
	type DataDepositPerByte = DataDepositPerByte;
	type MaxCodeSize = MaxCodeSize;
	type MaxHeadSize = MaxHeadSize;
	type WeightInfo = weights::runtime_common_paras_registrar::WeightInfo<Runtime>;
}

parameter_types! {
	// 6 weeks
	pub const LeasePeriod: BlockNumber = 6 * WEEKS;
}

impl slots::Config for Runtime {
	type Event = Event;
	type Currency = Balances;
	type Registrar = Registrar;
	type LeasePeriod = LeasePeriod;
	type WeightInfo = weights::runtime_common_slots::WeightInfo<Runtime>;
}

parameter_types! {
	/// The location of the KSM token, from the context of this chain. Since this token is native to this
	/// chain, we make it synonymous with it and thus it is the `Null` location, which means "equivalent to
	/// the context".
	pub const KsmLocation: MultiLocation = MultiLocation::Null;
	/// The Kusama network ID. This is named.
	pub const KusamaNetwork: NetworkId = NetworkId::Kusama;
	/// Our XCM location ancestry - i.e. what, if anything, `Parent` means evaluated in our context. Since
	/// Kusama is a top-level relay-chain, there is no ancestry.
	pub const Ancestry: MultiLocation = MultiLocation::Null;
}

/// The canonical means of converting a `MultiLocation` into an `AccountId`, used when we want to determine
/// the sovereign account controlled by a location.
pub type SovereignAccountOf = (
	// We can convert a child parachain using the standard `AccountId` conversion.
	ChildParachainConvertsVia<ParaId, AccountId>,
	// We can directly alias an `AccountId32` into a local account.
	AccountId32Aliases<KusamaNetwork, AccountId>,
);

/// Our asset transactor. This is what allows us to interest with the runtime facilities from the point of
/// view of XCM-only concepts like `MultiLocation` and `MultiAsset`.
///
/// Ours is only aware of the Balances pallet, which is mapped to `KsmLocation`.
pub type LocalAssetTransactor =
	XcmCurrencyAdapter<
		// Use this currency:
		Balances,
		// Use this currency when it is a fungible asset matching the given location or name:
		IsConcrete<KsmLocation>,
		// We can convert the MultiLocations with our converter above:
		SovereignAccountOf,
		// Our chain's account ID type (we can't get away without mentioning it explicitly):
		AccountId,
	>;

/// The means that we convert an the XCM message origin location into a local dispatch origin.
type LocalOriginConverter = (
	// A `Signed` origin of the sovereign account that the original location controls.
	SovereignSignedViaLocation<SovereignAccountOf, Origin>,
	// A child parachain, natively expressed, has the `Parachain` origin.
	ChildParachainAsNative<parachains_origin::Origin, Origin>,
	// The AccountId32 location type can be expressed natively as a `Signed` origin.
	SignedAccountId32AsNative<KusamaNetwork, Origin>,
	// A system child parachain, expressed as a Superuser, converts to the `Root` origin.
	ChildSystemParachainAsSuperuser<ParaId, Origin>,
);

parameter_types! {
	/// The amount of weight an XCM operation takes. This is a safe overestimate.
	pub const BaseXcmWeight: Weight = 1_000_000_000;
}

/// The XCM router. When we want to send an XCM message, we use this type. It amalgamates all of our
/// individual routers.
pub type XcmRouter = (
	// Only one router so far - use DMP to communicate with child parachains.
	xcm_sender::ChildParachainRouter<Runtime>,
);

/// The barriers one of which must be passed for an XCM message to be executed.
pub type Barrier = (
	// Weight that is paid for may be consumed.
	TakeWeightCredit,
	// If the message is one that immediately attemps to pay for execution, then allow it.
	AllowTopLevelPaidExecutionFrom<All<MultiLocation>>,
	// Messages coming from system parachains need not pay for execution.
	AllowUnpaidExecutionFrom<IsChildSystemParachain<ParaId>>,
);

pub struct XcmConfig;
impl xcm_executor::Config for XcmConfig {
	type Call = Call;
	type XcmSender = XcmRouter;
	type AssetTransactor = LocalAssetTransactor;
	type OriginConverter = LocalOriginConverter;
	type IsReserve = ();
	type IsTeleporter = ();
	type LocationInverter = LocationInverter<Ancestry>;
	type Barrier = Barrier;
	type Weigher = FixedWeightBounds<BaseXcmWeight, Call>;
	// The weight trader piggybacks on the existing transaction-fee conversion logic.
	type Trader = UsingComponents<WeightToFee, KsmLocation, AccountId, Balances, ToAuthor<Runtime>>;
	type ResponseHandler = ();
}

parameter_types! {
	pub const CouncilBodyId: BodyId = BodyId::Executive;
}

/// Type to convert an `Origin` type value into a `MultiLocation` value which represents an interior location
/// of this chain.
pub type LocalOriginToLocation = (
	// We allow an origin from the Collective pallet to be used in XCM as a corresponding Plurality of the
	// `Unit` body.
	BackingToPlurality<Origin, pallet_collective::Origin<Runtime, CouncilCollective>, CouncilBodyId>,
	// And a usual Signed origin to be used in XCM as a corresponding AccountId32
	SignedToAccountId32<Origin, AccountId, KusamaNetwork>,
);

pub struct OnlyWithdrawTeleportForAccounts;
impl frame_support::traits::Contains<(MultiLocation, Xcm<Call>)> for OnlyWithdrawTeleportForAccounts {
	fn contains((ref origin, ref msg): &(MultiLocation, Xcm<Call>)) -> bool {
		use xcm::v0::{
			Xcm::WithdrawAsset, Order::{BuyExecution, InitiateTeleport, DepositAsset},
			MultiAsset::{All, ConcreteFungible}, Junction::{AccountId32, Plurality, Parachain},
			MultiLocation::{Null, X1},
		};
		match origin {
			// Root and council are are allowed to execute anything.
			Null | X1(Plurality { .. }) => true,
			X1(AccountId32 { .. }) => {
				// An account ID trying to send a message. We ensure that it's sensible.
				// This checks that it's of the form:
				// WithdrawAsset {
				//   assets: [ ConcreteFungible { id: Null } ],
				//   effects: [ BuyExecution, InitiateTeleport {
				//     assets: All,
				//     dest: Parachain,
				//     effects: [ BuyExecution, DepositAssets {
				//       assets: All,
				//       dest: AccountId32,
				//     } ]
				//   } ]
				// }
				matches!(msg, WithdrawAsset { ref assets, ref effects }
					if assets.len() == 1
					&& matches!(assets[0], ConcreteFungible { id: Null, .. })
					&& effects.len() == 2
					&& matches!(effects[0], BuyExecution { .. })
					&& matches!(effects[1], InitiateTeleport { ref assets, dest: X1(Parachain(..)), ref effects }
						if assets.len() == 1
						&& matches!(assets[0], All)
						&& effects.len() == 2
						&& matches!(effects[0], BuyExecution { .. })
						&& matches!(effects[1], DepositAsset { ref assets, dest: X1(AccountId32{..}) }
							if assets.len() == 1
							&& matches!(assets[0], All)
						)
					)
				)
			}
			// Nobody else is allowed to execute anything.
			_ => false,
		}
	}
}

impl pallet_xcm::Config for Runtime {
	type Event = Event;
	type SendXcmOrigin = xcm_builder::EnsureXcmOrigin<Origin, LocalOriginToLocation>;
	type XcmRouter = XcmRouter;
	// Anyone can execute XCM messages locally...
	type ExecuteXcmOrigin = xcm_builder::EnsureXcmOrigin<Origin, LocalOriginToLocation>;
	// ...but they must match our filter, which requires them to be a simple withdraw + teleport.
	type XcmExecuteFilter = OnlyWithdrawTeleportForAccounts;
	type XcmExecutor = XcmExecutor<XcmConfig>;
>>>>>>> 78b8cb25
}

construct_runtime! {
	pub enum Runtime where
		Block = Block,
		NodeBlock = primitives::v1::Block,
		UncheckedExtrinsic = UncheckedExtrinsic
	{
		// Basic stuff; balances is uncallable initially.
		System: frame_system::{Pallet, Call, Storage, Config, Event<T>} = 0,
		RandomnessCollectiveFlip: pallet_randomness_collective_flip::{Pallet, Storage} = 32,

		// Must be before session.
		Babe: pallet_babe::{Pallet, Call, Storage, Config, ValidateUnsigned} = 1,

		Timestamp: pallet_timestamp::{Pallet, Call, Storage, Inherent} = 2,
		Indices: pallet_indices::{Pallet, Call, Storage, Config<T>, Event<T>} = 3,
		Balances: pallet_balances::{Pallet, Call, Storage, Config<T>, Event<T>} = 4,
		TransactionPayment: pallet_transaction_payment::{Pallet, Storage} = 33,

		// Consensus support.
		Authorship: pallet_authorship::{Pallet, Call, Storage} = 5,
		Staking: pallet_staking::{Pallet, Call, Storage, Config<T>, Event<T>} = 6,
		Offences: pallet_offences::{Pallet, Call, Storage, Event} = 7,
		Historical: session_historical::{Pallet} = 34,
		Session: pallet_session::{Pallet, Call, Storage, Event, Config<T>} = 8,
		Grandpa: pallet_grandpa::{Pallet, Call, Storage, Config, Event, ValidateUnsigned} = 10,
		ImOnline: pallet_im_online::{Pallet, Call, Storage, Event<T>, ValidateUnsigned, Config<T>} = 11,
		AuthorityDiscovery: pallet_authority_discovery::{Pallet, Call, Config} = 12,

		// Governance stuff; uncallable initially.
		Democracy: pallet_democracy::{Pallet, Call, Storage, Config, Event<T>} = 13,
		Council: pallet_collective::<Instance1>::{Pallet, Call, Storage, Origin<T>, Event<T>, Config<T>} = 14,
		TechnicalCommittee: pallet_collective::<Instance2>::{Pallet, Call, Storage, Origin<T>, Event<T>, Config<T>} = 15,
		PhragmenElection: pallet_elections_phragmen::{Pallet, Call, Storage, Event<T>, Config<T>} = 16,
		TechnicalMembership: pallet_membership::<Instance1>::{Pallet, Call, Storage, Event<T>, Config<T>} = 17,
		Treasury: pallet_treasury::{Pallet, Call, Storage, Config, Event<T>} = 18,

		// Claims. Usable initially.
		Claims: claims::{Pallet, Call, Storage, Event<T>, Config<T>, ValidateUnsigned} = 19,

		// Utility module.
		Utility: pallet_utility::{Pallet, Call, Event} = 24,

		// Less simple identity module.
		Identity: pallet_identity::{Pallet, Call, Storage, Event<T>} = 25,

		// Society module.
		Society: pallet_society::{Pallet, Call, Storage, Event<T>} = 26,

		// Social recovery module.
		Recovery: pallet_recovery::{Pallet, Call, Storage, Event<T>} = 27,

		// Vesting. Usable initially, but removed once all vesting is finished.
		Vesting: pallet_vesting::{Pallet, Call, Storage, Event<T>, Config<T>} = 28,

		// System scheduler.
		Scheduler: pallet_scheduler::{Pallet, Call, Storage, Event<T>} = 29,

		// Proxy module. Late addition.
		Proxy: pallet_proxy::{Pallet, Call, Storage, Event<T>} = 30,

		// Multisig module. Late addition.
		Multisig: pallet_multisig::{Pallet, Call, Storage, Event<T>} = 31,

		// Bounties module.
		Bounties: pallet_bounties::{Pallet, Call, Storage, Event<T>} = 35,

		// Tips module.
		Tips: pallet_tips::{Pallet, Call, Storage, Event<T>} = 36,

		// Election pallet. Only works with staking, but placed here to maintain indices.
		ElectionProviderMultiPhase: pallet_election_provider_multi_phase::{Pallet, Call, Storage, Event<T>, ValidateUnsigned} = 37,
<<<<<<< HEAD

		// Gilts pallet.
		Gilt: pallet_gilt::{Pallet, Call, Storage, Event<T>, Config} = 38,
	}
}
=======
>>>>>>> 78b8cb25

		// Parachains pallets. Start indices at 50 to leave room.
		ParachainsOrigin: parachains_origin::{Pallet, Origin} = 50,
		ParachainsConfiguration: parachains_configuration::{Pallet, Call, Storage, Config<T>} = 51,
		ParasShared: parachains_shared::{Pallet, Call, Storage} = 52,
		ParasInclusion: parachains_inclusion::{Pallet, Call, Storage, Event<T>} = 53,
		ParasInherent: parachains_paras_inherent::{Pallet, Call, Storage, Inherent} = 54,
		ParasScheduler: parachains_scheduler::{Pallet, Call, Storage} = 55,
		Paras: parachains_paras::{Pallet, Call, Storage, Event} = 56,
		ParasInitializer: parachains_initializer::{Pallet, Call, Storage} = 57,
		ParasDmp: parachains_dmp::{Pallet, Call, Storage} = 58,
		ParasUmp: parachains_ump::{Pallet, Call, Storage} = 59,
		ParasHrmp: parachains_hrmp::{Pallet, Call, Storage, Event} = 60,
		ParasSessionInfo: parachains_session_info::{Pallet, Call, Storage} = 61,

		// Parachain Onboarding Pallets. Start indices at 70 to leave room.
		Registrar: paras_registrar::{Pallet, Call, Storage, Event<T>} = 70,
		Slots: slots::{Pallet, Call, Storage, Event<T>} = 71,

		// Pallet for sending XCM.
		XcmPallet: pallet_xcm::{Pallet, Call, Storage, Event<T>} = 99,
	}
}

pub struct ParachainHostConfigurationMigration;
impl frame_support::traits::OnRuntimeUpgrade for ParachainHostConfigurationMigration {
	fn on_runtime_upgrade() -> frame_support::weights::Weight {
		let config = parachains_configuration::HostConfiguration {
			max_code_size: MaxCodeSize::get(),
			max_head_data_size: MaxHeadSize::get(),
			max_upward_queue_count: 10,
			max_upward_queue_size: 50 * 1024,
			max_upward_message_size: 50 * 1024,
			max_upward_message_num_per_candidate: 10,
			hrmp_max_message_num_per_candidate: 10,
			validation_upgrade_frequency: 1 * DAYS,
			validation_upgrade_delay: EPOCH_DURATION_IN_SLOTS,
			max_pov_size: MAX_POV_SIZE,
			max_downward_message_size: 50 * 1024,
			preferred_dispatchable_upward_messages_step_weight: 0,
			hrmp_max_parachain_outbound_channels: 10,
			hrmp_max_parathread_outbound_channels: 0,
			hrmp_open_request_ttl: 2,
			hrmp_sender_deposit: deposit(1004, 100 * 1024),
			hrmp_recipient_deposit: deposit(1004, 100 * 1024),
			hrmp_channel_max_capacity: 1000,
			hrmp_channel_max_total_size: 100 * 1024,
			hrmp_max_parachain_inbound_channels: 10,
			hrmp_max_parathread_inbound_channels: 0,
			hrmp_channel_max_message_size: 100 * 1024,
			code_retention_period: 2 * DAYS,
			parathread_cores: 0,
			parathread_retries: 0,
			group_rotation_frequency: 1 * MINUTES,
			chain_availability_period: 1 * MINUTES,
			thread_availability_period: 1 * MINUTES,
			scheduling_lookahead: 1,
			max_validators_per_core: Some(5),
			max_validators: Some(200),
			dispute_period: 6,
			dispute_post_conclusion_acceptance_period: 1 * HOURS,
			dispute_max_spam_slots: 2,
			dispute_conclusion_by_time_out_period: 1 * HOURS,
			no_show_slots: 2,
			n_delay_tranches: 89,
			zeroth_delay_tranche_width: 0,
			needed_approvals: 30,
			relay_vrf_modulo_samples: 1,
		};

		ParachainsConfiguration::force_set_active_config(config);
		RocksDbWeight::get().writes(1)
	}
}

/// The address format for describing accounts.
pub type Address = sp_runtime::MultiAddress<AccountId, ()>;
/// Block header type as expected by this runtime.
pub type Header = generic::Header<BlockNumber, BlakeTwo256>;
/// Block type as expected by this runtime.
pub type Block = generic::Block<Header, UncheckedExtrinsic>;
/// A Block signed with a Justification
pub type SignedBlock = generic::SignedBlock<Block>;
/// BlockId type as expected by this runtime.
pub type BlockId = generic::BlockId<Block>;
/// The SignedExtension to the basic transaction logic.
pub type SignedExtra = (
	frame_system::CheckSpecVersion<Runtime>,
	frame_system::CheckTxVersion<Runtime>,
	frame_system::CheckGenesis<Runtime>,
	frame_system::CheckMortality<Runtime>,
	frame_system::CheckNonce<Runtime>,
	frame_system::CheckWeight<Runtime>,
	pallet_transaction_payment::ChargeTransactionPayment<Runtime>,
);
/// Unchecked extrinsic type as expected by this runtime.
pub type UncheckedExtrinsic = generic::UncheckedExtrinsic<Address, Call, Signature, SignedExtra>;
/// Executive: handles dispatch to the various modules.
pub type Executive = frame_executive::Executive<
	Runtime,
	Block,
	frame_system::ChainContext<Runtime>,
	Runtime,
	AllPallets,
	ParachainHostConfigurationMigration,
>;
/// The payload being signed in the transactions.
pub type SignedPayload = generic::SignedPayload<Call, SignedExtra>;

#[cfg(not(feature = "disable-runtime-api"))]
sp_api::impl_runtime_apis! {
	impl sp_api::Core<Block> for Runtime {
		fn version() -> RuntimeVersion {
			VERSION
		}

		fn execute_block(block: Block) {
			Executive::execute_block(block);
		}

		fn initialize_block(header: &<Block as BlockT>::Header) {
			Executive::initialize_block(header)
		}
	}

	impl sp_api::Metadata<Block> for Runtime {
		fn metadata() -> OpaqueMetadata {
			Runtime::metadata().into()
		}
	}

	impl block_builder_api::BlockBuilder<Block> for Runtime {
		fn apply_extrinsic(extrinsic: <Block as BlockT>::Extrinsic) -> ApplyExtrinsicResult {
			Executive::apply_extrinsic(extrinsic)
		}

		fn finalize_block() -> <Block as BlockT>::Header {
			Executive::finalize_block()
		}

		fn inherent_extrinsics(data: inherents::InherentData) -> Vec<<Block as BlockT>::Extrinsic> {
			data.create_extrinsics()
		}

		fn check_inherents(
			block: Block,
			data: inherents::InherentData,
		) -> inherents::CheckInherentsResult {
			data.check_extrinsics(&block)
		}
	}

	impl tx_pool_api::runtime_api::TaggedTransactionQueue<Block> for Runtime {
		fn validate_transaction(
			source: TransactionSource,
			tx: <Block as BlockT>::Extrinsic,
		) -> TransactionValidity {
			Executive::validate_transaction(source, tx)
		}
	}

	impl offchain_primitives::OffchainWorkerApi<Block> for Runtime {
		fn offchain_worker(header: &<Block as BlockT>::Header) {
			Executive::offchain_worker(header)
		}
	}

	impl primitives::v1::ParachainHost<Block, Hash, BlockNumber> for Runtime {
		fn validators() -> Vec<ValidatorId> {
			parachains_runtime_api_impl::validators::<Runtime>()
		}

		fn validator_groups() -> (Vec<Vec<ValidatorIndex>>, GroupRotationInfo<BlockNumber>) {
			parachains_runtime_api_impl::validator_groups::<Runtime>()
		}

		fn availability_cores() -> Vec<CoreState<Hash, BlockNumber>> {
			parachains_runtime_api_impl::availability_cores::<Runtime>()
		}

		fn persisted_validation_data(para_id: ParaId, assumption: OccupiedCoreAssumption)
			-> Option<PersistedValidationData<Hash, BlockNumber>> {
			parachains_runtime_api_impl::persisted_validation_data::<Runtime>(para_id, assumption)
		}

		fn check_validation_outputs(
			para_id: ParaId,
			outputs: primitives::v1::CandidateCommitments,
		) -> bool {
			parachains_runtime_api_impl::check_validation_outputs::<Runtime>(para_id, outputs)
		}

		fn session_index_for_child() -> SessionIndex {
			parachains_runtime_api_impl::session_index_for_child::<Runtime>()
		}

		fn validation_code(para_id: ParaId, assumption: OccupiedCoreAssumption)
			-> Option<ValidationCode> {
			parachains_runtime_api_impl::validation_code::<Runtime>(para_id, assumption)
		}

		fn historical_validation_code(para_id: ParaId, context_height: BlockNumber)
			-> Option<ValidationCode>
		{
			parachains_runtime_api_impl::historical_validation_code::<Runtime>(para_id, context_height)
		}

		fn candidate_pending_availability(para_id: ParaId) -> Option<CommittedCandidateReceipt<Hash>> {
			parachains_runtime_api_impl::candidate_pending_availability::<Runtime>(para_id)
		}

		fn candidate_events() -> Vec<CandidateEvent<Hash>> {
			parachains_runtime_api_impl::candidate_events::<Runtime, _>(|ev| {
				match ev {
					Event::parachains_inclusion(ev) => {
						Some(ev)
					}
					_ => None,
				}
			})
		}

		fn session_info(index: SessionIndex) -> Option<SessionInfo> {
			parachains_runtime_api_impl::session_info::<Runtime>(index)
		}

		fn dmq_contents(recipient: ParaId) -> Vec<InboundDownwardMessage<BlockNumber>> {
			parachains_runtime_api_impl::dmq_contents::<Runtime>(recipient)
		}

		fn inbound_hrmp_channels_contents(
			recipient: ParaId
		) -> BTreeMap<ParaId, Vec<InboundHrmpMessage<BlockNumber>>> {
			parachains_runtime_api_impl::inbound_hrmp_channels_contents::<Runtime>(recipient)
		}

		fn validation_code_by_hash(hash: Hash) -> Option<ValidationCode> {
			parachains_runtime_api_impl::validation_code_by_hash::<Runtime>(hash)
		}
	}

	impl beefy_primitives::BeefyApi<Block, BeefyId> for Runtime {
		fn validator_set() -> beefy_primitives::ValidatorSet<BeefyId> {
			// dummy implementation due to lack of BEEFY pallet.
			beefy_primitives::ValidatorSet { validators: Vec::new(), id: 0 }
		}
	}

	impl mmr::MmrApi<Block, Hash> for Runtime {
		fn generate_proof(_leaf_index: u64)
			-> Result<(mmr::EncodableOpaqueLeaf, mmr::Proof<Hash>), mmr::Error>
		{
			// dummy implementation due to lack of MMR pallet.
			Err(mmr::Error::GenerateProof)
		}

		fn verify_proof(_leaf: mmr::EncodableOpaqueLeaf, _proof: mmr::Proof<Hash>)
			-> Result<(), mmr::Error>
		{
			// dummy implementation due to lack of MMR pallet.
			Err(mmr::Error::Verify)
		}

		fn verify_proof_stateless(
			_root: Hash,
			_leaf: mmr::EncodableOpaqueLeaf,
			_proof: mmr::Proof<Hash>
		) -> Result<(), mmr::Error> {
			// dummy implementation due to lack of MMR pallet.
			Err(mmr::Error::Verify)
		}
	}

	impl fg_primitives::GrandpaApi<Block> for Runtime {
		fn grandpa_authorities() -> Vec<(GrandpaId, u64)> {
			Grandpa::grandpa_authorities()
		}

		fn submit_report_equivocation_unsigned_extrinsic(
			equivocation_proof: fg_primitives::EquivocationProof<
				<Block as BlockT>::Hash,
				sp_runtime::traits::NumberFor<Block>,
			>,
			key_owner_proof: fg_primitives::OpaqueKeyOwnershipProof,
		) -> Option<()> {
			let key_owner_proof = key_owner_proof.decode()?;

			Grandpa::submit_unsigned_equivocation_report(
				equivocation_proof,
				key_owner_proof,
			)
		}

		fn generate_key_ownership_proof(
			_set_id: fg_primitives::SetId,
			authority_id: fg_primitives::AuthorityId,
		) -> Option<fg_primitives::OpaqueKeyOwnershipProof> {
			use parity_scale_codec::Encode;

			Historical::prove((fg_primitives::KEY_TYPE, authority_id))
				.map(|p| p.encode())
				.map(fg_primitives::OpaqueKeyOwnershipProof::new)
		}
	}

	impl babe_primitives::BabeApi<Block> for Runtime {
		fn configuration() -> babe_primitives::BabeGenesisConfiguration {
			// The choice of `c` parameter (where `1 - c` represents the
			// probability of a slot being empty), is done in accordance to the
			// slot duration and expected target block time, for safely
			// resisting network delays of maximum two seconds.
			// <https://research.web3.foundation/en/latest/polkadot/BABE/Babe/#6-practical-results>
			babe_primitives::BabeGenesisConfiguration {
				slot_duration: Babe::slot_duration(),
				epoch_length: EpochDuration::get(),
				c: BABE_GENESIS_EPOCH_CONFIG.c,
				genesis_authorities: Babe::authorities(),
				randomness: Babe::randomness(),
				allowed_slots: BABE_GENESIS_EPOCH_CONFIG.allowed_slots,
			}
		}

		fn current_epoch_start() -> babe_primitives::Slot {
			Babe::current_epoch_start()
		}

		fn current_epoch() -> babe_primitives::Epoch {
			Babe::current_epoch()
		}

		fn next_epoch() -> babe_primitives::Epoch {
			Babe::next_epoch()
		}

		fn generate_key_ownership_proof(
			_slot: babe_primitives::Slot,
			authority_id: babe_primitives::AuthorityId,
		) -> Option<babe_primitives::OpaqueKeyOwnershipProof> {
			use parity_scale_codec::Encode;

			Historical::prove((babe_primitives::KEY_TYPE, authority_id))
				.map(|p| p.encode())
				.map(babe_primitives::OpaqueKeyOwnershipProof::new)
		}

		fn submit_report_equivocation_unsigned_extrinsic(
			equivocation_proof: babe_primitives::EquivocationProof<<Block as BlockT>::Header>,
			key_owner_proof: babe_primitives::OpaqueKeyOwnershipProof,
		) -> Option<()> {
			let key_owner_proof = key_owner_proof.decode()?;

			Babe::submit_unsigned_equivocation_report(
				equivocation_proof,
				key_owner_proof,
			)
		}
	}

	impl authority_discovery_primitives::AuthorityDiscoveryApi<Block> for Runtime {
		fn authorities() -> Vec<AuthorityDiscoveryId> {
			parachains_runtime_api_impl::relevant_authority_ids::<Runtime>()
		}
	}

	impl sp_session::SessionKeys<Block> for Runtime {
		fn generate_session_keys(seed: Option<Vec<u8>>) -> Vec<u8> {
			SessionKeys::generate(seed)
		}

		fn decode_session_keys(
			encoded: Vec<u8>,
		) -> Option<Vec<(Vec<u8>, sp_core::crypto::KeyTypeId)>> {
			SessionKeys::decode_into_raw_public_keys(&encoded)
		}
	}

	impl frame_system_rpc_runtime_api::AccountNonceApi<Block, AccountId, Nonce> for Runtime {
		fn account_nonce(account: AccountId) -> Nonce {
			System::account_nonce(account)
		}
	}

	impl pallet_transaction_payment_rpc_runtime_api::TransactionPaymentApi<
		Block,
		Balance,
	> for Runtime {
		fn query_info(uxt: <Block as BlockT>::Extrinsic, len: u32) -> RuntimeDispatchInfo<Balance> {
			TransactionPayment::query_info(uxt, len)
		}
		fn query_fee_details(uxt: <Block as BlockT>::Extrinsic, len: u32) -> FeeDetails<Balance> {
			TransactionPayment::query_fee_details(uxt, len)
		}
	}

	#[cfg(feature = "try-runtime")]
	impl frame_try_runtime::TryRuntime<Block> for Runtime {
		fn on_runtime_upgrade() -> Result<(Weight, Weight), sp_runtime::RuntimeString> {
			log::info!("try-runtime::on_runtime_upgrade kusama.");
			let weight = Executive::try_runtime_upgrade()?;
			Ok((weight, BlockWeights::get().max_block))
		}
	}

	#[cfg(feature = "runtime-benchmarks")]
	impl frame_benchmarking::Benchmark<Block> for Runtime {
		fn dispatch_benchmark(
			config: frame_benchmarking::BenchmarkConfig
		) -> Result<Vec<frame_benchmarking::BenchmarkBatch>, RuntimeString> {
			use frame_benchmarking::{Benchmarking, BenchmarkBatch, add_benchmark, TrackedStorageKey};
			// Trying to add benchmarks directly to the Session Pallet caused cyclic dependency issues.
			// To get around that, we separated the Session benchmarks into its own crate, which is why
			// we need these two lines below.
			use pallet_session_benchmarking::Pallet as SessionBench;
			use pallet_offences_benchmarking::Pallet as OffencesBench;
			use frame_system_benchmarking::Pallet as SystemBench;

			impl pallet_session_benchmarking::Config for Runtime {}
			impl pallet_offences_benchmarking::Config for Runtime {}
			impl frame_system_benchmarking::Config for Runtime {}

			let whitelist: Vec<TrackedStorageKey> = vec![
				// Block Number
				hex_literal::hex!("26aa394eea5630e07c48ae0c9558cef702a5c1b19ab7a04f536c519aca4983ac").to_vec().into(),
				// Total Issuance
				hex_literal::hex!("c2261276cc9d1f8598ea4b6a74b15c2f57c875e4cff74148e4628f264b974c80").to_vec().into(),
				// Execution Phase
				hex_literal::hex!("26aa394eea5630e07c48ae0c9558cef7ff553b5a9862a516939d82b3d3d8661a").to_vec().into(),
				// Event Count
				hex_literal::hex!("26aa394eea5630e07c48ae0c9558cef70a98fdbe9ce6c55837576c60c7af3850").to_vec().into(),
				// System Events
				hex_literal::hex!("26aa394eea5630e07c48ae0c9558cef780d41e5e16056765bc8461851072c9d7").to_vec().into(),
				// Treasury Account
				hex_literal::hex!("26aa394eea5630e07c48ae0c9558cef7b99d880ec681799c0cf30e8886371da95ecffd7b6c0f78751baa9d281e0bfa3a6d6f646c70792f74727372790000000000000000000000000000000000000000").to_vec().into(),
			];

			let mut batches = Vec::<BenchmarkBatch>::new();
			let params = (&config, &whitelist);
			// Polkadot
			// NOTE: Make sure to prefix these `runtime_common::` so that path resolves correctly
			// in the generated file.
			add_benchmark!(params, batches, runtime_common::claims, Claims);
			add_benchmark!(params, batches, runtime_common::slots, Slots);
			add_benchmark!(params, batches, runtime_common::paras_registrar, Registrar);
			// Substrate
			add_benchmark!(params, batches, pallet_balances, Balances);
			add_benchmark!(params, batches, pallet_bounties, Bounties);
			add_benchmark!(params, batches, pallet_collective, Council);
			add_benchmark!(params, batches, pallet_democracy, Democracy);
			add_benchmark!(params, batches, pallet_elections_phragmen, PhragmenElection);
			add_benchmark!(params, batches, pallet_election_provider_multi_phase, ElectionProviderMultiPhase);
			add_benchmark!(params, batches, pallet_gilt, Gilt);
			add_benchmark!(params, batches, pallet_identity, Identity);
			add_benchmark!(params, batches, pallet_im_online, ImOnline);
			add_benchmark!(params, batches, pallet_indices, Indices);
			add_benchmark!(params, batches, pallet_membership, TechnicalMembership);
			add_benchmark!(params, batches, pallet_multisig, Multisig);
			add_benchmark!(params, batches, pallet_offences, OffencesBench::<Runtime>);
			add_benchmark!(params, batches, pallet_proxy, Proxy);
			add_benchmark!(params, batches, pallet_scheduler, Scheduler);
			add_benchmark!(params, batches, pallet_session, SessionBench::<Runtime>);
			add_benchmark!(params, batches, pallet_staking, Staking);
			add_benchmark!(params, batches, frame_system, SystemBench::<Runtime>);
			add_benchmark!(params, batches, pallet_timestamp, Timestamp);
			add_benchmark!(params, batches, pallet_tips, Tips);
			add_benchmark!(params, batches, pallet_treasury, Treasury);
			add_benchmark!(params, batches, pallet_utility, Utility);
			add_benchmark!(params, batches, pallet_vesting, Vesting);

			if batches.is_empty() { return Err("Benchmark not found for this pallet.".into()) }
			Ok(batches)
		}
	}
}

#[cfg(test)]
mod test_fees {
	use super::*;
	use frame_support::weights::WeightToFeePolynomial;
	use frame_support::storage::StorageValue;
	use sp_runtime::FixedPointNumber;
	use frame_support::weights::GetDispatchInfo;
	use parity_scale_codec::Encode;
	use pallet_transaction_payment::Multiplier;
	use separator::Separatable;

	#[test]
	fn payout_weight_portion() {
		use pallet_staking::WeightInfo;
		let payout_weight =
			<Runtime as pallet_staking::Config>::WeightInfo::payout_stakers_alive_staked(
				MaxNominatorRewardedPerValidator::get(),
			) as f64;
		let block_weight = BlockWeights::get().max_block as f64;

		println!(
			"a full payout takes {:.2} of the block weight [{} / {}]",
			payout_weight / block_weight,
			payout_weight,
			block_weight
		);
		assert!(payout_weight * 2f64 < block_weight);
	}

	#[test]
	#[ignore]
	fn block_cost() {
		let max_block_weight = BlockWeights::get().max_block;
		let raw_fee = WeightToFee::calc(&max_block_weight);

		println!(
			"Full Block weight == {} // WeightToFee(full_block) == {} plank",
			max_block_weight,
			raw_fee.separated_string(),
		);
	}

	#[test]
	#[ignore]
	fn transfer_cost_min_multiplier() {
		let min_multiplier = runtime_common::MinimumMultiplier::get();
		let call = <pallet_balances::Call<Runtime>>::transfer_keep_alive(Default::default(), Default::default());
		let info = call.get_dispatch_info();
		// convert to outer call.
		let call = Call::Balances(call);
		let len = call.using_encoded(|e| e.len()) as u32;

		let mut ext = sp_io::TestExternalities::new_empty();
		let mut test_with_multiplier = |m| {
			ext.execute_with(|| {
				pallet_transaction_payment::NextFeeMultiplier::put(m);
				let fee = TransactionPayment::compute_fee(len, &info, 0);
				println!(
					"weight = {:?} // multiplier = {:?} // full transfer fee = {:?}",
					info.weight.separated_string(),
					pallet_transaction_payment::NextFeeMultiplier::get(),
					fee.separated_string(),
				);
			});
		};

		test_with_multiplier(min_multiplier);
		test_with_multiplier(Multiplier::saturating_from_rational(1, 1u128));
		test_with_multiplier(Multiplier::saturating_from_rational(1, 1_000u128));
		test_with_multiplier(Multiplier::saturating_from_rational(1, 1_000_000u128));
		test_with_multiplier(Multiplier::saturating_from_rational(1, 1_000_000_000u128));
	}

	#[test]
	fn nominator_limit() {
		use pallet_election_provider_multi_phase::WeightInfo;
		// starting point of the nominators.
		let all_voters: u32 = 10_000;

		// assuming we want around 5k candidates and 1k active validators.
		let all_targets: u32 = 5_000;
		let desired: u32 = 1_000;
		let weight_with = |active| {
			<Runtime as pallet_election_provider_multi_phase::Config>::WeightInfo::submit_unsigned(
				all_voters.max(active),
				all_targets,
				active,
				desired,
			)
		};

		let mut active = 1;
		while weight_with(active) <= OffchainSolutionWeightLimit::get() || active == all_voters {
			active += 1;
		}

		println!("can support {} nominators to yield a weight of {}", active, weight_with(active));
	}
}<|MERGE_RESOLUTION|>--- conflicted
+++ resolved
@@ -36,12 +36,6 @@
 	BlockHashCount, RocksDbWeight, BlockWeights, BlockLength, OffchainSolutionWeightLimit, OffchainSolutionLengthLimit,
 	ToAuthor,
 };
-<<<<<<< HEAD
-use sp_arithmetic::Perquintill;
-use sp_runtime::{
-	create_runtime_str, generic, impl_opaque_keys, ModuleId, ApplyExtrinsicResult, KeyTypeId, Percent,
-	Permill, Perbill,
-=======
 
 use runtime_parachains::origin as parachains_origin;
 use runtime_parachains::configuration as parachains_configuration;
@@ -66,10 +60,10 @@
 	IsChildSystemParachain, UsingComponents, BackingToPlurality, SignedToAccountId32
 };
 use xcm_executor::XcmExecutor;
+use sp_arithmetic::Perquintill;
 use sp_runtime::{
 	create_runtime_str, generic, impl_opaque_keys,
 	ApplyExtrinsicResult, KeyTypeId, Percent, Permill, Perbill,
->>>>>>> 78b8cb25
 	transaction_validity::{TransactionValidity, TransactionSource, TransactionPriority},
 	traits::{
 		BlakeTwo256, Block as BlockT, OpaqueKeys, ConvertInto, AccountIdLookup,
@@ -376,13 +370,8 @@
 	type OffchainRepeat = OffchainRepeat;
 	type MinerTxPriority = NposSolutionPriority;
 	type DataProvider = Staking;
-<<<<<<< HEAD
-	type CompactSolution = pallet_staking::CompactAssignments;
+	type CompactSolution = NposCompactSolution24;
 	type OnChainAccuracy = Perbill;
-=======
-	type OnChainAccuracy = Perbill;
-	type CompactSolution = NposCompactSolution24;
->>>>>>> 78b8cb25
 	type Fallback = Fallback;
 	type BenchmarkingConfig = ();
 	type WeightInfo = weights::pallet_election_provider_multi_phase::WeightInfo<Runtime>;
@@ -498,12 +487,8 @@
 	pub const BondingDuration: pallet_staking::EraIndex = 28;
 	// 27 eras in which slashes can be cancelled (slightly less than 7 days).
 	pub const SlashDeferDuration: pallet_staking::EraIndex = 27;
-<<<<<<< HEAD
-	pub const MaxNominatorRewardedPerValidator: u32 = 128;
-=======
 	pub const RewardCurve: &'static PiecewiseLinear<'static> = &REWARD_CURVE;
-pub const MaxNominatorRewardedPerValidator: u32 = 256;
->>>>>>> 78b8cb25
+	pub const MaxNominatorRewardedPerValidator: u32 = 256;
 }
 
 type SlashCancelOrigin = EnsureOneOf<
@@ -646,10 +631,7 @@
 	type DesiredMembers = DesiredMembers;
 	type DesiredRunnersUp = DesiredRunnersUp;
 	type TermDuration = TermDuration;
-<<<<<<< HEAD
-=======
 	type PalletId = PhragmenElectionPalletId;
->>>>>>> 78b8cb25
 	type WeightInfo = weights::pallet_elections_phragmen::WeightInfo<Runtime>;
 }
 
@@ -722,11 +704,7 @@
 	type SpendPeriod = SpendPeriod;
 	type Burn = Burn;
 	type BurnDestination = Society;
-<<<<<<< HEAD
-=======
-	type SpendFunds = Bounties;
 	type MaxApprovals = MaxApprovals;
->>>>>>> 78b8cb25
 	type WeightInfo = weights::pallet_treasury::WeightInfo<Runtime>;
 	type SpendFunds = Bounties;
 }
@@ -745,12 +723,9 @@
 
 impl pallet_tips::Config for Runtime {
 	type MaximumReasonLength = MaximumReasonLength;
-<<<<<<< HEAD
 	type DataDepositPerByte = DataDepositPerByte;
-	type Tippers = ElectionsPhragmen;
-=======
+	type MaximumReasonLength = MaximumReasonLength;
 	type Tippers = PhragmenElection;
->>>>>>> 78b8cb25
 	type TipCountdown = TipCountdown;
 	type TipFindersFee = TipFindersFee;
 	type TipReportDepositBase = TipReportDepositBase;
@@ -964,11 +939,8 @@
 	type FounderSetOrigin = pallet_collective::EnsureProportionMoreThan<_1, _2, AccountId, CouncilCollective>;
 	type SuspensionJudgementOrigin = pallet_society::EnsureFounder<Runtime>;
 	type ChallengePeriod = ChallengePeriod;
-<<<<<<< HEAD
-=======
 	type MaxCandidateIntake = MaxCandidateIntake;
 	type PalletId = SocietyPalletId;
->>>>>>> 78b8cb25
 }
 
 parameter_types! {
@@ -1102,35 +1074,6 @@
 	type AnnouncementDepositFactor = AnnouncementDepositFactor;
 }
 
-<<<<<<< HEAD
-parameter_types! {
-	pub IgnoredIssuance: Balance = Treasury::pot();
-	pub const QueueCount: u32 = 300;
-	pub const MaxQueueLen: u32 = 1000;
-	pub const FifoQueueLen: u32 = 250;
-	pub const GiltPeriod: BlockNumber = 30 * DAYS;
-	pub const MinFreeze: Balance = 100 * DOLLARS;
-	pub const IntakePeriod: BlockNumber = 5 * MINUTES;
-	pub const MaxIntakeBids: u32 = 100;
-}
-
-impl pallet_gilt::Config for Runtime {
-	type Event = Event;
-	type Currency = Balances;
-	type CurrencyBalance = Balance;
-	type AdminOrigin = MoreThanHalfCouncil;
-	type Deficit = ();	// Mint
-	type Surplus = ();	// Burn
-	type IgnoredIssuance = IgnoredIssuance;
-	type QueueCount = QueueCount;
-	type MaxQueueLen = MaxQueueLen;
-	type FifoQueueLen = FifoQueueLen;
-	type Period = GiltPeriod;
-	type MinFreeze = MinFreeze;
-	type IntakePeriod = IntakePeriod;
-	type MaxIntakeBids = MaxIntakeBids;
-	type WeightInfo = weights::pallet_gilt::WeightInfo<Runtime>;
-=======
 impl parachains_origin::Config for Runtime {}
 
 impl parachains_configuration::Config for Runtime {}
@@ -1364,7 +1307,35 @@
 	// ...but they must match our filter, which requires them to be a simple withdraw + teleport.
 	type XcmExecuteFilter = OnlyWithdrawTeleportForAccounts;
 	type XcmExecutor = XcmExecutor<XcmConfig>;
->>>>>>> 78b8cb25
+}
+
+parameter_types! {
+	pub IgnoredIssuance: Balance = Treasury::pot();
+	pub const QueueCount: u32 = 300;
+	pub const MaxQueueLen: u32 = 1000;
+	pub const FifoQueueLen: u32 = 250;
+	pub const GiltPeriod: BlockNumber = 30 * DAYS;
+	pub const MinFreeze: Balance = 100 * DOLLARS;
+	pub const IntakePeriod: BlockNumber = 5 * MINUTES;
+	pub const MaxIntakeBids: u32 = 100;
+}
+
+impl pallet_gilt::Config for Runtime {
+	type Event = Event;
+	type Currency = Balances;
+	type CurrencyBalance = Balance;
+	type AdminOrigin = MoreThanHalfCouncil;
+	type Deficit = ();	// Mint
+	type Surplus = ();	// Burn
+	type IgnoredIssuance = IgnoredIssuance;
+	type QueueCount = QueueCount;
+	type MaxQueueLen = MaxQueueLen;
+	type FifoQueueLen = FifoQueueLen;
+	type Period = GiltPeriod;
+	type MinFreeze = MinFreeze;
+	type IntakePeriod = IntakePeriod;
+	type MaxIntakeBids = MaxIntakeBids;
+	type WeightInfo = weights::pallet_gilt::WeightInfo<Runtime>;
 }
 
 construct_runtime! {
@@ -1438,14 +1409,9 @@
 
 		// Election pallet. Only works with staking, but placed here to maintain indices.
 		ElectionProviderMultiPhase: pallet_election_provider_multi_phase::{Pallet, Call, Storage, Event<T>, ValidateUnsigned} = 37,
-<<<<<<< HEAD
 
 		// Gilts pallet.
 		Gilt: pallet_gilt::{Pallet, Call, Storage, Event<T>, Config} = 38,
-	}
-}
-=======
->>>>>>> 78b8cb25
 
 		// Parachains pallets. Start indices at 50 to leave room.
 		ParachainsOrigin: parachains_origin::{Pallet, Origin} = 50,
