--- conflicted
+++ resolved
@@ -8,20 +8,10 @@
 client = { package = "sc-client", git = "https://github.com/paritytech/substrate", branch = "cecton-the-revenge-of-the-cli" }
 jsonrpc-core = "14.0.3"
 polkadot-primitives = { path = "../primitives" }
-<<<<<<< HEAD
 sp-runtime = { git = "https://github.com/paritytech/substrate", branch = "cecton-the-revenge-of-the-cli"  }
 sp-api = { git = "https://github.com/paritytech/substrate", branch = "cecton-the-revenge-of-the-cli"  }
 sc-rpc = { git = "https://github.com/paritytech/substrate", branch = "cecton-the-revenge-of-the-cli" }
 txpool-api = { package = "sp-transaction-pool", git = "https://github.com/paritytech/substrate", branch = "cecton-the-revenge-of-the-cli" }
 frame-rpc-system = { package = "substrate-frame-rpc-system", git = "https://github.com/paritytech/substrate", branch = "cecton-the-revenge-of-the-cli"  }
 pallet-transaction-payment-rpc = { git = "https://github.com/paritytech/substrate", branch = "cecton-the-revenge-of-the-cli" }
-codec = { package = "parity-scale-codec", version = "1.1.0", default-features = false }
-=======
-sp-runtime = { git = "https://github.com/paritytech/substrate", branch = "master"  }
-sp-api = { git = "https://github.com/paritytech/substrate", branch = "master"  }
-sc-rpc = { git = "https://github.com/paritytech/substrate", branch = "master" }
-txpool-api = { package = "sp-transaction-pool", git = "https://github.com/paritytech/substrate", branch = "master" }
-frame-rpc-system = { package = "substrate-frame-rpc-system", git = "https://github.com/paritytech/substrate", branch = "master"  }
-pallet-transaction-payment-rpc = { git = "https://github.com/paritytech/substrate", branch = "master" }
-codec = { package = "parity-scale-codec", version = "1.3.0", default-features = false }
->>>>>>> 0a1c99f2
+codec = { package = "parity-scale-codec", version = "1.3.0", default-features = false }