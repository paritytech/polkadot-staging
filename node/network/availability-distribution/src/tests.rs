--- conflicted
+++ resolved
@@ -1215,8 +1215,6 @@
 	futures::pin_mut!(answer);
 
 	executor::block_on(future::join(test_fut, answer));
-<<<<<<< HEAD
-=======
 }
 
 #[test]
@@ -1284,5 +1282,4 @@
 			&chunks,
 		).await;
 	});
->>>>>>> 64117118
 }