// Copyright 2017-2020 Parity Technologies (UK) Ltd.
// This file is part of Polkadot.

// Polkadot is free software: you can redistribute it and/or modify
// it under the terms of the GNU General Public License as published by
// the Free Software Foundation, either version 3 of the License, or
// (at your option) any later version.

// Polkadot is distributed in the hope that it will be useful,
// but WITHOUT ANY WARRANTY; without even the implied warranty of
// MERCHANTABILITY or FITNESS FOR A PARTICULAR PURPOSE.  See the
// GNU General Public License for more details.

// You should have received a copy of the GNU General Public License
// along with Polkadot.  If not, see <http://www.gnu.org/licenses/>.

//! The Polkadot runtime. This can be compiled with `#[no_std]`, ready for Wasm.

#![cfg_attr(not(feature = "std"), no_std)]
// `construct_runtime!` does a lot of recursion and requires us to increase the limit to 256.
#![recursion_limit = "256"]

use pallet_transaction_payment::CurrencyAdapter;
use runtime_common::{
	claims, SlowAdjustingFeeUpdate, CurrencyToVote,
	impls::DealWithFees,
	BlockHashCount, RocksDbWeight, BlockWeights, BlockLength,
	OffchainSolutionWeightLimit, OffchainSolutionLengthLimit,
	ParachainSessionKeyPlaceholder, AssignmentSessionKeyPlaceholder,
};

use sp_std::prelude::*;
use sp_std::collections::btree_map::BTreeMap;
use sp_core::u32_trait::{_1, _2, _3, _4, _5};
use parity_scale_codec::{Encode, Decode};
use primitives::v1::{
	AccountId, AccountIndex, Balance, BlockNumber, CandidateEvent, CommittedCandidateReceipt,
	CoreState, GroupRotationInfo, Hash, Id, Moment, Nonce, OccupiedCoreAssumption,
	PersistedValidationData, Signature, ValidationCode, ValidatorId, ValidatorIndex,
	InboundDownwardMessage, InboundHrmpMessage, SessionInfo,
};
use sp_runtime::{
	create_runtime_str, generic, impl_opaque_keys, ApplyExtrinsicResult,
	KeyTypeId, Percent, Permill, Perbill, curve::PiecewiseLinear,
	transaction_validity::{TransactionValidity, TransactionSource, TransactionPriority},
	traits::{
		BlakeTwo256, Block as BlockT, OpaqueKeys, ConvertInto, AccountIdLookup,
		Extrinsic as ExtrinsicT, SaturatedConversion, Verify,
	},
};
#[cfg(feature = "runtime-benchmarks")]
use sp_runtime::RuntimeString;
use sp_version::RuntimeVersion;
use pallet_grandpa::{AuthorityId as GrandpaId, fg_primitives};
#[cfg(any(feature = "std", test))]
use sp_version::NativeVersion;
use sp_core::OpaqueMetadata;
use sp_staking::SessionIndex;
use frame_support::{
	parameter_types, construct_runtime, RuntimeDebug, PalletId,
	traits::{KeyOwnerProofSystem, LockIdentifier, Filter},
	weights::Weight,
};
use frame_system::{EnsureRoot, EnsureOneOf};
use pallet_im_online::sr25519::AuthorityId as ImOnlineId;
use authority_discovery_primitives::AuthorityId as AuthorityDiscoveryId;
use pallet_transaction_payment::{FeeDetails, RuntimeDispatchInfo};
use pallet_session::historical as session_historical;
use static_assertions::const_assert;
use beefy_primitives::ecdsa::AuthorityId as BeefyId;
use pallet_mmr_primitives as mmr;

#[cfg(feature = "std")]
pub use pallet_staking::StakerStatus;
#[cfg(any(feature = "std", test))]
pub use sp_runtime::BuildStorage;
pub use pallet_timestamp::Call as TimestampCall;
pub use pallet_balances::Call as BalancesCall;

/// Constant values used within the runtime.
pub mod constants;
use constants::{time::*, currency::*, fee::*};
use frame_support::traits::InstanceFilter;

// Weights used in the runtime.
mod weights;

// Make the WASM binary available.
#[cfg(feature = "std")]
include!(concat!(env!("OUT_DIR"), "/wasm_binary.rs"));

// Polkadot version identifier;
/// Runtime version (Polkadot).
pub const VERSION: RuntimeVersion = RuntimeVersion {
	spec_name: create_runtime_str!("polkadot"),
	impl_name: create_runtime_str!("parity-polkadot"),
	authoring_version: 0,
	spec_version: 9000,
	impl_version: 0,
	#[cfg(not(feature = "disable-runtime-api"))]
	apis: RUNTIME_API_VERSIONS,
	#[cfg(feature = "disable-runtime-api")]
	apis: version::create_apis_vec![[]],
	transaction_version: 7,
};

/// The BABE epoch configuration at genesis.
pub const BABE_GENESIS_EPOCH_CONFIG: babe_primitives::BabeEpochConfiguration =
	babe_primitives::BabeEpochConfiguration {
		c: PRIMARY_PROBABILITY,
		allowed_slots: babe_primitives::AllowedSlots::PrimaryAndSecondaryVRFSlots
	};

/// Native version.
#[cfg(any(feature = "std", test))]
pub fn native_version() -> NativeVersion {
	NativeVersion {
		runtime_version: VERSION,
		can_author_with: Default::default(),
	}
}

pub struct BaseFilter;
impl Filter<Call> for BaseFilter {
	fn filter(call: &Call) -> bool {
		match call {
			// These modules are all allowed to be called by transactions:
			Call::Democracy(_) | Call::Council(_) | Call::TechnicalCommittee(_) |
			Call::TechnicalMembership(_) | Call::Treasury(_) | Call::PhragmenElection(_) |
			Call::System(_) | Call::Scheduler(_) | Call::Indices(_) |
			Call::Babe(_) | Call::Timestamp(_) | Call::Balances(_) |
			Call::Authorship(_) | Call::Staking(_) | Call::Offences(_) |
			Call::Session(_) | Call::Grandpa(_) | Call::ImOnline(_) |
			Call::AuthorityDiscovery(_) |
			Call::Utility(_) | Call::Claims(_) | Call::Vesting(_) |
			Call::Identity(_) | Call::Proxy(_) | Call::Multisig(_) |
			Call::Bounties(_) | Call::Tips(_) | Call::ElectionProviderMultiPhase(_)
			=> true,
		}
	}
}

type MoreThanHalfCouncil = EnsureOneOf<
	AccountId,
	EnsureRoot<AccountId>,
	pallet_collective::EnsureProportionMoreThan<_1, _2, AccountId, CouncilCollective>
>;

parameter_types! {
	pub const Version: RuntimeVersion = VERSION;
	pub const SS58Prefix: u8 = 0;
}

impl frame_system::Config for Runtime {
	type BaseCallFilter = BaseFilter;
	type BlockWeights = BlockWeights;
	type BlockLength = BlockLength;
	type Origin = Origin;
	type Call = Call;
	type Index = Nonce;
	type BlockNumber = BlockNumber;
	type Hash = Hash;
	type Hashing = BlakeTwo256;
	type AccountId = AccountId;
	type Lookup = AccountIdLookup<AccountId, ()>;
	type Header = generic::Header<BlockNumber, BlakeTwo256>;
	type Event = Event;
	type BlockHashCount = BlockHashCount;
	type DbWeight = RocksDbWeight;
	type Version = Version;
	type PalletInfo = PalletInfo;
	type AccountData = pallet_balances::AccountData<Balance>;
	type OnNewAccount = ();
	type OnKilledAccount = ();
	type SystemWeightInfo = weights::frame_system::WeightInfo<Runtime>;
	type SS58Prefix = SS58Prefix;
	type OnSetCode = ();
}

parameter_types! {
	pub MaximumSchedulerWeight: Weight = Perbill::from_percent(80) *
		BlockWeights::get().max_block;
	pub const MaxScheduledPerBlock: u32 = 50;
}

impl pallet_scheduler::Config for Runtime {
	type Event = Event;
	type Origin = Origin;
	type PalletsOrigin = OriginCaller;
	type Call = Call;
	type MaximumWeight = MaximumSchedulerWeight;
	type ScheduleOrigin = EnsureRoot<AccountId>;
	type MaxScheduledPerBlock = MaxScheduledPerBlock;
	type WeightInfo = weights::pallet_scheduler::WeightInfo<Runtime>;
}

parameter_types! {
	pub const EpochDuration: u64 = EPOCH_DURATION_IN_SLOTS as u64;
	pub const ExpectedBlockTime: Moment = MILLISECS_PER_BLOCK;
	pub const ReportLongevity: u64 =
		BondingDuration::get() as u64 * SessionsPerEra::get() as u64 * EpochDuration::get();
}

impl pallet_babe::Config for Runtime {
	type EpochDuration = EpochDuration;
	type ExpectedBlockTime = ExpectedBlockTime;

	// session module is the trigger
	type EpochChangeTrigger = pallet_babe::ExternalTrigger;

	type KeyOwnerProofSystem = Historical;

	type KeyOwnerProof = <Self::KeyOwnerProofSystem as KeyOwnerProofSystem<(
		KeyTypeId,
		pallet_babe::AuthorityId,
	)>>::Proof;

	type KeyOwnerIdentification = <Self::KeyOwnerProofSystem as KeyOwnerProofSystem<(
		KeyTypeId,
		pallet_babe::AuthorityId,
	)>>::IdentificationTuple;

	type HandleEquivocation =
		pallet_babe::EquivocationHandler<Self::KeyOwnerIdentification, Offences, ReportLongevity>;

	type WeightInfo = ();
}

parameter_types! {
	pub const IndexDeposit: Balance = 10 * DOLLARS;
}

impl pallet_indices::Config for Runtime {
	type AccountIndex = AccountIndex;
	type Currency = Balances;
	type Deposit = IndexDeposit;
	type Event = Event;
	type WeightInfo = weights::pallet_indices::WeightInfo<Runtime>;
}

parameter_types! {
	pub const ExistentialDeposit: Balance = 100 * CENTS;
	pub const MaxLocks: u32 = 50;
}

impl pallet_balances::Config for Runtime {
	type Balance = Balance;
	type DustRemoval = ();
	type Event = Event;
	type ExistentialDeposit = ExistentialDeposit;
	type AccountStore = System;
	type MaxLocks = MaxLocks;
	type WeightInfo = weights::pallet_balances::WeightInfo<Runtime>;
}

parameter_types! {
	pub const TransactionByteFee: Balance = 10 * MILLICENTS;
}

impl pallet_transaction_payment::Config for Runtime {
	type OnChargeTransaction = CurrencyAdapter<Balances, DealWithFees<Runtime>>;
	type TransactionByteFee = TransactionByteFee;
	type WeightToFee = WeightToFee;
	type FeeMultiplierUpdate = SlowAdjustingFeeUpdate<Self>;
}

parameter_types! {
	pub const MinimumPeriod: u64 = SLOT_DURATION / 2;
}
impl pallet_timestamp::Config for Runtime {
	type Moment = u64;
	type OnTimestampSet = Babe;
	type MinimumPeriod = MinimumPeriod;
	type WeightInfo = weights::pallet_timestamp::WeightInfo<Runtime>;
}

parameter_types! {
	pub const UncleGenerations: u32 = 0;
}

// TODO: substrate#2986 implement this properly
impl pallet_authorship::Config for Runtime {
	type FindAuthor = pallet_session::FindAccountFromAuthorIndex<Self, Babe>;
	type UncleGenerations = UncleGenerations;
	type FilterUncle = ();
	type EventHandler = (Staking, ImOnline);
}

impl_opaque_keys! {
	pub struct SessionKeys {
		pub grandpa: Grandpa,
		pub babe: Babe,
		pub im_online: ImOnline,
		pub para_validator: ParachainSessionKeyPlaceholder<Runtime>,
		pub para_assignment: AssignmentSessionKeyPlaceholder<Runtime>,
		pub authority_discovery: AuthorityDiscovery,
	}
}

parameter_types! {
	pub const DisabledValidatorsThreshold: Perbill = Perbill::from_percent(17);
}

impl pallet_session::Config for Runtime {
	type Event = Event;
	type ValidatorId = AccountId;
	type ValidatorIdOf = pallet_staking::StashOf<Self>;
	type ShouldEndSession = Babe;
	type NextSessionRotation = Babe;
	type SessionManager = pallet_session::historical::NoteHistoricalRoot<Self, Staking>;
	type SessionHandler = <SessionKeys as OpaqueKeys>::KeyTypeIdProviders;
	type Keys = SessionKeys;
	type DisabledValidatorsThreshold = DisabledValidatorsThreshold;
	type WeightInfo = weights::pallet_session::WeightInfo<Runtime>;
}

impl pallet_session::historical::Config for Runtime {
	type FullIdentification = pallet_staking::Exposure<AccountId, Balance>;
	type FullIdentificationOf = pallet_staking::ExposureOf<Runtime>;
}

parameter_types! {
	// no signed phase for now, just unsigned.
	pub const SignedPhase: u32 = 0;
	pub const UnsignedPhase: u32 = EPOCH_DURATION_IN_SLOTS / 4;

	// fallback: run election on-chain.
	pub const Fallback: pallet_election_provider_multi_phase::FallbackStrategy =
		pallet_election_provider_multi_phase::FallbackStrategy::OnChain;
	pub SolutionImprovementThreshold: Perbill = Perbill::from_rational(5u32, 10_000);

	// miner configs
	pub const MinerMaxIterations: u32 = 10;
	pub OffchainRepeat: BlockNumber = 5;
}

sp_npos_elections::generate_solution_type!(
	#[compact]
	pub struct NposCompactSolution16::<
		VoterIndex = u32,
		TargetIndex = u16,
		Accuracy = sp_runtime::PerU16,
	>(16)
);

impl pallet_election_provider_multi_phase::Config for Runtime {
	type Event = Event;
	type Currency = Balances;
	type SignedPhase = SignedPhase;
	type UnsignedPhase = UnsignedPhase;
	type SolutionImprovementThreshold = SolutionImprovementThreshold;
	type MinerMaxIterations = MinerMaxIterations;
	type MinerMaxWeight = OffchainSolutionWeightLimit; // For now use the one from staking.
	type MinerMaxLength = OffchainSolutionLengthLimit;
	type OffchainRepeat = OffchainRepeat;
	type MinerTxPriority = NposSolutionPriority;
	type DataProvider = Staking;
	type OnChainAccuracy = Perbill;
	type CompactSolution = NposCompactSolution16;
	type Fallback = Fallback;
	type BenchmarkingConfig = ();
	type WeightInfo = weights::pallet_election_provider_multi_phase::WeightInfo<Runtime>;
}

// TODO #6469: This shouldn't be static, but a lazily cached value, not built unless needed, and
// re-built in case input parameters have changed. The `ideal_stake` should be determined by the
// amount of parachain slots being bid on: this should be around `(75 - 25.min(slots / 4))%`.
pallet_staking_reward_curve::build! {
	const REWARD_CURVE: PiecewiseLinear<'static> = curve!(
		min_inflation: 0_025_000,
		max_inflation: 0_100_000,
		// 3:2:1 staked : parachains : float.
		// while there's no parachains, then this is 75% staked : 25% float.
		ideal_stake: 0_750_000,
		falloff: 0_050_000,
		max_piece_count: 40,
		test_precision: 0_005_000,
	);
}

parameter_types! {
	// Six sessions in an era (24 hours).
	pub const SessionsPerEra: SessionIndex = 6;
	// 28 eras for unbonding (28 days).
	pub const BondingDuration: pallet_staking::EraIndex = 28;
	pub const SlashDeferDuration: pallet_staking::EraIndex = 27;
	pub const RewardCurve: &'static PiecewiseLinear<'static> = &REWARD_CURVE;
	pub const MaxNominatorRewardedPerValidator: u32 = 256;
}

type SlashCancelOrigin = EnsureOneOf<
	AccountId,
	EnsureRoot<AccountId>,
	pallet_collective::EnsureProportionAtLeast<_3, _4, AccountId, CouncilCollective>
>;

impl pallet_staking::Config for Runtime {
	const MAX_NOMINATIONS: u32 = <NposCompactSolution16 as sp_npos_elections::CompactSolution>::LIMIT as u32;
	type Currency = Balances;
	type UnixTime = Timestamp;
	type CurrencyToVote = CurrencyToVote;
	type RewardRemainder = Treasury;
	type Event = Event;
	type Slash = Treasury;
	type Reward = ();
	type SessionsPerEra = SessionsPerEra;
	type BondingDuration = BondingDuration;
	type SlashDeferDuration = SlashDeferDuration;
	// A super-majority of the council can cancel the slash.
	type SlashCancelOrigin = SlashCancelOrigin;
	type SessionInterface = Self;
	type EraPayout = pallet_staking::ConvertCurve<RewardCurve>;
	type MaxNominatorRewardedPerValidator = MaxNominatorRewardedPerValidator;
	type NextNewSession = Session;
	type ElectionProvider = ElectionProviderMultiPhase;
	type WeightInfo = weights::pallet_staking::WeightInfo<Runtime>;
}

parameter_types! {
	// Minimum 4 CENTS/byte
	pub const BasicDeposit: Balance = deposit(1, 258);
	pub const FieldDeposit: Balance = deposit(0, 66);
	pub const SubAccountDeposit: Balance = deposit(1, 53);
	pub const MaxSubAccounts: u32 = 100;
	pub const MaxAdditionalFields: u32 = 100;
	pub const MaxRegistrars: u32 = 20;
}

impl pallet_identity::Config for Runtime {
	type Event = Event;
	type Currency = Balances;
	type BasicDeposit = BasicDeposit;
	type FieldDeposit = FieldDeposit;
	type SubAccountDeposit = SubAccountDeposit;
	type MaxSubAccounts = MaxSubAccounts;
	type MaxAdditionalFields = MaxAdditionalFields;
	type MaxRegistrars = MaxRegistrars;
	type Slashed = Treasury;
	type ForceOrigin = MoreThanHalfCouncil;
	type RegistrarOrigin = MoreThanHalfCouncil;
	type WeightInfo = weights::pallet_identity::WeightInfo<Runtime>;
}

parameter_types! {
	pub const LaunchPeriod: BlockNumber = 28 * DAYS;
	pub const VotingPeriod: BlockNumber = 28 * DAYS;
	pub const FastTrackVotingPeriod: BlockNumber = 3 * HOURS;
	pub const MinimumDeposit: Balance = 100 * DOLLARS;
	pub const EnactmentPeriod: BlockNumber = 28 * DAYS;
	pub const CooloffPeriod: BlockNumber = 7 * DAYS;
	// One cent: $10,000 / MB
	pub const PreimageByteDeposit: Balance = 1 * CENTS;
	pub const InstantAllowed: bool = true;
	pub const MaxVotes: u32 = 100;
	pub const MaxProposals: u32 = 100;
}

impl pallet_democracy::Config for Runtime {
	type Proposal = Call;
	type Event = Event;
	type Currency = Balances;
	type EnactmentPeriod = EnactmentPeriod;
	type LaunchPeriod = LaunchPeriod;
	type VotingPeriod = VotingPeriod;
	type MinimumDeposit = MinimumDeposit;
	/// A straight majority of the council can decide what their next motion is.
	type ExternalOrigin = frame_system::EnsureOneOf<AccountId,
		pallet_collective::EnsureProportionAtLeast<_1, _2, AccountId, CouncilCollective>,
		frame_system::EnsureRoot<AccountId>,
	>;
	/// A 60% super-majority can have the next scheduled referendum be a straight majority-carries vote.
	type ExternalMajorityOrigin = frame_system::EnsureOneOf<AccountId,
		pallet_collective::EnsureProportionAtLeast<_3, _5, AccountId, CouncilCollective>,
		frame_system::EnsureRoot<AccountId>,
	>;
	/// A unanimous council can have the next scheduled referendum be a straight default-carries
	/// (NTB) vote.
	type ExternalDefaultOrigin = frame_system::EnsureOneOf<AccountId,
		pallet_collective::EnsureProportionAtLeast<_1, _1, AccountId, CouncilCollective>,
		frame_system::EnsureRoot<AccountId>,
	>;
	/// Two thirds of the technical committee can have an ExternalMajority/ExternalDefault vote
	/// be tabled immediately and with a shorter voting/enactment period.
	type FastTrackOrigin = frame_system::EnsureOneOf<AccountId,
		pallet_collective::EnsureProportionAtLeast<_2, _3, AccountId, TechnicalCollective>,
		frame_system::EnsureRoot<AccountId>,
	>;
	type InstantOrigin = frame_system::EnsureOneOf<AccountId,
		pallet_collective::EnsureProportionAtLeast<_1, _1, AccountId, TechnicalCollective>,
		frame_system::EnsureRoot<AccountId>,
	>;
	type InstantAllowed = InstantAllowed;
	type FastTrackVotingPeriod = FastTrackVotingPeriod;
	// To cancel a proposal which has been passed, 2/3 of the council must agree to it.
	type CancellationOrigin = EnsureOneOf<AccountId,
		pallet_collective::EnsureProportionAtLeast<_2, _3, AccountId, CouncilCollective>,
		EnsureRoot<AccountId>,
	>;
	// To cancel a proposal before it has been passed, the technical committee must be unanimous or
	// Root must agree.
	type CancelProposalOrigin = EnsureOneOf<AccountId,
		pallet_collective::EnsureProportionAtLeast<_1, _1, AccountId, TechnicalCollective>,
		EnsureRoot<AccountId>,
	>;
	type BlacklistOrigin = EnsureRoot<AccountId>;
	// Any single technical committee member may veto a coming council proposal, however they can
	// only do it once and it lasts only for the cooloff period.
	type VetoOrigin = pallet_collective::EnsureMember<AccountId, TechnicalCollective>;
	type CooloffPeriod = CooloffPeriod;
	type PreimageByteDeposit = PreimageByteDeposit;
	type OperationalPreimageOrigin = pallet_collective::EnsureMember<AccountId, CouncilCollective>;
	type Slash = Treasury;
	type Scheduler = Scheduler;
	type PalletsOrigin = OriginCaller;
	type MaxVotes = MaxVotes;
	type WeightInfo = weights::pallet_democracy::WeightInfo<Runtime>;
	type MaxProposals = MaxProposals;
}

parameter_types! {
	pub const CouncilMotionDuration: BlockNumber = 7 * DAYS;
	pub const CouncilMaxProposals: u32 = 100;
	pub const CouncilMaxMembers: u32 = 100;
}

type CouncilCollective = pallet_collective::Instance1;
impl pallet_collective::Config<CouncilCollective> for Runtime {
	type Origin = Origin;
	type Proposal = Call;
	type Event = Event;
	type MotionDuration = CouncilMotionDuration;
	type MaxProposals = CouncilMaxProposals;
	type MaxMembers = CouncilMaxMembers;
	type DefaultVote = pallet_collective::PrimeDefaultVote;
	type WeightInfo = weights::pallet_collective::WeightInfo<Runtime>;
}

parameter_types! {
	pub const CandidacyBond: Balance = 100 * DOLLARS;
	// 1 storage item created, key size is 32 bytes, value size is 16+16.
	pub const VotingBondBase: Balance = deposit(1, 64);
	// additional data per vote is 32 bytes (account id).
	pub const VotingBondFactor: Balance = deposit(0, 32);
	/// Weekly council elections; scaling up to monthly eventually.
	pub const TermDuration: BlockNumber = 7 * DAYS;
	/// 13 members initially, to be increased to 23 eventually.
	pub const DesiredMembers: u32 = 13;
	pub const DesiredRunnersUp: u32 = 20;
	pub const PhragmenElectionPalletId: LockIdentifier = *b"phrelect";
}
// Make sure that there are no more than `MaxMembers` members elected via phragmen.
const_assert!(DesiredMembers::get() <= CouncilMaxMembers::get());

impl pallet_elections_phragmen::Config for Runtime {
	type Event = Event;
	type PalletId = PhragmenElectionPalletId;
	type Currency = Balances;
	type ChangeMembers = Council;
	type InitializeMembers = Council;
	type CurrencyToVote = frame_support::traits::U128CurrencyToVote;
	type CandidacyBond = CandidacyBond;
	type VotingBondBase = VotingBondBase;
	type VotingBondFactor = VotingBondFactor;
	type LoserCandidate = Treasury;
	type KickedMember = Treasury;
	type DesiredMembers = DesiredMembers;
	type DesiredRunnersUp = DesiredRunnersUp;
	type TermDuration = TermDuration;
	type WeightInfo = weights::pallet_elections_phragmen::WeightInfo<Runtime>;
}

parameter_types! {
	pub const TechnicalMotionDuration: BlockNumber = 7 * DAYS;
	pub const TechnicalMaxProposals: u32 = 100;
	pub const TechnicalMaxMembers: u32 = 100;
}

type TechnicalCollective = pallet_collective::Instance2;
impl pallet_collective::Config<TechnicalCollective> for Runtime {
	type Origin = Origin;
	type Proposal = Call;
	type Event = Event;
	type MotionDuration = TechnicalMotionDuration;
	type MaxProposals = TechnicalMaxProposals;
	type MaxMembers = TechnicalMaxMembers;
	type DefaultVote = pallet_collective::PrimeDefaultVote;
	type WeightInfo = weights::pallet_collective::WeightInfo<Runtime>;
}

impl pallet_membership::Config<pallet_membership::Instance1> for Runtime {
	type Event = Event;
	type AddOrigin = MoreThanHalfCouncil;
	type RemoveOrigin = MoreThanHalfCouncil;
	type SwapOrigin = MoreThanHalfCouncil;
	type ResetOrigin = MoreThanHalfCouncil;
	type PrimeOrigin = MoreThanHalfCouncil;
	type MembershipInitialized = TechnicalCommittee;
	type MembershipChanged = TechnicalCommittee;
	type MaxMembers = TechnicalMaxMembers;
	type WeightInfo = weights::pallet_membership::WeightInfo<Runtime>;
}

parameter_types! {
	pub const ProposalBond: Permill = Permill::from_percent(5);
	pub const ProposalBondMinimum: Balance = 100 * DOLLARS;
	pub const SpendPeriod: BlockNumber = 24 * DAYS;
	pub const Burn: Permill = Permill::from_percent(1);
	pub const TreasuryPalletId: PalletId = PalletId(*b"py/trsry");

	pub const TipCountdown: BlockNumber = 1 * DAYS;
	pub const TipFindersFee: Percent = Percent::from_percent(20);
	pub const TipReportDepositBase: Balance = 1 * DOLLARS;
	pub const DataDepositPerByte: Balance = 1 * CENTS;
	pub const BountyDepositBase: Balance = 1 * DOLLARS;
	pub const BountyDepositPayoutDelay: BlockNumber = 8 * DAYS;
	pub const BountyUpdatePeriod: BlockNumber = 90 * DAYS;
	pub const MaximumReasonLength: u32 = 16384;
	pub const BountyCuratorDeposit: Permill = Permill::from_percent(50);
	pub const BountyValueMinimum: Balance = 10 * DOLLARS;
<<<<<<< HEAD
	pub const MaxActiveSubBountyCount: u32 = 10;
	pub const MinimumCurationFee: Balance = 1 * DOLLARS;
=======
	pub const MaxApprovals: u32 = 100;
>>>>>>> a27a83e5
}

type ApproveOrigin = EnsureOneOf<
	AccountId,
	EnsureRoot<AccountId>,
	pallet_collective::EnsureProportionAtLeast<_3, _5, AccountId, CouncilCollective>
>;

impl pallet_treasury::Config for Runtime {
	type PalletId = TreasuryPalletId;
	type Currency = Balances;
	type ApproveOrigin = ApproveOrigin;
	type RejectOrigin = MoreThanHalfCouncil;
	type Event = Event;
	type OnSlash = Treasury;
	type ProposalBond = ProposalBond;
	type ProposalBondMinimum = ProposalBondMinimum;
	type SpendPeriod = SpendPeriod;
	type Burn = Burn;
	type BurnDestination = ();
	type SpendFunds = Bounties;
	type MaxApprovals = MaxApprovals;
	type WeightInfo = weights::pallet_treasury::WeightInfo<Runtime>;
}

impl pallet_bounties::Config for Runtime {
	type Event = Event;
	type BountyDepositBase = BountyDepositBase;
	type BountyDepositPayoutDelay = BountyDepositPayoutDelay;
	type BountyUpdatePeriod = BountyUpdatePeriod;
	type BountyCuratorDeposit = BountyCuratorDeposit;
	type BountyValueMinimum = BountyValueMinimum;
	type DataDepositPerByte = DataDepositPerByte;
	type MaximumReasonLength = MaximumReasonLength;
	type MaxActiveSubBountyCount = MaxActiveSubBountyCount;
	type MinimumCurationFee = MinimumCurationFee;
	type WeightInfo = weights::pallet_bounties::WeightInfo<Runtime>;
}

impl pallet_bounties::subbounty_migration::SubBountyMigration for Runtime {
	type AccountId = AccountId;
	type BlockNumber = BlockNumber;
	type Balance = Balance;
}

impl pallet_tips::Config for Runtime {
	type Event = Event;
	type DataDepositPerByte = DataDepositPerByte;
	type MaximumReasonLength = MaximumReasonLength;
	type Tippers = PhragmenElection;
	type TipCountdown = TipCountdown;
	type TipFindersFee = TipFindersFee;
	type TipReportDepositBase = TipReportDepositBase;
	type WeightInfo = weights::pallet_tips::WeightInfo<Runtime>;
}

impl pallet_offences::Config for Runtime {
	type Event = Event;
	type IdentificationTuple = pallet_session::historical::IdentificationTuple<Self>;
	type OnOffenceHandler = Staking;
}

impl pallet_authority_discovery::Config for Runtime {}

parameter_types! {
	pub NposSolutionPriority: TransactionPriority =
		Perbill::from_percent(90) * TransactionPriority::max_value();
	pub const ImOnlineUnsignedPriority: TransactionPriority = TransactionPriority::max_value();
}

impl pallet_im_online::Config for Runtime {
	type AuthorityId = ImOnlineId;
	type Event = Event;
	type ValidatorSet = Historical;
	type NextSessionRotation = Babe;
	type ReportUnresponsiveness = Offences;
	type UnsignedPriority = ImOnlineUnsignedPriority;
	type WeightInfo = weights::pallet_im_online::WeightInfo<Runtime>;
}

impl pallet_grandpa::Config for Runtime {
	type Event = Event;
	type Call = Call;

	type KeyOwnerProof =
	<Self::KeyOwnerProofSystem as KeyOwnerProofSystem<(KeyTypeId, GrandpaId)>>::Proof;

	type KeyOwnerIdentification = <Self::KeyOwnerProofSystem as KeyOwnerProofSystem<(
		KeyTypeId,
		GrandpaId,
	)>>::IdentificationTuple;

	type KeyOwnerProofSystem = Historical;

	type HandleEquivocation =
		pallet_grandpa::EquivocationHandler<Self::KeyOwnerIdentification, Offences, ReportLongevity>;

	type WeightInfo = ();
}

/// Submits a transaction with the node's public and signature type. Adheres to the signed extension
/// format of the chain.
impl<LocalCall> frame_system::offchain::CreateSignedTransaction<LocalCall> for Runtime where
	Call: From<LocalCall>,
{
	fn create_transaction<C: frame_system::offchain::AppCrypto<Self::Public, Self::Signature>>(
		call: Call,
		public: <Signature as Verify>::Signer,
		account: AccountId,
		nonce: <Runtime as frame_system::Config>::Index,
	) -> Option<(Call, <UncheckedExtrinsic as ExtrinsicT>::SignaturePayload)> {
		use sp_runtime::traits::StaticLookup;
		// take the biggest period possible.
		let period = BlockHashCount::get()
			.checked_next_power_of_two()
			.map(|c| c / 2)
			.unwrap_or(2) as u64;

		let current_block = System::block_number()
			.saturated_into::<u64>()
			// The `System::block_number` is initialized with `n+1`,
			// so the actual block number is `n`.
			.saturating_sub(1);
		let tip = 0;
		let extra: SignedExtra = (
			frame_system::CheckSpecVersion::<Runtime>::new(),
			frame_system::CheckTxVersion::<Runtime>::new(),
			frame_system::CheckGenesis::<Runtime>::new(),
			frame_system::CheckMortality::<Runtime>::from(generic::Era::mortal(period, current_block)),
			frame_system::CheckNonce::<Runtime>::from(nonce),
			frame_system::CheckWeight::<Runtime>::new(),
			pallet_transaction_payment::ChargeTransactionPayment::<Runtime>::from(tip),
			claims::PrevalidateAttests::<Runtime>::new(),
		);
		let raw_payload = SignedPayload::new(call, extra).map_err(|e| {
			log::warn!("Unable to create signed payload: {:?}", e);
		}).ok()?;
		let signature = raw_payload.using_encoded(|payload| {
			C::sign(payload, public)
		})?;
		let (call, extra, _) = raw_payload.deconstruct();
		let address = <Runtime as frame_system::Config>::Lookup::unlookup(account);
		Some((call, (address, signature, extra)))
	}
}

impl frame_system::offchain::SigningTypes for Runtime {
	type Public = <Signature as Verify>::Signer;
	type Signature = Signature;
}

impl<C> frame_system::offchain::SendTransactionTypes<C> for Runtime where Call: From<C> {
	type Extrinsic = UncheckedExtrinsic;
	type OverarchingCall = Call;
}

parameter_types! {
	pub const ParathreadDeposit: Balance = 500 * DOLLARS;
	pub const QueueSize: usize = 2;
	pub const MaxRetries: u32 = 3;
}

parameter_types! {
	pub Prefix: &'static [u8] = b"Pay DOTs to the Polkadot account:";
}

impl claims::Config for Runtime {
	type Event = Event;
	type VestingSchedule = Vesting;
	type Prefix = Prefix;
	/// At least 3/4 of the council must agree to a claim move before it can happen.
	type MoveClaimOrigin = pallet_collective::EnsureProportionAtLeast<_3, _4, AccountId, CouncilCollective>;
	type WeightInfo = weights::runtime_common_claims::WeightInfo<Runtime>;
}

parameter_types! {
	pub const MinVestedTransfer: Balance = 1 * DOLLARS;
}

impl pallet_vesting::Config for Runtime {
	type Event = Event;
	type Currency = Balances;
	type BlockNumberToBalance = ConvertInto;
	type MinVestedTransfer = MinVestedTransfer;
	type WeightInfo = weights::pallet_vesting::WeightInfo<Runtime>;
}

impl pallet_utility::Config for Runtime {
	type Event = Event;
	type Call = Call;
	type WeightInfo = weights::pallet_utility::WeightInfo<Runtime>;
}

parameter_types! {
	// One storage item; key size is 32; value is size 4+4+16+32 bytes = 56 bytes.
	pub const DepositBase: Balance = deposit(1, 88);
	// Additional storage item size of 32 bytes.
	pub const DepositFactor: Balance = deposit(0, 32);
	pub const MaxSignatories: u16 = 100;
}

impl pallet_multisig::Config for Runtime {
	type Event = Event;
	type Call = Call;
	type Currency = Balances;
	type DepositBase = DepositBase;
	type DepositFactor = DepositFactor;
	type MaxSignatories = MaxSignatories;
	type WeightInfo = weights::pallet_multisig::WeightInfo<Runtime>;
}

parameter_types! {
	// One storage item; key size 32, value size 8; .
	pub const ProxyDepositBase: Balance = deposit(1, 8);
	// Additional storage item size of 33 bytes.
	pub const ProxyDepositFactor: Balance = deposit(0, 33);
	pub const MaxProxies: u16 = 32;
	pub const AnnouncementDepositBase: Balance = deposit(1, 8);
	pub const AnnouncementDepositFactor: Balance = deposit(0, 66);
	pub const MaxPending: u16 = 32;
}

/// The type used to represent the kinds of proxying allowed.
#[derive(Copy, Clone, Eq, PartialEq, Ord, PartialOrd, Encode, Decode, RuntimeDebug)]
pub enum ProxyType {
	Any = 0,
	NonTransfer = 1,
	Governance = 2,
	Staking = 3,
	// Skip 4 as it is now removed (was SudoBalances)
	IdentityJudgement = 5,
	CancelProxy = 6,
}

#[cfg(test)]
mod proxy_type_tests {
	use super::*;

	#[derive(Copy, Clone, Eq, PartialEq, Ord, PartialOrd, Encode, Decode, RuntimeDebug)]
	pub enum OldProxyType {
		Any,
		NonTransfer,
		Governance,
		Staking,
		SudoBalances,
		IdentityJudgement,
	}

	#[test]
	fn proxy_type_decodes_correctly() {
		for (i, j) in vec![
			(OldProxyType::Any, ProxyType::Any),
			(OldProxyType::NonTransfer, ProxyType::NonTransfer),
			(OldProxyType::Governance, ProxyType::Governance),
			(OldProxyType::Staking, ProxyType::Staking),
			(OldProxyType::IdentityJudgement, ProxyType::IdentityJudgement),
		].into_iter() {
			assert_eq!(i.encode(), j.encode());
		}
		assert!(ProxyType::decode(&mut &OldProxyType::SudoBalances.encode()[..]).is_err());
	}
}

impl Default for ProxyType { fn default() -> Self { Self::Any } }
impl InstanceFilter<Call> for ProxyType {
	fn filter(&self, c: &Call) -> bool {
		match self {
			ProxyType::Any => true,
			ProxyType::NonTransfer => matches!(c,
				Call::System(..) |
				Call::Scheduler(..) |
				Call::Babe(..) |
				Call::Timestamp(..) |
				Call::Indices(pallet_indices::Call::claim(..)) |
				Call::Indices(pallet_indices::Call::free(..)) |
				Call::Indices(pallet_indices::Call::freeze(..)) |
				// Specifically omitting Indices `transfer`, `force_transfer`
				// Specifically omitting the entire Balances pallet
				Call::Authorship(..) |
				Call::Staking(..) |
				Call::Offences(..) |
				Call::Session(..) |
				Call::Grandpa(..) |
				Call::ImOnline(..) |
				Call::AuthorityDiscovery(..) |
				Call::Democracy(..) |
				Call::Council(..) |
				Call::TechnicalCommittee(..) |
				Call::PhragmenElection(..) |
				Call::TechnicalMembership(..) |
				Call::Treasury(..) |
				Call::Bounties(..) |
				Call::Tips(..) |
				Call::Claims(..) |
				Call::Vesting(pallet_vesting::Call::vest(..)) |
				Call::Vesting(pallet_vesting::Call::vest_other(..)) |
				// Specifically omitting Vesting `vested_transfer`, and `force_vested_transfer`
				Call::Utility(..) |
				Call::Identity(..) |
				Call::Proxy(..) |
				Call::Multisig(..)
			),
			ProxyType::Governance => matches!(c,
				Call::Democracy(..) |
				Call::Council(..) |
				Call::TechnicalCommittee(..) |
				Call::PhragmenElection(..) |
				Call::Treasury(..) |
				Call::Bounties(..) |
				Call::Tips(..) |
				Call::Utility(..)
			),
			ProxyType::Staking => matches!(c,
				Call::Staking(..) |
				Call::Session(..) |
				Call::Utility(..)
			),
			ProxyType::IdentityJudgement => matches!(c,
				Call::Identity(pallet_identity::Call::provide_judgement(..)) |
				Call::Utility(..)
			),
			ProxyType::CancelProxy => matches!(c,
				Call::Proxy(pallet_proxy::Call::reject_announcement(..))
			)
		}
	}
	fn is_superset(&self, o: &Self) -> bool {
		match (self, o) {
			(x, y) if x == y => true,
			(ProxyType::Any, _) => true,
			(_, ProxyType::Any) => false,
			(ProxyType::NonTransfer, _) => true,
			_ => false,
		}
	}
}

impl pallet_proxy::Config for Runtime {
	type Event = Event;
	type Call = Call;
	type Currency = Balances;
	type ProxyType = ProxyType;
	type ProxyDepositBase = ProxyDepositBase;
	type ProxyDepositFactor = ProxyDepositFactor;
	type MaxProxies = MaxProxies;
	type WeightInfo = weights::pallet_proxy::WeightInfo<Runtime>;
	type MaxPending = MaxPending;
	type CallHasher = BlakeTwo256;
	type AnnouncementDepositBase = AnnouncementDepositBase;
	type AnnouncementDepositFactor = AnnouncementDepositFactor;
}

pub struct CustomOnRuntimeUpgrade;
impl frame_support::traits::OnRuntimeUpgrade for CustomOnRuntimeUpgrade {
	fn on_runtime_upgrade() -> frame_support::weights::Weight {
		pallet_bounties::subbounty_migration::apply::<Runtime>()
	}
}

construct_runtime! {
	pub enum Runtime where
		Block = Block,
		NodeBlock = primitives::v1::Block,
		UncheckedExtrinsic = UncheckedExtrinsic
	{
		// Basic stuff; balances is uncallable initially.
		System: frame_system::{Pallet, Call, Storage, Config, Event<T>} = 0,
		RandomnessCollectiveFlip: pallet_randomness_collective_flip::{Pallet, Storage} = 31,
		Scheduler: pallet_scheduler::{Pallet, Call, Storage, Event<T>} = 1,

		// Must be before session.
		Babe: pallet_babe::{Pallet, Call, Storage, Config, ValidateUnsigned} = 2,

		Timestamp: pallet_timestamp::{Pallet, Call, Storage, Inherent} = 3,
		Indices: pallet_indices::{Pallet, Call, Storage, Config<T>, Event<T>} = 4,
		Balances: pallet_balances::{Pallet, Call, Storage, Config<T>, Event<T>} = 5,
		TransactionPayment: pallet_transaction_payment::{Pallet, Storage} = 32,

		// Consensus support.
		Authorship: pallet_authorship::{Pallet, Call, Storage} = 6,
		Staking: pallet_staking::{Pallet, Call, Storage, Config<T>, Event<T>} = 7,
		Offences: pallet_offences::{Pallet, Call, Storage, Event} = 8,
		Historical: session_historical::{Pallet} = 33,
		Session: pallet_session::{Pallet, Call, Storage, Event, Config<T>} = 9,
		Grandpa: pallet_grandpa::{Pallet, Call, Storage, Config, Event, ValidateUnsigned} = 11,
		ImOnline: pallet_im_online::{Pallet, Call, Storage, Event<T>, ValidateUnsigned, Config<T>} = 12,
		AuthorityDiscovery: pallet_authority_discovery::{Pallet, Call, Config} = 13,

		// Governance stuff.
		Democracy: pallet_democracy::{Pallet, Call, Storage, Config, Event<T>} = 14,
		Council: pallet_collective::<Instance1>::{Pallet, Call, Storage, Origin<T>, Event<T>, Config<T>} = 15,
		TechnicalCommittee: pallet_collective::<Instance2>::{Pallet, Call, Storage, Origin<T>, Event<T>, Config<T>} = 16,
		PhragmenElection: pallet_elections_phragmen::{Pallet, Call, Storage, Event<T>, Config<T>} = 17,
		TechnicalMembership: pallet_membership::<Instance1>::{Pallet, Call, Storage, Event<T>, Config<T>} = 18,
		Treasury: pallet_treasury::{Pallet, Call, Storage, Config, Event<T>} = 19,

		// Claims. Usable initially.
		Claims: claims::{Pallet, Call, Storage, Event<T>, Config<T>, ValidateUnsigned} = 24,
		// Vesting. Usable initially, but removed once all vesting is finished.
		Vesting: pallet_vesting::{Pallet, Call, Storage, Event<T>, Config<T>} = 25,
		// Cunning utilities. Usable initially.
		Utility: pallet_utility::{Pallet, Call, Event} = 26,

		// Identity. Late addition.
		Identity: pallet_identity::{Pallet, Call, Storage, Event<T>} = 28,

		// Proxy module. Late addition.
		Proxy: pallet_proxy::{Pallet, Call, Storage, Event<T>} = 29,

		// Multisig dispatch. Late addition.
		Multisig: pallet_multisig::{Pallet, Call, Storage, Event<T>} = 30,

		// Bounties module.
		Bounties: pallet_bounties::{Pallet, Call, Storage, Event<T>} = 34,

		// Tips module.
		Tips: pallet_tips::{Pallet, Call, Storage, Event<T>} = 35,

		// Election pallet. Only works with staking, but placed here to maintain indices.
		ElectionProviderMultiPhase: pallet_election_provider_multi_phase::{Pallet, Call, Storage, Event<T>, ValidateUnsigned} = 36,

	}
}

/// The address format for describing accounts.
pub type Address = sp_runtime::MultiAddress<AccountId, ()>;
/// Block header type as expected by this runtime.
pub type Header = generic::Header<BlockNumber, BlakeTwo256>;
/// Block type as expected by this runtime.
pub type Block = generic::Block<Header, UncheckedExtrinsic>;
/// A Block signed with a Justification
pub type SignedBlock = generic::SignedBlock<Block>;
/// BlockId type as expected by this runtime.
pub type BlockId = generic::BlockId<Block>;
/// The SignedExtension to the basic transaction logic.
pub type SignedExtra = (
	frame_system::CheckSpecVersion<Runtime>,
	frame_system::CheckTxVersion<Runtime>,
	frame_system::CheckGenesis<Runtime>,
	frame_system::CheckMortality<Runtime>,
	frame_system::CheckNonce<Runtime>,
	frame_system::CheckWeight<Runtime>,
	pallet_transaction_payment::ChargeTransactionPayment<Runtime>,
	claims::PrevalidateAttests<Runtime>,
);
/// Unchecked extrinsic type as expected by this runtime.
pub type UncheckedExtrinsic = generic::UncheckedExtrinsic<Address, Call, Signature, SignedExtra>;
/// Executive: handles dispatch to the various modules.
pub type Executive = frame_executive::Executive<
	Runtime,
	Block,
	frame_system::ChainContext<Runtime>,
	Runtime,
	AllPallets,
	CustomOnRuntimeUpgrade,
>;
/// The payload being signed in transactions.
pub type SignedPayload = generic::SignedPayload<Call, SignedExtra>;

#[cfg(not(feature = "disable-runtime-api"))]
sp_api::impl_runtime_apis! {
	impl sp_api::Core<Block> for Runtime {
		fn version() -> RuntimeVersion {
			VERSION
		}

		fn execute_block(block: Block) {
			Executive::execute_block(block);
		}

		fn initialize_block(header: &<Block as BlockT>::Header) {
			Executive::initialize_block(header)
		}
	}

	impl sp_api::Metadata<Block> for Runtime {
		fn metadata() -> OpaqueMetadata {
			Runtime::metadata().into()
		}
	}

	impl block_builder_api::BlockBuilder<Block> for Runtime {
		fn apply_extrinsic(extrinsic: <Block as BlockT>::Extrinsic) -> ApplyExtrinsicResult {
			Executive::apply_extrinsic(extrinsic)
		}

		fn finalize_block() -> <Block as BlockT>::Header {
			Executive::finalize_block()
		}

		fn inherent_extrinsics(data: inherents::InherentData) -> Vec<<Block as BlockT>::Extrinsic> {
			data.create_extrinsics()
		}

		fn check_inherents(
			block: Block,
			data: inherents::InherentData,
		) -> inherents::CheckInherentsResult {
			data.check_extrinsics(&block)
		}
	}

	impl tx_pool_api::runtime_api::TaggedTransactionQueue<Block> for Runtime {
		fn validate_transaction(
			source: TransactionSource,
			tx: <Block as BlockT>::Extrinsic,
		) -> TransactionValidity {
			Executive::validate_transaction(source, tx)
		}
	}

	impl offchain_primitives::OffchainWorkerApi<Block> for Runtime {
		fn offchain_worker(header: &<Block as BlockT>::Header) {
			Executive::offchain_worker(header)
		}
	}

	impl primitives::v1::ParachainHost<Block, Hash, BlockNumber> for Runtime {
		fn validators() -> Vec<ValidatorId> {
			Vec::new()
		}

		fn validator_groups() -> (Vec<Vec<ValidatorIndex>>, GroupRotationInfo<BlockNumber>) {
			(Vec::new(), GroupRotationInfo { session_start_block: 0, group_rotation_frequency: 0, now: 0 })
		}

		fn availability_cores() -> Vec<CoreState<Hash, BlockNumber>> {
			Vec::new()
		}

		fn persisted_validation_data(_: Id, _: OccupiedCoreAssumption)
			-> Option<PersistedValidationData<Hash, BlockNumber>> {
			None
		}

		fn check_validation_outputs(_: Id, _: primitives::v1::CandidateCommitments) -> bool {
			false
		}

		fn session_index_for_child() -> SessionIndex {
			0
		}

		fn session_info(_: SessionIndex) -> Option<SessionInfo> {
			None
		}

		fn validation_code(_: Id, _: OccupiedCoreAssumption) -> Option<ValidationCode> {
			None
		}

		fn historical_validation_code(_: Id, _: BlockNumber) -> Option<ValidationCode> {
			None
		}

		fn candidate_pending_availability(_: Id) -> Option<CommittedCandidateReceipt<Hash>> {
			None
		}

		fn candidate_events() -> Vec<CandidateEvent<Hash>> {
			Vec::new()
		}

		fn dmq_contents(
			_recipient: Id,
		) -> Vec<InboundDownwardMessage<BlockNumber>> {
			Vec::new()
		}

		fn inbound_hrmp_channels_contents(
			_recipient: Id
		) -> BTreeMap<Id, Vec<InboundHrmpMessage<BlockNumber>>> {
			BTreeMap::new()
		}

		fn validation_code_by_hash(_hash: Hash) -> Option<ValidationCode> {
			None
		}
	}

	impl beefy_primitives::BeefyApi<Block, BeefyId> for Runtime {
		fn validator_set() -> beefy_primitives::ValidatorSet<BeefyId> {
			// dummy implementation due to lack of BEEFY pallet.
			beefy_primitives::ValidatorSet { validators: Vec::new(), id: 0 }
		}
	}

	impl mmr::MmrApi<Block, Hash> for Runtime {
		fn generate_proof(_leaf_index: u64)
			-> Result<(mmr::EncodableOpaqueLeaf, mmr::Proof<Hash>), mmr::Error>
		{
			// dummy implementation due to lack of MMR pallet.
			Err(mmr::Error::GenerateProof)
		}

		fn verify_proof(_leaf: mmr::EncodableOpaqueLeaf, _proof: mmr::Proof<Hash>)
			-> Result<(), mmr::Error>
		{
			// dummy implementation due to lack of MMR pallet.
			Err(mmr::Error::Verify)
		}

		fn verify_proof_stateless(
			_root: Hash,
			_leaf: mmr::EncodableOpaqueLeaf,
			_proof: mmr::Proof<Hash>
		) -> Result<(), mmr::Error> {
			// dummy implementation due to lack of MMR pallet.
			Err(mmr::Error::Verify)
		}
	}

	impl fg_primitives::GrandpaApi<Block> for Runtime {
		fn grandpa_authorities() -> Vec<(GrandpaId, u64)> {
			Grandpa::grandpa_authorities()
		}

		fn submit_report_equivocation_unsigned_extrinsic(
			equivocation_proof: fg_primitives::EquivocationProof<
				<Block as BlockT>::Hash,
				sp_runtime::traits::NumberFor<Block>,
			>,
			key_owner_proof: fg_primitives::OpaqueKeyOwnershipProof,
		) -> Option<()> {
			let key_owner_proof = key_owner_proof.decode()?;

			Grandpa::submit_unsigned_equivocation_report(
				equivocation_proof,
				key_owner_proof,
			)
		}

		fn generate_key_ownership_proof(
			_set_id: fg_primitives::SetId,
			authority_id: fg_primitives::AuthorityId,
		) -> Option<fg_primitives::OpaqueKeyOwnershipProof> {
			use parity_scale_codec::Encode;

			Historical::prove((fg_primitives::KEY_TYPE, authority_id))
				.map(|p| p.encode())
				.map(fg_primitives::OpaqueKeyOwnershipProof::new)
		}
	}

	impl babe_primitives::BabeApi<Block> for Runtime {
		fn configuration() -> babe_primitives::BabeGenesisConfiguration {
			// The choice of `c` parameter (where `1 - c` represents the
			// probability of a slot being empty), is done in accordance to the
			// slot duration and expected target block time, for safely
			// resisting network delays of maximum two seconds.
			// <https://research.web3.foundation/en/latest/polkadot/BABE/Babe/#6-practical-results>
			babe_primitives::BabeGenesisConfiguration {
				slot_duration: Babe::slot_duration(),
				epoch_length: EpochDuration::get(),
				c: BABE_GENESIS_EPOCH_CONFIG.c,
				genesis_authorities: Babe::authorities(),
				randomness: Babe::randomness(),
				allowed_slots: BABE_GENESIS_EPOCH_CONFIG.allowed_slots,
			}
		}

		fn current_epoch_start() -> babe_primitives::Slot {
			Babe::current_epoch_start()
		}

		fn current_epoch() -> babe_primitives::Epoch {
			Babe::current_epoch()
		}

		fn next_epoch() -> babe_primitives::Epoch {
			Babe::next_epoch()
		}

		fn generate_key_ownership_proof(
			_slot: babe_primitives::Slot,
			authority_id: babe_primitives::AuthorityId,
		) -> Option<babe_primitives::OpaqueKeyOwnershipProof> {
			use parity_scale_codec::Encode;

			Historical::prove((babe_primitives::KEY_TYPE, authority_id))
				.map(|p| p.encode())
				.map(babe_primitives::OpaqueKeyOwnershipProof::new)
		}

		fn submit_report_equivocation_unsigned_extrinsic(
			equivocation_proof: babe_primitives::EquivocationProof<<Block as BlockT>::Header>,
			key_owner_proof: babe_primitives::OpaqueKeyOwnershipProof,
		) -> Option<()> {
			let key_owner_proof = key_owner_proof.decode()?;

			Babe::submit_unsigned_equivocation_report(
				equivocation_proof,
				key_owner_proof,
			)
		}
	}

	impl authority_discovery_primitives::AuthorityDiscoveryApi<Block> for Runtime {
		fn authorities() -> Vec<AuthorityDiscoveryId> {
			AuthorityDiscovery::authorities()
		}
	}

	impl sp_session::SessionKeys<Block> for Runtime {
		fn generate_session_keys(seed: Option<Vec<u8>>) -> Vec<u8> {
			SessionKeys::generate(seed)
		}

		fn decode_session_keys(
			encoded: Vec<u8>,
		) -> Option<Vec<(Vec<u8>, sp_core::crypto::KeyTypeId)>> {
			SessionKeys::decode_into_raw_public_keys(&encoded)
		}
	}

	impl frame_system_rpc_runtime_api::AccountNonceApi<Block, AccountId, Nonce> for Runtime {
		fn account_nonce(account: AccountId) -> Nonce {
			System::account_nonce(account)
		}
	}

	impl pallet_transaction_payment_rpc_runtime_api::TransactionPaymentApi<
		Block,
		Balance,
	> for Runtime {
		fn query_info(uxt: <Block as BlockT>::Extrinsic, len: u32) -> RuntimeDispatchInfo<Balance> {
			TransactionPayment::query_info(uxt, len)
		}
		fn query_fee_details(uxt: <Block as BlockT>::Extrinsic, len: u32) -> FeeDetails<Balance> {
			TransactionPayment::query_fee_details(uxt, len)
		}
	}

	#[cfg(feature = "try-runtime")]
	impl frame_try_runtime::TryRuntime<Block> for Runtime {
		fn on_runtime_upgrade() -> Result<(Weight, Weight), sp_runtime::RuntimeString> {
			log::info!("try-runtime::on_runtime_upgrade polkadot.");
			let weight = Executive::try_runtime_upgrade()?;
			Ok((weight, BlockWeights::get().max_block))
		}
	}

	#[cfg(feature = "runtime-benchmarks")]
	impl frame_benchmarking::Benchmark<Block> for Runtime {
		fn dispatch_benchmark(
			config: frame_benchmarking::BenchmarkConfig
		) -> Result<Vec<frame_benchmarking::BenchmarkBatch>, RuntimeString> {
			use frame_benchmarking::{Benchmarking, BenchmarkBatch, add_benchmark, TrackedStorageKey};
			// Trying to add benchmarks directly to the Session Pallet caused cyclic dependency issues.
			// To get around that, we separated the Session benchmarks into its own crate, which is why
			// we need these two lines below.
			use pallet_session_benchmarking::Pallet as SessionBench;
			use pallet_offences_benchmarking::Pallet as OffencesBench;
			use frame_system_benchmarking::Pallet as SystemBench;

			impl pallet_session_benchmarking::Config for Runtime {}
			impl pallet_offences_benchmarking::Config for Runtime {}
			impl frame_system_benchmarking::Config for Runtime {}

			let whitelist: Vec<TrackedStorageKey> = vec![
				// Block Number
				hex_literal::hex!("26aa394eea5630e07c48ae0c9558cef702a5c1b19ab7a04f536c519aca4983ac").to_vec().into(),
				// Total Issuance
				hex_literal::hex!("c2261276cc9d1f8598ea4b6a74b15c2f57c875e4cff74148e4628f264b974c80").to_vec().into(),
				// Execution Phase
				hex_literal::hex!("26aa394eea5630e07c48ae0c9558cef7ff553b5a9862a516939d82b3d3d8661a").to_vec().into(),
				// Event Count
				hex_literal::hex!("26aa394eea5630e07c48ae0c9558cef70a98fdbe9ce6c55837576c60c7af3850").to_vec().into(),
				// System Events
				hex_literal::hex!("26aa394eea5630e07c48ae0c9558cef780d41e5e16056765bc8461851072c9d7").to_vec().into(),
				// Treasury Account
				hex_literal::hex!("26aa394eea5630e07c48ae0c9558cef7b99d880ec681799c0cf30e8886371da95ecffd7b6c0f78751baa9d281e0bfa3a6d6f646c70792f74727372790000000000000000000000000000000000000000").to_vec().into(),
			];

			let mut batches = Vec::<BenchmarkBatch>::new();
			let params = (&config, &whitelist);
			// Polkadot
			// NOTE: Make sure to prefix these `runtime_common::` so that path resolves correctly
			// in the generated file.
			add_benchmark!(params, batches, runtime_common::claims, Claims);
			// Substrate
			add_benchmark!(params, batches, pallet_balances, Balances);
			add_benchmark!(params, batches, pallet_bounties, Bounties);
			add_benchmark!(params, batches, pallet_collective, Council);
			add_benchmark!(params, batches, pallet_democracy, Democracy);
			add_benchmark!(params, batches, pallet_elections_phragmen, PhragmenElection);
			add_benchmark!(params, batches, pallet_election_provider_multi_phase, ElectionProviderMultiPhase);
			add_benchmark!(params, batches, pallet_identity, Identity);
			add_benchmark!(params, batches, pallet_im_online, ImOnline);
			add_benchmark!(params, batches, pallet_indices, Indices);
			add_benchmark!(params, batches, pallet_membership, TechnicalMembership);
			add_benchmark!(params, batches, pallet_multisig, Multisig);
			add_benchmark!(params, batches, pallet_offences, OffencesBench::<Runtime>);
			add_benchmark!(params, batches, pallet_proxy, Proxy);
			add_benchmark!(params, batches, pallet_scheduler, Scheduler);
			add_benchmark!(params, batches, pallet_session, SessionBench::<Runtime>);
			add_benchmark!(params, batches, pallet_staking, Staking);
			add_benchmark!(params, batches, frame_system, SystemBench::<Runtime>);
			add_benchmark!(params, batches, pallet_timestamp, Timestamp);
			add_benchmark!(params, batches, pallet_tips, Tips);
			add_benchmark!(params, batches, pallet_treasury, Treasury);
			add_benchmark!(params, batches, pallet_utility, Utility);
			add_benchmark!(params, batches, pallet_vesting, Vesting);

			if batches.is_empty() { return Err("Benchmark not found for this pallet.".into()) }
			Ok(batches)
		}
	}
}

#[cfg(test)]
mod test_fees {
	use super::*;
	use frame_support::weights::WeightToFeePolynomial;
	use frame_support::storage::StorageValue;
	use sp_runtime::FixedPointNumber;
	use frame_support::weights::GetDispatchInfo;
	use parity_scale_codec::Encode;
	use pallet_transaction_payment::Multiplier;
	use separator::Separatable;

	#[test]
	fn payout_weight_portion() {
		use pallet_staking::WeightInfo;
		let payout_weight =
			<Runtime as pallet_staking::Config>::WeightInfo::payout_stakers_alive_staked(
				MaxNominatorRewardedPerValidator::get(),
			) as f64;
		let block_weight = BlockWeights::get().max_block as f64;

		println!(
			"a full payout takes {:.2} of the block weight [{} / {}]",
			payout_weight / block_weight,
			payout_weight,
			block_weight
		);
		assert!(payout_weight * 2f64 < block_weight);
	}

	#[test]
	#[ignore]
	fn block_cost() {
		let max_block_weight = BlockWeights::get().max_block;
		let raw_fee = WeightToFee::calc(&max_block_weight);

		println!(
			"Full Block weight == {} // WeightToFee(full_block) == {} plank",
			max_block_weight,
			raw_fee.separated_string(),
		);
	}

	#[test]
	#[ignore]
	fn transfer_cost_min_multiplier() {
		let min_multiplier = runtime_common::MinimumMultiplier::get();
		let call = <pallet_balances::Call<Runtime>>::transfer_keep_alive(Default::default(), Default::default());
		let info = call.get_dispatch_info();
		// convert to outer call.
		let call = Call::Balances(call);
		let len = call.using_encoded(|e| e.len()) as u32;

		let mut ext = sp_io::TestExternalities::new_empty();
		let mut test_with_multiplier = |m| {
			ext.execute_with(|| {
				pallet_transaction_payment::NextFeeMultiplier::put(m);
				let fee = TransactionPayment::compute_fee(len, &info, 0);
				println!(
					"weight = {:?} // multiplier = {:?} // full transfer fee = {:?}",
					info.weight.separated_string(),
					pallet_transaction_payment::NextFeeMultiplier::get(),
					fee.separated_string(),
				);
			});
		};

		test_with_multiplier(min_multiplier);
		test_with_multiplier(Multiplier::saturating_from_rational(1, 1u128));
		test_with_multiplier(Multiplier::saturating_from_rational(1, 1_000u128));
		test_with_multiplier(Multiplier::saturating_from_rational(1, 1_000_000u128));
		test_with_multiplier(Multiplier::saturating_from_rational(1, 1_000_000_000u128));
	}

	#[test]
	fn full_block_council_election_cost() {
		// the number of voters needed to consume almost a full block in council election, and how
		// much it is going to cost.
		use pallet_elections_phragmen::WeightInfo;

		// Loser candidate lose a lot of money; sybil attack by candidates is even more expensive,
		// and we don't care about it here. For now, we assume no extra candidates, and only
		// superfluous voters.
		let candidates = DesiredMembers::get() + DesiredRunnersUp::get();
		let mut voters = 1u32;
		let weight_with = |v| {
			<Runtime as pallet_elections_phragmen::Config>::WeightInfo::election_phragmen(
				candidates,
				v,
				v * 16,
			)
		};

		while weight_with(voters) <= BlockWeights::get().max_block {
			voters += 1;
		}

		let cost = voters as Balance * (VotingBondBase::get() + 16 * VotingBondFactor::get());
		let cost_dollars = cost / DOLLARS;
		println!(
			"can support {} voters in a single block for council elections; total bond {}",
			voters,
			cost_dollars,
		);
		assert!(cost_dollars > 150_000); // DOLLAR ~ new DOT ~ 10e10
	}

	#[test]
	fn nominator_limit() {
		use pallet_election_provider_multi_phase::WeightInfo;
		// starting point of the nominators.
		let target_voters: u32 = 50_000;

		// assuming we want around 5k candidates and 1k active validators. (March 31, 2021)
		let all_targets: u32 = 5_000;
		let desired: u32 = 1_000;
		let weight_with = |active| {
			<Runtime as pallet_election_provider_multi_phase::Config>::WeightInfo::submit_unsigned(
				active,
				all_targets,
				active,
				desired,
			)
		};

		let mut active = target_voters;
		while weight_with(active) <= OffchainSolutionWeightLimit::get() || active == target_voters {
			active += 1;
		}

		println!("can support {} nominators to yield a weight of {}", active, weight_with(active));
		assert!(active > target_voters, "we need to reevaluate the weight of the election system");
	}
}<|MERGE_RESOLUTION|>--- conflicted
+++ resolved
@@ -617,12 +617,9 @@
 	pub const MaximumReasonLength: u32 = 16384;
 	pub const BountyCuratorDeposit: Permill = Permill::from_percent(50);
 	pub const BountyValueMinimum: Balance = 10 * DOLLARS;
-<<<<<<< HEAD
 	pub const MaxActiveSubBountyCount: u32 = 10;
 	pub const MinimumCurationFee: Balance = 1 * DOLLARS;
-=======
 	pub const MaxApprovals: u32 = 100;
->>>>>>> a27a83e5
 }
 
 type ApproveOrigin = EnsureOneOf<
