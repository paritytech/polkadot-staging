--- conflicted
+++ resolved
@@ -41,15 +41,9 @@
 	info!("Polkadot browser node");
 	info!("  version {}", config.impl_version);
 	info!("  by Parity Technologies, 2017-2020");
-<<<<<<< HEAD
 	info!("📋 Chain specification: {}", config.chain_spec.name());
 	info!("🏷  Node name: {}", config.network.node_name);
-	info!("👤 Roles: {}", config.roles);
-=======
-	info!("📋 Chain specification: {}", config.expect_chain_spec().name());
-	info!("🏷  Node name: {}", config.name);
 	info!("👤 Role: {}", config.display_role());
->>>>>>> 36e9d17e
 
 	// Create the service. This is the most heavy initialization step.
 	let service = service::kusama_new_light(config)
