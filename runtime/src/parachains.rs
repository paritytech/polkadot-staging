--- conflicted
+++ resolved
@@ -652,13 +652,9 @@
 
 	// check the attestations on these candidates. The candidates should have been checked
 	// that each candidates' chain ID is valid.
-<<<<<<< HEAD
 	fn check_candidates(attested_candidates: &[AttestedCandidate], active_parachains: &[ParaId])
 		-> rstd::result::Result<IncludedBlocks<T>, &'static str>
 	{
-=======
-	fn check_candidates(attested_candidates: &[AttestedCandidate]) -> Result {
->>>>>>> 1dc9e9c5
 		use primitives::parachain::ValidityAttestation;
 		use sr_primitives::traits::Verify;
 
@@ -803,14 +799,12 @@
 				);
 			}
 
-<<<<<<< HEAD
 			para_block_hashes.push(candidate_hash.unwrap_or_else(|| candidate.candidate().hash()));
-=======
-			ensure!(
+
+      ensure!(
 				candidate.validity_votes.len() == expected_votes_len,
 				"Extra untagged validity votes along with candidate"
 			);
->>>>>>> 1dc9e9c5
 		}
 
 		Ok(IncludedBlocks {
