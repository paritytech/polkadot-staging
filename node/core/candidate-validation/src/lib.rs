--- conflicted
+++ resolved
@@ -55,7 +55,410 @@
 pub struct CandidateValidationSubsystem<S> {
 	spawn: S,
 	metrics: Metrics,
-<<<<<<< HEAD
+	execution_mode: ExecutionMode,
+}
+
+impl<S> CandidateValidationSubsystem<S> {
+	/// Create a new `CandidateValidationSubsystem` with the given task spawner.
+	pub fn new(spawn: S, metrics: Metrics, execution_mode: ExecutionMode) -> Self {
+		CandidateValidationSubsystem { spawn, metrics, execution_mode }
+	}
+}
+
+impl<S, C> Subsystem<C> for CandidateValidationSubsystem<S> where
+	C: SubsystemContext<Message = CandidateValidationMessage>,
+	S: SpawnNamed + Clone + 'static,
+{
+	fn start(self, ctx: C) -> SpawnedSubsystem {
+		let future = run(ctx, self.spawn, self.metrics, self.execution_mode)
+			.map_err(|e| SubsystemError::with_origin("candidate-validation", e))
+			.boxed();
+		SpawnedSubsystem {
+			name: "candidate-validation-subsystem",
+			future,
+		}
+	}
+}
+
+async fn run(
+	mut ctx: impl SubsystemContext<Message = CandidateValidationMessage>,
+	spawn: impl SpawnNamed + Clone + 'static,
+	metrics: Metrics,
+	execution_mode: ExecutionMode,
+) -> SubsystemResult<()> {
+	loop {
+		match ctx.recv().await? {
+			FromOverseer::Signal(OverseerSignal::ActiveLeaves(_)) => {}
+			FromOverseer::Signal(OverseerSignal::BlockFinalized(_)) => {}
+			FromOverseer::Signal(OverseerSignal::Conclude) => return Ok(()),
+			FromOverseer::Communication { msg } => match msg {
+				CandidateValidationMessage::ValidateFromChainState(
+					descriptor,
+					pov,
+					response_sender,
+				) => {
+					let _timer = metrics.time_validate_from_chain_state();
+
+					let res = spawn_validate_from_chain_state(
+						&mut ctx,
+						execution_mode.clone(),
+						descriptor,
+						pov,
+						spawn.clone(),
+						&metrics,
+					).await;
+
+					match res {
+						Ok(x) => {
+							metrics.on_validation_event(&x);
+							let _ = response_sender.send(x);
+						}
+						Err(e) => return Err(e),
+					}
+				}
+				CandidateValidationMessage::ValidateFromExhaustive(
+					persisted_validation_data,
+					validation_code,
+					descriptor,
+					pov,
+					response_sender,
+				) => {
+					let _timer = metrics.time_validate_from_exhaustive();
+
+					let res = spawn_validate_exhaustive(
+						&mut ctx,
+						execution_mode.clone(),
+						persisted_validation_data,
+						validation_code,
+						descriptor,
+						pov,
+						spawn.clone(),
+						&metrics,
+					).await;
+
+					match res {
+						Ok(x) => {
+							metrics.on_validation_event(&x);
+							if let Err(_e) = response_sender.send(x) {
+								log::warn!(
+									target: LOG_TARGET,
+									"Requester of candidate validation dropped",
+								)
+							}
+						},
+						Err(e) => return Err(e),
+					}
+				}
+			}
+		}
+	}
+}
+
+async fn runtime_api_request<T>(
+	ctx: &mut impl SubsystemContext<Message = CandidateValidationMessage>,
+	relay_parent: Hash,
+	request: RuntimeApiRequest,
+	receiver: oneshot::Receiver<Result<T, RuntimeApiError>>,
+) -> SubsystemResult<Result<T, RuntimeApiError>> {
+	ctx.send_message(
+		AllMessages::RuntimeApi(RuntimeApiMessage::Request(
+			relay_parent,
+			request,
+		))
+	).await?;
+
+	receiver.await.map_err(Into::into)
+}
+
+#[derive(Debug)]
+enum AssumptionCheckOutcome {
+	Matches(PersistedValidationData, ValidationCode),
+	DoesNotMatch,
+	BadRequest,
+}
+
+async fn check_assumption_validation_data(
+	ctx: &mut impl SubsystemContext<Message = CandidateValidationMessage>,
+	descriptor: &CandidateDescriptor,
+	assumption: OccupiedCoreAssumption,
+) -> SubsystemResult<AssumptionCheckOutcome> {
+	let validation_data = {
+		let (tx, rx) = oneshot::channel();
+		let d = runtime_api_request(
+			ctx,
+			descriptor.relay_parent,
+			RuntimeApiRequest::PersistedValidationData(
+				descriptor.para_id,
+				assumption,
+				tx,
+			),
+			rx,
+		).await?;
+
+		match d {
+			Ok(None) | Err(_) => {
+				return Ok(AssumptionCheckOutcome::BadRequest);
+			}
+			Ok(Some(d)) => d,
+		}
+	};
+
+	let persisted_validation_data_hash = validation_data.hash();
+
+	SubsystemResult::Ok(if descriptor.persisted_validation_data_hash == persisted_validation_data_hash {
+		let (code_tx, code_rx) = oneshot::channel();
+		let validation_code = runtime_api_request(
+			ctx,
+			descriptor.relay_parent,
+			RuntimeApiRequest::ValidationCode(
+				descriptor.para_id,
+				assumption,
+				code_tx,
+			),
+			code_rx,
+		).await?;
+
+		match validation_code {
+			Ok(None) | Err(_) => AssumptionCheckOutcome::BadRequest,
+			Ok(Some(v)) => AssumptionCheckOutcome::Matches(validation_data, v),
+		}
+	} else {
+		AssumptionCheckOutcome::DoesNotMatch
+	})
+}
+
+async fn find_assumed_validation_data(
+	ctx: &mut impl SubsystemContext<Message = CandidateValidationMessage>,
+	descriptor: &CandidateDescriptor,
+) -> SubsystemResult<AssumptionCheckOutcome> {
+	// The candidate descriptor has a `persisted_validation_data_hash` which corresponds to
+	// one of up to two possible values that we can derive from the state of the
+	// relay-parent. We can fetch these values by getting the persisted validation data
+	// based on the different `OccupiedCoreAssumption`s.
+
+	const ASSUMPTIONS: &[OccupiedCoreAssumption] = &[
+		OccupiedCoreAssumption::Included,
+		OccupiedCoreAssumption::TimedOut,
+		// `TimedOut` and `Free` both don't perform any speculation and therefore should be the same
+		// for our purposes here. In other words, if `TimedOut` matched then the `Free` must be
+		// matched as well.
+	];
+
+	// Consider running these checks in parallel to reduce validation latency.
+	for assumption in ASSUMPTIONS {
+		let outcome = check_assumption_validation_data(ctx, descriptor, *assumption).await?;
+
+		match outcome {
+			AssumptionCheckOutcome::Matches(_, _) => return Ok(outcome),
+			AssumptionCheckOutcome::BadRequest => return Ok(outcome),
+			AssumptionCheckOutcome::DoesNotMatch => continue,
+		}
+	}
+
+	Ok(AssumptionCheckOutcome::DoesNotMatch)
+}
+
+async fn spawn_validate_from_chain_state(
+	ctx: &mut impl SubsystemContext<Message = CandidateValidationMessage>,
+	execution_mode: ExecutionMode,
+	descriptor: CandidateDescriptor,
+	pov: Arc<PoV>,
+	spawn: impl SpawnNamed + 'static,
+	metrics: &Metrics,
+) -> SubsystemResult<Result<ValidationResult, ValidationFailed>> {
+	let (validation_data, validation_code) =
+		match find_assumed_validation_data(ctx, &descriptor).await? {
+			AssumptionCheckOutcome::Matches(validation_data, validation_code) => {
+				(validation_data, validation_code)
+			}
+			AssumptionCheckOutcome::DoesNotMatch => {
+				// If neither the assumption of the occupied core having the para included or the assumption
+				// of the occupied core timing out are valid, then the persisted_validation_data_hash in the descriptor
+				// is not based on the relay parent and is thus invalid.
+				return Ok(Ok(ValidationResult::Invalid(InvalidCandidate::BadParent)));
+			}
+			AssumptionCheckOutcome::BadRequest => {
+				return Ok(Err(ValidationFailed("Assumption Check: Bad request".into())));
+			}
+		};
+
+	let validation_result = spawn_validate_exhaustive(
+		ctx,
+		execution_mode,
+		validation_data,
+		validation_code,
+		descriptor.clone(),
+		pov,
+		spawn,
+		metrics,
+	)
+	.await;
+
+	if let Ok(Ok(ValidationResult::Valid(ref outputs, _))) = validation_result {
+		let (tx, rx) = oneshot::channel();
+		match runtime_api_request(
+			ctx,
+			descriptor.relay_parent,
+			RuntimeApiRequest::CheckValidationOutputs(descriptor.para_id, outputs.clone(), tx),
+			rx,
+		)
+		.await?
+		{
+			Ok(true) => {}
+			Ok(false) => {
+				return Ok(Ok(ValidationResult::Invalid(
+					InvalidCandidate::InvalidOutputs,
+				)));
+			}
+			Err(_) => {
+				return Ok(Err(ValidationFailed("Check Validation Outputs: Bad request".into())));
+			}
+		}
+	}
+
+	validation_result
+}
+
+async fn spawn_validate_exhaustive(
+	ctx: &mut impl SubsystemContext<Message = CandidateValidationMessage>,
+	execution_mode: ExecutionMode,
+	persisted_validation_data: PersistedValidationData,
+	validation_code: ValidationCode,
+	descriptor: CandidateDescriptor,
+	pov: Arc<PoV>,
+	spawn: impl SpawnNamed + 'static,
+	metrics: &Metrics,
+) -> SubsystemResult<Result<ValidationResult, ValidationFailed>> {
+	let (tx, rx) = oneshot::channel();
+	let metrics = metrics.clone();
+	let fut = async move {
+		let res = validate_candidate_exhaustive::<RealValidationBackend, _>(
+			execution_mode,
+			persisted_validation_data,
+			validation_code,
+			descriptor,
+			pov,
+			spawn,
+			&metrics,
+		);
+
+		let _ = tx.send(res);
+	};
+
+	ctx.spawn_blocking("blocking-candidate-validation-task", fut.boxed()).await?;
+	rx.await.map_err(Into::into)
+}
+
+/// Does basic checks of a candidate. Provide the encoded PoV-block. Returns `Ok` if basic checks
+/// are passed, `Err` otherwise.
+fn perform_basic_checks(
+	candidate: &CandidateDescriptor,
+	max_block_data_size: Option<u64>,
+	pov: &PoV,
+) -> Result<(), InvalidCandidate> {
+	let encoded_pov = pov.encode();
+	let hash = pov.hash();
+
+	if let Some(max_size) = max_block_data_size {
+		if encoded_pov.len() as u64 > max_size {
+			return Err(InvalidCandidate::ParamsTooLarge(encoded_pov.len() as u64));
+		}
+	}
+
+	if hash != candidate.pov_hash {
+		return Err(InvalidCandidate::HashMismatch);
+	}
+
+	if let Err(()) = candidate.check_collator_signature() {
+		return Err(InvalidCandidate::BadSignature);
+	}
+
+	Ok(())
+}
+
+trait ValidationBackend {
+	type Arg;
+
+	fn validate<S: SpawnNamed + 'static>(
+		arg: Self::Arg,
+		validation_code: &ValidationCode,
+		params: ValidationParams,
+		spawn: S,
+	) -> Result<WasmValidationResult, ValidationError>;
+}
+
+struct RealValidationBackend;
+
+impl ValidationBackend for RealValidationBackend {
+	type Arg = ExecutionMode;
+
+	fn validate<S: SpawnNamed + 'static>(
+		execution_mode: ExecutionMode,
+		validation_code: &ValidationCode,
+		params: ValidationParams,
+		spawn: S,
+	) -> Result<WasmValidationResult, ValidationError> {
+		wasm_executor::validate_candidate(
+			&validation_code.0,
+			params,
+			&execution_mode,
+			spawn,
+		)
+	}
+}
+
+/// Validates the candidate from exhaustive parameters.
+///
+/// Sends the result of validation on the channel once complete.
+fn validate_candidate_exhaustive<B: ValidationBackend, S: SpawnNamed + 'static>(
+	backend_arg: B::Arg,
+	persisted_validation_data: PersistedValidationData,
+	validation_code: ValidationCode,
+	descriptor: CandidateDescriptor,
+	pov: Arc<PoV>,
+	spawn: S,
+	metrics: &Metrics,
+) -> Result<ValidationResult, ValidationFailed> {
+	let _timer = metrics.time_validate_candidate_exhaustive();
+
+	if let Err(e) = perform_basic_checks(&descriptor, None, &*pov) {
+		return Ok(ValidationResult::Invalid(e))
+	}
+
+	let params = ValidationParams {
+		parent_head: persisted_validation_data.parent_head.clone(),
+		block_data: pov.block_data.clone(),
+		relay_chain_height: persisted_validation_data.block_number,
+		dmq_mqc_head: persisted_validation_data.dmq_mqc_head,
+		hrmp_mqc_heads: persisted_validation_data.hrmp_mqc_heads.clone(),
+	};
+
+	match B::validate(backend_arg, &validation_code, params, spawn) {
+		Err(ValidationError::InvalidCandidate(WasmInvalidCandidate::Timeout)) =>
+			Ok(ValidationResult::Invalid(InvalidCandidate::Timeout)),
+		Err(ValidationError::InvalidCandidate(WasmInvalidCandidate::ParamsTooLarge(l))) =>
+			Ok(ValidationResult::Invalid(InvalidCandidate::ParamsTooLarge(l as u64))),
+		Err(ValidationError::InvalidCandidate(WasmInvalidCandidate::CodeTooLarge(l))) =>
+			Ok(ValidationResult::Invalid(InvalidCandidate::CodeTooLarge(l as u64))),
+		Err(ValidationError::InvalidCandidate(WasmInvalidCandidate::BadReturn)) =>
+			Ok(ValidationResult::Invalid(InvalidCandidate::BadReturn)),
+		Err(ValidationError::InvalidCandidate(WasmInvalidCandidate::WasmExecutor(e))) =>
+			Ok(ValidationResult::Invalid(InvalidCandidate::ExecutionError(e.to_string()))),
+		Err(ValidationError::InvalidCandidate(WasmInvalidCandidate::ExternalWasmExecutor(e))) =>
+			Ok(ValidationResult::Invalid(InvalidCandidate::ExecutionError(e.to_string()))),
+		Err(ValidationError::Internal(e)) => Err(ValidationFailed(e.to_string())),
+		Ok(res) => {
+			let outputs = ValidationOutputs {
+				head_data: res.head_data,
+				upward_messages: res.upward_messages,
+				horizontal_messages: res.horizontal_messages,
+				new_validation_code: res.new_validation_code,
+				processed_downward_messages: res.processed_downward_messages,
+				hrmp_watermark: res.hrmp_watermark,
+			};
+			Ok(ValidationResult::Valid(outputs, persisted_validation_data))
+		}
+	}
 }
 
 #[derive(Clone)]
@@ -146,457 +549,6 @@
 		};
 		Ok(Metrics(Some(metrics)))
 	}
-=======
-	execution_mode: ExecutionMode,
->>>>>>> cfde0767
-}
-
-impl<S> CandidateValidationSubsystem<S> {
-	/// Create a new `CandidateValidationSubsystem` with the given task spawner.
-	pub fn new(spawn: S, metrics: Metrics, execution_mode: ExecutionMode) -> Self {
-		CandidateValidationSubsystem { spawn, metrics, execution_mode }
-	}
-}
-
-impl<S, C> Subsystem<C> for CandidateValidationSubsystem<S> where
-	C: SubsystemContext<Message = CandidateValidationMessage>,
-	S: SpawnNamed + Clone + 'static,
-{
-	fn start(self, ctx: C) -> SpawnedSubsystem {
-		let future = run(ctx, self.spawn, self.metrics, self.execution_mode)
-			.map_err(|e| SubsystemError::with_origin("candidate-validation", e))
-			.boxed();
-		SpawnedSubsystem {
-			name: "candidate-validation-subsystem",
-			future,
-		}
-	}
-}
-
-async fn run(
-	mut ctx: impl SubsystemContext<Message = CandidateValidationMessage>,
-	spawn: impl SpawnNamed + Clone + 'static,
-	metrics: Metrics,
-	execution_mode: ExecutionMode,
-) -> SubsystemResult<()> {
-	loop {
-		match ctx.recv().await? {
-			FromOverseer::Signal(OverseerSignal::ActiveLeaves(_)) => {}
-			FromOverseer::Signal(OverseerSignal::BlockFinalized(_)) => {}
-			FromOverseer::Signal(OverseerSignal::Conclude) => return Ok(()),
-			FromOverseer::Communication { msg } => match msg {
-				CandidateValidationMessage::ValidateFromChainState(
-					descriptor,
-					pov,
-					response_sender,
-				) => {
-					let _timer = metrics.time_validate_from_chain_state();
-
-					let res = spawn_validate_from_chain_state(
-						&mut ctx,
-						execution_mode.clone(),
-						descriptor,
-						pov,
-						spawn.clone(),
-						&metrics,
-					).await;
-
-					match res {
-						Ok(x) => {
-							metrics.on_validation_event(&x);
-							let _ = response_sender.send(x);
-						}
-						Err(e) => return Err(e),
-					}
-				}
-				CandidateValidationMessage::ValidateFromExhaustive(
-					persisted_validation_data,
-					validation_code,
-					descriptor,
-					pov,
-					response_sender,
-				) => {
-					let _timer = metrics.time_validate_from_exhaustive();
-
-					let res = spawn_validate_exhaustive(
-						&mut ctx,
-						execution_mode.clone(),
-						persisted_validation_data,
-						validation_code,
-						descriptor,
-						pov,
-						spawn.clone(),
-						&metrics,
-					).await;
-
-					match res {
-						Ok(x) => {
-							metrics.on_validation_event(&x);
-							if let Err(_e) = response_sender.send(x) {
-								log::warn!(
-									target: LOG_TARGET,
-									"Requester of candidate validation dropped",
-								)
-							}
-						},
-						Err(e) => return Err(e),
-					}
-				}
-			}
-		}
-	}
-}
-
-async fn runtime_api_request<T>(
-	ctx: &mut impl SubsystemContext<Message = CandidateValidationMessage>,
-	relay_parent: Hash,
-	request: RuntimeApiRequest,
-	receiver: oneshot::Receiver<Result<T, RuntimeApiError>>,
-) -> SubsystemResult<Result<T, RuntimeApiError>> {
-	ctx.send_message(
-		AllMessages::RuntimeApi(RuntimeApiMessage::Request(
-			relay_parent,
-			request,
-		))
-	).await?;
-
-	receiver.await.map_err(Into::into)
-}
-
-#[derive(Debug)]
-enum AssumptionCheckOutcome {
-	Matches(PersistedValidationData, ValidationCode),
-	DoesNotMatch,
-	BadRequest,
-}
-
-async fn check_assumption_validation_data(
-	ctx: &mut impl SubsystemContext<Message = CandidateValidationMessage>,
-	descriptor: &CandidateDescriptor,
-	assumption: OccupiedCoreAssumption,
-) -> SubsystemResult<AssumptionCheckOutcome> {
-	let validation_data = {
-		let (tx, rx) = oneshot::channel();
-		let d = runtime_api_request(
-			ctx,
-			descriptor.relay_parent,
-			RuntimeApiRequest::PersistedValidationData(
-				descriptor.para_id,
-				assumption,
-				tx,
-			),
-			rx,
-		).await?;
-
-		match d {
-			Ok(None) | Err(_) => {
-				return Ok(AssumptionCheckOutcome::BadRequest);
-			}
-			Ok(Some(d)) => d,
-		}
-	};
-
-	let persisted_validation_data_hash = validation_data.hash();
-
-	SubsystemResult::Ok(if descriptor.persisted_validation_data_hash == persisted_validation_data_hash {
-		let (code_tx, code_rx) = oneshot::channel();
-		let validation_code = runtime_api_request(
-			ctx,
-			descriptor.relay_parent,
-			RuntimeApiRequest::ValidationCode(
-				descriptor.para_id,
-				assumption,
-				code_tx,
-			),
-			code_rx,
-		).await?;
-
-		match validation_code {
-			Ok(None) | Err(_) => AssumptionCheckOutcome::BadRequest,
-			Ok(Some(v)) => AssumptionCheckOutcome::Matches(validation_data, v),
-		}
-	} else {
-		AssumptionCheckOutcome::DoesNotMatch
-	})
-}
-
-async fn find_assumed_validation_data(
-	ctx: &mut impl SubsystemContext<Message = CandidateValidationMessage>,
-	descriptor: &CandidateDescriptor,
-) -> SubsystemResult<AssumptionCheckOutcome> {
-	// The candidate descriptor has a `persisted_validation_data_hash` which corresponds to
-	// one of up to two possible values that we can derive from the state of the
-	// relay-parent. We can fetch these values by getting the persisted validation data
-	// based on the different `OccupiedCoreAssumption`s.
-
-	const ASSUMPTIONS: &[OccupiedCoreAssumption] = &[
-		OccupiedCoreAssumption::Included,
-		OccupiedCoreAssumption::TimedOut,
-		// `TimedOut` and `Free` both don't perform any speculation and therefore should be the same
-		// for our purposes here. In other words, if `TimedOut` matched then the `Free` must be
-		// matched as well.
-	];
-
-	// Consider running these checks in parallel to reduce validation latency.
-	for assumption in ASSUMPTIONS {
-		let outcome = check_assumption_validation_data(ctx, descriptor, *assumption).await?;
-
-		match outcome {
-			AssumptionCheckOutcome::Matches(_, _) => return Ok(outcome),
-			AssumptionCheckOutcome::BadRequest => return Ok(outcome),
-			AssumptionCheckOutcome::DoesNotMatch => continue,
-		}
-	}
-
-	Ok(AssumptionCheckOutcome::DoesNotMatch)
-}
-
-async fn spawn_validate_from_chain_state(
-	ctx: &mut impl SubsystemContext<Message = CandidateValidationMessage>,
-	execution_mode: ExecutionMode,
-	descriptor: CandidateDescriptor,
-	pov: Arc<PoV>,
-	spawn: impl SpawnNamed + 'static,
-	metrics: &Metrics,
-) -> SubsystemResult<Result<ValidationResult, ValidationFailed>> {
-	let (validation_data, validation_code) =
-		match find_assumed_validation_data(ctx, &descriptor).await? {
-			AssumptionCheckOutcome::Matches(validation_data, validation_code) => {
-				(validation_data, validation_code)
-			}
-			AssumptionCheckOutcome::DoesNotMatch => {
-				// If neither the assumption of the occupied core having the para included or the assumption
-				// of the occupied core timing out are valid, then the persisted_validation_data_hash in the descriptor
-				// is not based on the relay parent and is thus invalid.
-				return Ok(Ok(ValidationResult::Invalid(InvalidCandidate::BadParent)));
-			}
-			AssumptionCheckOutcome::BadRequest => {
-				return Ok(Err(ValidationFailed("Assumption Check: Bad request".into())));
-			}
-		};
-
-	let validation_result = spawn_validate_exhaustive(
-		ctx,
-		execution_mode,
-		validation_data,
-		validation_code,
-		descriptor.clone(),
-		pov,
-		spawn,
-		metrics,
-	)
-	.await;
-
-	if let Ok(Ok(ValidationResult::Valid(ref outputs, _))) = validation_result {
-		let (tx, rx) = oneshot::channel();
-		match runtime_api_request(
-			ctx,
-			descriptor.relay_parent,
-			RuntimeApiRequest::CheckValidationOutputs(descriptor.para_id, outputs.clone(), tx),
-			rx,
-		)
-		.await?
-		{
-			Ok(true) => {}
-			Ok(false) => {
-				return Ok(Ok(ValidationResult::Invalid(
-					InvalidCandidate::InvalidOutputs,
-				)));
-			}
-			Err(_) => {
-				return Ok(Err(ValidationFailed("Check Validation Outputs: Bad request".into())));
-			}
-		}
-	}
-
-	validation_result
-}
-
-async fn spawn_validate_exhaustive(
-	ctx: &mut impl SubsystemContext<Message = CandidateValidationMessage>,
-	execution_mode: ExecutionMode,
-	persisted_validation_data: PersistedValidationData,
-	validation_code: ValidationCode,
-	descriptor: CandidateDescriptor,
-	pov: Arc<PoV>,
-	spawn: impl SpawnNamed + 'static,
-	metrics: &Metrics,
-) -> SubsystemResult<Result<ValidationResult, ValidationFailed>> {
-	let (tx, rx) = oneshot::channel();
-	let metrics = metrics.clone();
-	let fut = async move {
-		let res = validate_candidate_exhaustive::<RealValidationBackend, _>(
-			execution_mode,
-			persisted_validation_data,
-			validation_code,
-			descriptor,
-			pov,
-			spawn,
-			&metrics,
-		);
-
-		let _ = tx.send(res);
-	};
-
-	ctx.spawn_blocking("blocking-candidate-validation-task", fut.boxed()).await?;
-	rx.await.map_err(Into::into)
-}
-
-/// Does basic checks of a candidate. Provide the encoded PoV-block. Returns `Ok` if basic checks
-/// are passed, `Err` otherwise.
-fn perform_basic_checks(
-	candidate: &CandidateDescriptor,
-	max_block_data_size: Option<u64>,
-	pov: &PoV,
-) -> Result<(), InvalidCandidate> {
-	let encoded_pov = pov.encode();
-	let hash = pov.hash();
-
-	if let Some(max_size) = max_block_data_size {
-		if encoded_pov.len() as u64 > max_size {
-			return Err(InvalidCandidate::ParamsTooLarge(encoded_pov.len() as u64));
-		}
-	}
-
-	if hash != candidate.pov_hash {
-		return Err(InvalidCandidate::HashMismatch);
-	}
-
-	if let Err(()) = candidate.check_collator_signature() {
-		return Err(InvalidCandidate::BadSignature);
-	}
-
-	Ok(())
-}
-
-trait ValidationBackend {
-	type Arg;
-
-	fn validate<S: SpawnNamed + 'static>(
-		arg: Self::Arg,
-		validation_code: &ValidationCode,
-		params: ValidationParams,
-		spawn: S,
-	) -> Result<WasmValidationResult, ValidationError>;
-}
-
-struct RealValidationBackend;
-
-impl ValidationBackend for RealValidationBackend {
-	type Arg = ExecutionMode;
-
-	fn validate<S: SpawnNamed + 'static>(
-		execution_mode: ExecutionMode,
-		validation_code: &ValidationCode,
-		params: ValidationParams,
-		spawn: S,
-	) -> Result<WasmValidationResult, ValidationError> {
-		wasm_executor::validate_candidate(
-			&validation_code.0,
-			params,
-			&execution_mode,
-			spawn,
-		)
-	}
-}
-
-/// Validates the candidate from exhaustive parameters.
-///
-/// Sends the result of validation on the channel once complete.
-fn validate_candidate_exhaustive<B: ValidationBackend, S: SpawnNamed + 'static>(
-	backend_arg: B::Arg,
-	persisted_validation_data: PersistedValidationData,
-	validation_code: ValidationCode,
-	descriptor: CandidateDescriptor,
-	pov: Arc<PoV>,
-	spawn: S,
-	metrics: &Metrics,
-) -> Result<ValidationResult, ValidationFailed> {
-	let _timer = metrics.time_validate_candidate_exhaustive();
-
-	if let Err(e) = perform_basic_checks(&descriptor, None, &*pov) {
-		return Ok(ValidationResult::Invalid(e))
-	}
-
-	let params = ValidationParams {
-		parent_head: persisted_validation_data.parent_head.clone(),
-		block_data: pov.block_data.clone(),
-		relay_chain_height: persisted_validation_data.block_number,
-		dmq_mqc_head: persisted_validation_data.dmq_mqc_head,
-		hrmp_mqc_heads: persisted_validation_data.hrmp_mqc_heads.clone(),
-	};
-
-	match B::validate(backend_arg, &validation_code, params, spawn) {
-		Err(ValidationError::InvalidCandidate(WasmInvalidCandidate::Timeout)) =>
-			Ok(ValidationResult::Invalid(InvalidCandidate::Timeout)),
-		Err(ValidationError::InvalidCandidate(WasmInvalidCandidate::ParamsTooLarge(l))) =>
-			Ok(ValidationResult::Invalid(InvalidCandidate::ParamsTooLarge(l as u64))),
-		Err(ValidationError::InvalidCandidate(WasmInvalidCandidate::CodeTooLarge(l))) =>
-			Ok(ValidationResult::Invalid(InvalidCandidate::CodeTooLarge(l as u64))),
-		Err(ValidationError::InvalidCandidate(WasmInvalidCandidate::BadReturn)) =>
-			Ok(ValidationResult::Invalid(InvalidCandidate::BadReturn)),
-		Err(ValidationError::InvalidCandidate(WasmInvalidCandidate::WasmExecutor(e))) =>
-			Ok(ValidationResult::Invalid(InvalidCandidate::ExecutionError(e.to_string()))),
-		Err(ValidationError::InvalidCandidate(WasmInvalidCandidate::ExternalWasmExecutor(e))) =>
-			Ok(ValidationResult::Invalid(InvalidCandidate::ExecutionError(e.to_string()))),
-		Err(ValidationError::Internal(e)) => Err(ValidationFailed(e.to_string())),
-		Ok(res) => {
-			let outputs = ValidationOutputs {
-				head_data: res.head_data,
-				upward_messages: res.upward_messages,
-				horizontal_messages: res.horizontal_messages,
-				new_validation_code: res.new_validation_code,
-				processed_downward_messages: res.processed_downward_messages,
-				hrmp_watermark: res.hrmp_watermark,
-			};
-			Ok(ValidationResult::Valid(outputs, persisted_validation_data))
-		}
-	}
-}
-
-#[derive(Clone)]
-struct MetricsInner {
-	validation_requests: prometheus::CounterVec<prometheus::U64>,
-}
-
-/// Candidate validation metrics.
-#[derive(Default, Clone)]
-pub struct Metrics(Option<MetricsInner>);
-
-impl Metrics {
-	fn on_validation_event(&self, event: &Result<ValidationResult, ValidationFailed>) {
-		if let Some(metrics) = &self.0 {
-			match event {
-				Ok(ValidationResult::Valid(_, _)) => {
-					metrics.validation_requests.with_label_values(&["valid"]).inc();
-				},
-				Ok(ValidationResult::Invalid(_)) => {
-					metrics.validation_requests.with_label_values(&["invalid"]).inc();
-				},
-				Err(_) => {
-					metrics.validation_requests.with_label_values(&["validation failure"]).inc();
-				},
-			}
-		}
-	}
-}
-
-impl metrics::Metrics for Metrics {
-	fn try_register(registry: &prometheus::Registry) -> Result<Self, prometheus::PrometheusError> {
-		let metrics = MetricsInner {
-			validation_requests: prometheus::register(
-				prometheus::CounterVec::new(
-					prometheus::Opts::new(
-						"parachain_validation_requests_total",
-						"Number of validation requests served.",
-					),
-					&["validity"],
-				)?,
-				registry,
-			)?,
-		};
-		Ok(Metrics(Some(metrics)))
-	}
 }
 
 #[cfg(test)]
