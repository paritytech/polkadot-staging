// Copyright 2017-2020 Parity Technologies (UK) Ltd.
// This file is part of Polkadot.

// Polkadot is free software: you can redistribute it and/or modify
// it under the terms of the GNU General Public License as published by
// the Free Software Foundation, either version 3 of the License, or
// (at your option) any later version.

// Polkadot is distributed in the hope that it will be useful,
// but WITHOUT ANY WARRANTY; without even the implied warranty of
// MERCHANTABILITY or FITNESS FOR A PARTICULAR PURPOSE.  See the
// GNU General Public License for more details.

// You should have received a copy of the GNU General Public License
// along with Polkadot.  If not, see <http://www.gnu.org/licenses/>.

//! Polkadot service. Specialized wrapper over substrate service.

pub mod chain_spec;
pub mod grandpa_support;
mod client;

use std::sync::Arc;
use std::time::Duration;
use polkadot_primitives::v0 as parachain;
use service::error::Error as ServiceError;
use grandpa::{self, FinalityProofProvider as GrandpaFinalityProofProvider};
use sc_executor::native_executor_instance;
use log::info;
use sp_trie::PrefixedMemoryDB;
use sc_client_api::ExecutorProvider;
use prometheus_endpoint::Registry;
pub use service::{
	Role, PruningMode, TransactionPoolOptions, Error, RuntimeGenesis, RpcHandlers,
	TFullClient, TLightClient, TFullBackend, TLightBackend, TFullCallExecutor, TLightCallExecutor,
	Configuration, ChainSpec, TaskManager,
};
pub use service::config::{DatabaseConfig, PrometheusConfig};
pub use sc_executor::NativeExecutionDispatch;
pub use sc_client_api::{Backend, ExecutionStrategy, CallExecutor};
pub use sc_consensus::LongestChain;
pub use sp_api::{Core as CoreApi, ConstructRuntimeApi, ProvideRuntimeApi, StateBackend};
pub use sp_runtime::traits::{HashFor, NumberFor};
pub use consensus_common::{SelectChain, BlockImport, block_validation::Chain};
pub use polkadot_primitives::v0::{Block, CollatorId, ParachainHost};
pub use sp_runtime::traits::{Block as BlockT, self as runtime_traits, BlakeTwo256};
pub use chain_spec::{PolkadotChainSpec, KusamaChainSpec, WestendChainSpec};
#[cfg(feature = "full-node")]
pub use consensus::run_validation_worker;
pub use codec::Codec;
pub use polkadot_runtime;
pub use kusama_runtime;
pub use westend_runtime;
pub use self::client::*;

native_executor_instance!(
	pub PolkadotExecutor,
	polkadot_runtime::api::dispatch,
	polkadot_runtime::native_version,
	frame_benchmarking::benchmarking::HostFunctions,
);

native_executor_instance!(
	pub KusamaExecutor,
	kusama_runtime::api::dispatch,
	kusama_runtime::native_version,
	frame_benchmarking::benchmarking::HostFunctions,
);

native_executor_instance!(
	pub WestendExecutor,
	westend_runtime::api::dispatch,
	westend_runtime::native_version,
	frame_benchmarking::benchmarking::HostFunctions,
);

/// Can be called for a `Configuration` to check if it is a configuration for the `Kusama` network.
pub trait IdentifyVariant {
	/// Returns if this is a configuration for the `Kusama` network.
	fn is_kusama(&self) -> bool;

	/// Returns if this is a configuration for the `Westend` network.
	fn is_westend(&self) -> bool;
}

impl IdentifyVariant for Box<dyn ChainSpec> {
	fn is_kusama(&self) -> bool {
		self.id().starts_with("kusama") || self.id().starts_with("ksm")
	}

	fn is_westend(&self) -> bool {
		self.id().starts_with("westend") || self.id().starts_with("wnd")
	}
}

/// Polkadot's full backend.
pub type FullBackend = service::TFullBackend<Block>;

/// Polkadot's select chain.
pub type FullSelectChain = sc_consensus::LongestChain<FullBackend, Block>;

/// Polkadot's full client.
pub type FullClient<RuntimeApi, Executor> = service::TFullClient<Block, RuntimeApi, Executor>;

/// Polkadot's full Grandpa block import.
pub type FullGrandpaBlockImport<RuntimeApi, Executor> = grandpa::GrandpaBlockImport<
	FullBackend, Block, FullClient<RuntimeApi, Executor>, FullSelectChain
>;

/// Polkadot's light backend.
pub type LightBackend = service::TLightBackendWithHash<Block, sp_runtime::traits::BlakeTwo256>;

/// Polkadot's light client.
pub type LightClient<RuntimeApi, Executor> =
	service::TLightClientWithBackend<Block, RuntimeApi, Executor, LightBackend>;

#[cfg(feature = "full-node")]
pub fn new_partial<RuntimeApi, Executor>(config: &mut Configuration, test: bool) -> Result<
	service::PartialComponents<
		FullClient<RuntimeApi, Executor>, FullBackend, FullSelectChain,
		consensus_common::DefaultImportQueue<Block, FullClient<RuntimeApi, Executor>>,
		sc_transaction_pool::FullPool<Block, FullClient<RuntimeApi, Executor>>,
		(
			impl Fn(
				polkadot_rpc::DenyUnsafe,
				polkadot_rpc::SubscriptionTaskExecutor,
			) -> polkadot_rpc::RpcExtension,
			(
				babe::BabeBlockImport<
					Block, FullClient<RuntimeApi, Executor>, FullGrandpaBlockImport<RuntimeApi, Executor>
				>,
				grandpa::LinkHalf<Block, FullClient<RuntimeApi, Executor>, FullSelectChain>,
				babe::BabeLink<Block>
			),
			(
				grandpa::SharedVoterState,
				Arc<GrandpaFinalityProofProvider<FullBackend, Block>>,
			),
		)
	>,
	Error
>
	where
		RuntimeApi: ConstructRuntimeApi<Block, FullClient<RuntimeApi, Executor>> + Send + Sync + 'static,
		RuntimeApi::RuntimeApi:
		RuntimeApiCollection<StateBackend = sc_client_api::StateBackendFor<FullBackend, Block>>,
		Executor: NativeExecutionDispatch + 'static,
{
	if !test {
		// If we're using prometheus, use a registry with a prefix of `polkadot`.
		if let Some(PrometheusConfig { registry, .. }) = config.prometheus_config.as_mut() {
			*registry = Registry::new_custom(Some("polkadot".into()), None)?;
		}
	}

	let inherent_data_providers = inherents::InherentDataProviders::new();

	let (client, backend, keystore, task_manager) =
		service::new_full_parts::<Block, RuntimeApi, Executor>(&config)?;
	let client = Arc::new(client);

	let select_chain = sc_consensus::LongestChain::new(backend.clone());

	let transaction_pool = sc_transaction_pool::BasicPool::new_full(
		config.transaction_pool.clone(),
		config.prometheus_registry(),
		task_manager.spawn_handle(),
		client.clone(),
	);

	let grandpa_hard_forks = if config.chain_spec.is_kusama() && !test {
		crate::grandpa_support::kusama_hard_forks()
	} else {
		Vec::new()
	};

	let (grandpa_block_import, grandpa_link) =
		grandpa::block_import_with_authority_set_hard_forks(
			client.clone(),
			&(client.clone() as Arc<_>),
			select_chain.clone(),
			grandpa_hard_forks,
		)?;

	let justification_import = grandpa_block_import.clone();

	let (block_import, babe_link) = babe::block_import(
		babe::Config::get_or_compute(&*client)?,
		grandpa_block_import,
		client.clone(),
	)?;

	let import_queue = babe::import_queue(
		babe_link.clone(),
		block_import.clone(),
		Some(Box::new(justification_import)),
		None,
		client.clone(),
		select_chain.clone(),
		inherent_data_providers.clone(),
		&task_manager.spawn_handle(),
		config.prometheus_registry(),
		consensus_common::CanAuthorWithNativeVersion::new(client.executor().clone()),
	)?;

	let justification_stream = grandpa_link.justification_stream();
	let shared_authority_set = grandpa_link.shared_authority_set().clone();
	let shared_voter_state = grandpa::SharedVoterState::empty();
	let finality_proof_provider =
		GrandpaFinalityProofProvider::new_for_service(backend.clone(), client.clone());

	let import_setup = (block_import.clone(), grandpa_link, babe_link.clone());
	let rpc_setup = (shared_voter_state.clone(), finality_proof_provider.clone());

	let babe_config = babe_link.config().clone();
	let shared_epoch_changes = babe_link.epoch_changes().clone();

	let rpc_extensions_builder = {
		let client = client.clone();
		let keystore = keystore.clone();
		let transaction_pool = transaction_pool.clone();
		let select_chain = select_chain.clone();

		move |deny_unsafe, subscription_executor| -> polkadot_rpc::RpcExtension {
			let deps = polkadot_rpc::FullDeps {
				client: client.clone(),
				pool: transaction_pool.clone(),
				select_chain: select_chain.clone(),
				deny_unsafe,
				babe: polkadot_rpc::BabeDeps {
					babe_config: babe_config.clone(),
					shared_epoch_changes: shared_epoch_changes.clone(),
					keystore: keystore.clone(),
				},
				grandpa: polkadot_rpc::GrandpaDeps {
					shared_voter_state: shared_voter_state.clone(),
					shared_authority_set: shared_authority_set.clone(),
					justification_stream: justification_stream.clone(),
<<<<<<< HEAD
					subscriptions,
					finality_provider: finality_proof_provider.clone(),
=======
					subscription_executor,
>>>>>>> b282486b
				},
			};

			polkadot_rpc::create_full(deps)
		}
	};

	Ok(service::PartialComponents {
		client, backend, task_manager, keystore, select_chain, import_queue, transaction_pool,
		inherent_data_providers,
		other: (rpc_extensions_builder, import_setup, rpc_setup)
	})
}

#[cfg(feature = "full-node")]
pub struct NewFull<C> {
	pub task_manager: TaskManager,
	pub client: C,
	pub node_handles: FullNodeHandles,
	pub network: Arc<sc_network::NetworkService<Block, <Block as BlockT>::Hash>>,
	pub network_status_sinks: service::NetworkStatusSinks<Block>,
	pub rpc_handlers: RpcHandlers,
}

#[cfg(feature = "full-node")]
impl<C> NewFull<C> {
	fn with_client(self, func: impl FnOnce(C) -> Client) -> NewFull<Client> {
		NewFull {
			client: func(self.client),
			task_manager: self.task_manager,
			node_handles: self.node_handles,
			network: self.network,
			network_status_sinks: self.network_status_sinks,
			rpc_handlers: self.rpc_handlers,
		}
	}
}

#[cfg(feature = "full-node")]
pub fn new_full<RuntimeApi, Executor>(
	mut config: Configuration,
	collating_for: Option<(CollatorId, parachain::Id)>,
	authority_discovery_enabled: bool,
	grandpa_pause: Option<(u32, u32)>,
	test: bool,
) -> Result<NewFull<Arc<FullClient<RuntimeApi, Executor>>>, Error>
	where
		RuntimeApi: ConstructRuntimeApi<Block, FullClient<RuntimeApi, Executor>> + Send + Sync + 'static,
		RuntimeApi::RuntimeApi:
		RuntimeApiCollection<StateBackend = sc_client_api::StateBackendFor<FullBackend, Block>>,
		Executor: NativeExecutionDispatch + 'static,
{
	use sc_network::Event;
	use futures::stream::StreamExt;
	use sp_core::traits::BareCryptoStorePtr;

	let is_collator = collating_for.is_some();
	let role = config.role.clone();
	let is_authority = role.is_authority() && !is_collator;
	let force_authoring = config.force_authoring;
	let disable_grandpa = config.disable_grandpa;
	let name = config.network.node_name.clone();

	let service::PartialComponents {
		client, backend, mut task_manager, keystore, select_chain, import_queue, transaction_pool,
		inherent_data_providers,
		other: (rpc_extensions_builder, import_setup, rpc_setup)
	} = new_partial::<RuntimeApi, Executor>(&mut config, test)?;

	let prometheus_registry = config.prometheus_registry().cloned();

	let (shared_voter_state, finality_proof_provider) = rpc_setup;

	let (network, network_status_sinks, system_rpc_tx, network_starter) =
		service::build_network(service::BuildNetworkParams {
			config: &config,
			client: client.clone(),
			transaction_pool: transaction_pool.clone(),
			spawn_handle: task_manager.spawn_handle(),
			import_queue,
			on_demand: None,
			block_announce_validator_builder: None,
			finality_proof_request_builder: None,
			finality_proof_provider: Some(finality_proof_provider.clone()),
		})?;

	if config.offchain_worker.enabled {
		service::build_offchain_workers(
			&config, backend.clone(), task_manager.spawn_handle(), client.clone(), network.clone(),
		);
	}

	let telemetry_connection_sinks = service::TelemetryConnectionSinks::default();

	let rpc_handlers = service::spawn_tasks(service::SpawnTasksParams {
		config,
		backend: backend.clone(),
		client: client.clone(),
		keystore: keystore.clone(),
		network: network.clone(),
		rpc_extensions_builder: Box::new(rpc_extensions_builder),
		transaction_pool: transaction_pool.clone(),
		task_manager: &mut task_manager,
		on_demand: None,
		remote_blockchain: None,
		telemetry_connection_sinks: telemetry_connection_sinks.clone(),
		network_status_sinks: network_status_sinks.clone(),
		system_rpc_tx,
	})?;

	let (block_import, link_half, babe_link) = import_setup;

	if role.is_authority() {
		let proposer = consensus::ProposerFactory::new(
			client.clone(),
			transaction_pool,
			prometheus_registry.as_ref(),
		);

		let can_author_with =
			consensus_common::CanAuthorWithNativeVersion::new(client.executor().clone());

		let babe_config = babe::BabeParams {
			keystore: keystore.clone(),
			client: client.clone(),
			select_chain,
			block_import,
			env: proposer,
			sync_oracle: network.clone(),
			inherent_data_providers: inherent_data_providers.clone(),
			force_authoring,
			babe_link,
			can_author_with,
		};

		let babe = babe::start_babe(babe_config)?;
		task_manager.spawn_essential_handle().spawn_blocking("babe", babe);
	}

	if matches!(role, Role::Authority{..} | Role::Sentry{..}) {
		if authority_discovery_enabled {
			let (sentries, authority_discovery_role) = match role {
				Role::Authority { ref sentry_nodes } => (
					sentry_nodes.clone(),
					authority_discovery::Role::Authority (
						keystore.clone(),
					),
				),
				Role::Sentry {..} => (
					vec![],
					authority_discovery::Role::Sentry,
				),
				_ => unreachable!("Due to outer matches! constraint; qed."),
			};

			let network_event_stream = network.event_stream("authority-discovery");
			let dht_event_stream = network_event_stream.filter_map(|e| async move { match e {
				Event::Dht(e) => Some(e),
				_ => None,
			}}).boxed();
			let (authority_discovery_worker, _service) = authority_discovery::new_worker_and_service(
				client.clone(),
				network.clone(),
				sentries,
				dht_event_stream,
				authority_discovery_role,
				prometheus_registry.clone(),
			);

			task_manager.spawn_handle().spawn("authority-discovery-worker", authority_discovery_worker);
		}
	}

	// if the node isn't actively participating in consensus then it doesn't
	// need a keystore, regardless of which protocol we use below.
	let keystore = if is_authority {
		Some(keystore as BareCryptoStorePtr)
	} else {
		None
	};

	let config = grandpa::Config {
		// FIXME substrate#1578 make this available through chainspec
		gossip_duration: Duration::from_millis(1000),
		justification_period: 512,
		name: Some(name),
		observer_enabled: false,
		keystore,
		is_authority: role.is_network_authority(),
	};

	let enable_grandpa = !disable_grandpa;
	if enable_grandpa {
		// start the full GRANDPA voter
		// NOTE: unlike in substrate we are currently running the full
		// GRANDPA voter protocol for all full nodes (regardless of whether
		// they're validators or not). at this point the full voter should
		// provide better guarantees of block and vote data availability than
		// the observer.

		// add a custom voting rule to temporarily stop voting for new blocks
		// after the given pause block is finalized and restarting after the
		// given delay.
		let voting_rule = match grandpa_pause {
			Some((block, delay)) => {
				info!("GRANDPA scheduled voting pause set for block #{} with a duration of {} blocks.",
					block,
					delay,
				);

				grandpa::VotingRulesBuilder::default()
					.add(crate::grandpa_support::PauseAfterBlockFor(block, delay))
					.build()
			},
			None =>
				grandpa::VotingRulesBuilder::default()
					.build(),
		};

		let grandpa_config = grandpa::GrandpaParams {
			config,
			link: link_half,
			network: network.clone(),
			inherent_data_providers: inherent_data_providers.clone(),
			telemetry_on_connect: Some(telemetry_connection_sinks.on_connect_stream()),
			voting_rule,
			prometheus_registry: prometheus_registry.clone(),
			shared_voter_state,
		};

		task_manager.spawn_essential_handle().spawn_blocking(
			"grandpa-voter",
			grandpa::run_grandpa_voter(grandpa_config)?
		);
	} else {
		grandpa::setup_disabled_grandpa(
			client.clone(),
			&inherent_data_providers,
			network.clone(),
		)?;
	}

	network_starter.start_network();

	Ok(NewFull {
		task_manager, client, node_handles: FullNodeHandles, network, network_status_sinks,
		rpc_handlers,
	})
}

#[cfg(feature = "full-node")]
pub fn new_full_nongeneric(
	config: Configuration,
	collating_for: Option<(CollatorId, parachain::Id)>,
	authority_discovery_enabled: bool,
	grandpa_pause: Option<(u32, u32)>,
	test: bool,
) -> Result<NewFull<Client>, Error> {
	if config.chain_spec.is_kusama() {
		new_full::<kusama_runtime::RuntimeApi, KusamaExecutor>(
			config,
			collating_for,
			authority_discovery_enabled,
			grandpa_pause,
			test,
		).map(|full| full.with_client(Client::Kusama))
	} else if config.chain_spec.is_westend() {
		new_full::<westend_runtime::RuntimeApi, WestendExecutor>(
			config,
			collating_for,
			authority_discovery_enabled,
			grandpa_pause,
			false,
		).map(|full| full.with_client(Client::Westend))
	} else {
		new_full::<polkadot_runtime::RuntimeApi, PolkadotExecutor>(
			config,
			collating_for,
			authority_discovery_enabled,
			grandpa_pause,
			false,
		).map(|full| full.with_client(Client::Polkadot))
	}
}

/// Builds a new service for a light client.
fn new_light<Runtime, Dispatch>(mut config: Configuration) -> Result<(TaskManager, RpcHandlers), Error>
	where
		Runtime: 'static + Send + Sync + ConstructRuntimeApi<Block, LightClient<Runtime, Dispatch>>,
		<Runtime as ConstructRuntimeApi<Block, LightClient<Runtime, Dispatch>>>::RuntimeApi:
		RuntimeApiCollection<StateBackend = sc_client_api::StateBackendFor<LightBackend, Block>>,
		Dispatch: NativeExecutionDispatch + 'static,
{
	use sc_client_api::backend::RemoteBackend;

	// If we're using prometheus, use a registry with a prefix of `polkadot`.
	if let Some(PrometheusConfig { registry, .. }) = config.prometheus_config.as_mut() {
		*registry = Registry::new_custom(Some("polkadot".into()), None)?;
	}

	let (client, backend, keystore, mut task_manager, on_demand) =
		service::new_light_parts::<Block, Runtime, Dispatch>(&config)?;

	let select_chain = sc_consensus::LongestChain::new(backend.clone());

	let transaction_pool = Arc::new(sc_transaction_pool::BasicPool::new_light(
		config.transaction_pool.clone(),
		config.prometheus_registry(),
		task_manager.spawn_handle(),
		client.clone(),
		on_demand.clone(),
	));

	let grandpa_block_import = grandpa::light_block_import(
		client.clone(), backend.clone(), &(client.clone() as Arc<_>),
		Arc::new(on_demand.checker().clone()),
	)?;

	let finality_proof_import = grandpa_block_import.clone();
	let finality_proof_request_builder =
		finality_proof_import.create_finality_proof_request_builder();

	let (babe_block_import, babe_link) = babe::block_import(
		babe::Config::get_or_compute(&*client)?,
		grandpa_block_import,
		client.clone(),
	)?;

	let inherent_data_providers = inherents::InherentDataProviders::new();

	// FIXME: pruning task isn't started since light client doesn't do `AuthoritySetup`.
	let import_queue = babe::import_queue(
		babe_link,
		babe_block_import,
		None,
		Some(Box::new(finality_proof_import)),
		client.clone(),
		select_chain.clone(),
		inherent_data_providers.clone(),
		&task_manager.spawn_handle(),
		config.prometheus_registry(),
		consensus_common::NeverCanAuthor,
	)?;

	let finality_proof_provider =
		GrandpaFinalityProofProvider::new_for_service(backend.clone(), client.clone());

	let (network, network_status_sinks, system_rpc_tx, network_starter) =
		service::build_network(service::BuildNetworkParams {
			config: &config,
			client: client.clone(),
			transaction_pool: transaction_pool.clone(),
			spawn_handle: task_manager.spawn_handle(),
			import_queue,
			on_demand: Some(on_demand.clone()),
			block_announce_validator_builder: None,
			finality_proof_request_builder: Some(finality_proof_request_builder),
			finality_proof_provider: Some(finality_proof_provider),
		})?;

	if config.offchain_worker.enabled {
		service::build_offchain_workers(
			&config, backend.clone(), task_manager.spawn_handle(), client.clone(), network.clone(),
		);
	}

	let light_deps = polkadot_rpc::LightDeps {
		remote_blockchain: backend.remote_blockchain(),
		fetcher: on_demand.clone(),
		client: client.clone(),
		pool: transaction_pool.clone(),
	};

	let rpc_extensions = polkadot_rpc::create_light(light_deps);

	let rpc_handlers = service::spawn_tasks(service::SpawnTasksParams {
		on_demand: Some(on_demand),
		remote_blockchain: Some(backend.remote_blockchain()),
		rpc_extensions_builder: Box::new(service::NoopRpcExtensionBuilder(rpc_extensions)),
		task_manager: &mut task_manager,
		telemetry_connection_sinks: service::TelemetryConnectionSinks::default(),
		config, keystore, backend, transaction_pool, client, network, network_status_sinks,
		system_rpc_tx,
	})?;

	network_starter.start_network();

	Ok((task_manager, rpc_handlers))
}

/// Builds a new object suitable for chain operations.
#[cfg(feature = "full-node")]
pub fn new_chain_ops(mut config: &mut Configuration) -> Result<
	(
		Arc<crate::Client>,
		Arc<FullBackend>,
		consensus_common::import_queue::BasicQueue<Block, PrefixedMemoryDB<BlakeTwo256>>,
		TaskManager,
	),
	ServiceError
> {
	config.keystore = service::config::KeystoreConfig::InMemory;

	if config.chain_spec.is_kusama() {
		let service::PartialComponents { client, backend, import_queue, task_manager, .. }
			= new_partial::<kusama_runtime::RuntimeApi, KusamaExecutor>(config, false)?;
		Ok((Arc::new(Client::Kusama(client)), backend, import_queue, task_manager))
	} else if config.chain_spec.is_westend() {
		let service::PartialComponents { client, backend, import_queue, task_manager, .. }
			= new_partial::<westend_runtime::RuntimeApi, WestendExecutor>(config, false)?;
		Ok((Arc::new(Client::Westend(client)), backend, import_queue, task_manager))
	} else {
		let service::PartialComponents { client, backend, import_queue, task_manager, .. }
			= new_partial::<polkadot_runtime::RuntimeApi, PolkadotExecutor>(config, false)?;
		Ok((Arc::new(Client::Polkadot(client)), backend, import_queue, task_manager))
	}
}

/// Create a new Polkadot service for a full node.
#[cfg(feature = "full-node")]
pub fn polkadot_new_full(
	config: Configuration,
	collating_for: Option<(CollatorId, parachain::Id)>,
	authority_discovery_enabled: bool,
	grandpa_pause: Option<(u32, u32)>,
)
	-> Result<(
		TaskManager,
		Arc<impl AbstractClient<Block, FullBackend>>,
		FullNodeHandles,
	), ServiceError>
{
	let NewFull {
		task_manager, client, node_handles, ..
	} = new_full::<polkadot_runtime::RuntimeApi, PolkadotExecutor>(
		config,
		collating_for,
		authority_discovery_enabled,
		grandpa_pause,
		false,
	)?;

	Ok((task_manager, client, node_handles))
}

/// Create a new Kusama service for a full node.
#[cfg(feature = "full-node")]
pub fn kusama_new_full(
	config: Configuration,
	collating_for: Option<(CollatorId, parachain::Id)>,
	authority_discovery_enabled: bool,
	grandpa_pause: Option<(u32, u32)>,
) -> Result<(
		TaskManager,
		Arc<impl AbstractClient<Block, FullBackend>>,
		FullNodeHandles
	), ServiceError>
{
	let NewFull {
		task_manager, client, node_handles, ..
	} = new_full::<kusama_runtime::RuntimeApi, KusamaExecutor>(
		config,
		collating_for,
		authority_discovery_enabled,
		grandpa_pause,
		false,
	)?;

	Ok((task_manager, client, node_handles))
}

/// Create a new Westend service for a full node.
#[cfg(feature = "full-node")]
pub fn westend_new_full(
	config: Configuration,
	collating_for: Option<(CollatorId, parachain::Id)>,
	authority_discovery_enabled: bool,
	grandpa_pause: Option<(u32, u32)>,
)
	-> Result<(
		TaskManager,
		Arc<impl AbstractClient<Block, FullBackend>>,
		FullNodeHandles,
	), ServiceError>
{
	let NewFull {
		task_manager, client, node_handles, ..
	} = new_full::<westend_runtime::RuntimeApi, WestendExecutor>(
		config,
		collating_for,
		authority_discovery_enabled,
		grandpa_pause,
		false,
	)?;

	Ok((task_manager, client, node_handles))
}

/// Handles to other sub-services that full nodes instantiate, which consumers
/// of the node may use.
#[cfg(feature = "full-node")]
#[derive(Default)]
pub struct FullNodeHandles;

/// Build a new light node.
pub fn build_light(config: Configuration) -> Result<(TaskManager, RpcHandlers), ServiceError> {
	if config.chain_spec.is_kusama() {
		new_light::<kusama_runtime::RuntimeApi, KusamaExecutor>(config)
	} else if config.chain_spec.is_westend() {
		new_light::<westend_runtime::RuntimeApi, WestendExecutor>(config)
	} else {
		new_light::<polkadot_runtime::RuntimeApi, PolkadotExecutor>(config)
	}
}

/// Build a new full node.
#[cfg(feature = "full-node")]
pub fn build_full(
	config: Configuration,
	collating_for: Option<(CollatorId, parachain::Id)>,
	authority_discovery_enabled: bool,
	grandpa_pause: Option<(u32, u32)>,
) -> Result<(TaskManager, Client, FullNodeHandles), ServiceError> {
	new_full_nongeneric(
		config,
		collating_for,
		authority_discovery_enabled,
		grandpa_pause,
		false,
	).map(|NewFull { task_manager, client, node_handles, .. }| (task_manager, client, node_handles))
}<|MERGE_RESOLUTION|>--- conflicted
+++ resolved
@@ -236,12 +236,8 @@
 					shared_voter_state: shared_voter_state.clone(),
 					shared_authority_set: shared_authority_set.clone(),
 					justification_stream: justification_stream.clone(),
-<<<<<<< HEAD
-					subscriptions,
+					subscription_executor,
 					finality_provider: finality_proof_provider.clone(),
-=======
-					subscription_executor,
->>>>>>> b282486b
 				},
 			};
 
