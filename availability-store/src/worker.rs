--- conflicted
+++ resolved
@@ -38,11 +38,7 @@
 	ValidatorPair, AvailableMessages, BlockData, ErasureChunk,
 };
 use futures::channel::{mpsc, oneshot};
-<<<<<<< HEAD
 use futures::{FutureExt, Sink, SinkExt, StreamExt, future::select, task::SpawnExt};
-=======
-use futures::{FutureExt, Sink, SinkExt, TryFutureExt, StreamExt, future::select};
->>>>>>> 5e9542c8
 use keystore::KeyStorePtr;
 
 use tokio::runtime::{Handle, Runtime as LocalRuntime};
@@ -358,15 +354,7 @@
 
 		self.registered_gossip_streams.insert(topic, signal);
 
-<<<<<<< HEAD
 		let _ = runtime_handle.spawn(select(fut.boxed(), exit).map(drop));
-=======
-		let _ = runtime_handle.spawn(
-			select(fut.boxed(), exit)
-				.map(|_| Ok(()))
-				.compat()
-		);
->>>>>>> 5e9542c8
 
 		Ok(())
 	}
@@ -597,21 +585,9 @@
 
 			};
 
-<<<<<<< HEAD
 			runtime.spawn(select(process_notification.boxed(), exit.clone()).map(drop));
 
 			runtime.block_on(exit);
-=======
-			runtime.spawn(
-				futures::future::select(process_notification.boxed(), exit.clone())
-					.map(|_| Ok(()))
-					.compat()
-			);
-
-			if let Err(e) = runtime.block_on(exit.unit_error().compat()) {
-				warn!(target: LOG_TARGET, "Availability worker error {:?}", e);
-			}
->>>>>>> 5e9542c8
 
 			info!(target: LOG_TARGET, "Availability worker exiting");
 
@@ -782,16 +758,10 @@
 		// dependent on the types of client and executor, which would prove
 		// not not so handy in the testing code.
 		let mut exit_signal = Some(signal);
-<<<<<<< HEAD
-		let prune_available = prune_unneeded_availability(client.clone(), to_worker.clone())
-			.boxed();
-		let prune_available = select(prune_available, exit.clone()).map(drop);
-=======
 		let prune_available = select(
 			prune_unneeded_availability(client.clone(), to_worker.clone()).boxed(),
 			exit.clone()
-		).map(|_| Ok(())).compat();
->>>>>>> 5e9542c8
+		).map(drop);
 
 		if let Err(_) = thread_pool.spawn(Box::new(prune_available)) {
 			error!(target: LOG_TARGET, "Failed to spawn availability pruning task");
